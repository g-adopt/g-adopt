# Compressible (TALA) 2-D mantle convection problem in a square box
# ================================================================
#
# We next highlight the ease at which simulations can be updated to
# incorporate more realistic physical approximations. We first account
# for compressibility, under the Truncated Anelastic Liquid Approximation (TALA),
# simulating a well-established 2-D benchmark case from King et al. (2010).
# Boundary conditions and material properties are otherwise identical to the
# previous tutorial.
#
# Governing equations
# -------------------
#
# Density changes across Earth's mantle result primarily from hydrostatic compression,
# with density increasing by $\approx 65\%$ from surface to core-mantle-boundary (CMB).
# Variations in density associated with local temperature and pressure perturbations are
# small in comparison to the spherically averaged density. For a chemically homogeneous
# mantle, it is therefore appropriate to assume a linearised equation of state, of the form:
#
# $$ \rho = \bar \rho(\bar T, \bar p) + \rho', $$
#
# which can be further expanded as follows:
#
# $$ \rho = \bar \rho(\bar T, \bar p) + \bar \rho (\bar \chi_{_T} p' - \bar \alpha  T'). $$
#
# Here $\rho$, $p$, $T$, $\chi_{_T}$ and $\alpha$ denote density, pressure, temperature,
# isothermal compressibility and the coefficient of thermal expansion, respectively,
# whilst overbars refer to a reference state and primes to departures from it:
#
# $$ T = \bar T + T', \quad \quad p = \bar p + p'. $$
#
# It is convenient to take the reference state as motionless and steady. Accordingly, for
# the purposes of the compressible case examined here, we will assume that the reference
# state varies as a function of depth, $z$, only. The reference state pressure thus satisfies
# the hydrostatic approximation:
#
# $$ \frac{\partial \bar p}{\partial z} = \bar \rho \bar \bf{g} \cdot \hat{\vec{k}}, $$
#
# where $\mathbf{g}$ is the acceleration of gravity and $\hat{\vec{k}}$ is the unit vector in
# the direction opposite to gravity. On Earth, $\mathbf{g}$ is a function of position, however,
# for simplicity, it will be assumed constant here. Following
# King et al. (2010), the reference density and reference temperature are described through an
# adiabatic Adams-Williamson equation of state, where:
#
# $$ \bar \rho(z) = \rho_{0}  \;  \mbox{exp} \Bigl (\frac{\alpha_{0} g_{0}}{\gamma_{0}c_{p_{0}}} z \Bigr ) $$
#
# and:
#
# $$ \bar T(z) = T_{s}  \;  \mbox{exp} \Bigl (\frac{\alpha_{0} g_{0}}{c_{p_{0}}} z \Bigr ). $$
#
# Here, $c_p$ and $T_{s}$ represent the specific heat capacity at constant pressure and surface temperature,
# respectively, whilst $\gamma_{0}$ denotes the Gruneisen parameter, given by:
# $$ \gamma_{0} = \frac{\alpha_{0}}{\rho_{0} c_{v_{0}} \chi_{_{T_0}} }, $$
#
# where $c_{v}$ denotes the specific heat capacity at constant volume. Variables with a sub-script $0$ are constants,
# used in defining the reference state. Here, they are defined at the domain's upper surface.
#
# Assuming a linearised equation of state, the dimensionless form of the conservation of mass equation under the
# Anelastic Liquid Approximation (ALA) can be expressed as:
#
# $$ \nabla \cdot (\bar \rho \mathbf{u}) = 0,$$
#
# where $\mathbf{u}$ is the velocity. Neglecting inertial terms, the force balance equation becomes:
#
# $$ \mathbf{\nabla} \cdot \left[ \mu \left(\nabla \mathbf{u} + \nabla \mathbf{u}^{T} - \frac{2}{3} \nabla \cdot \mathbf{u} \, \mathbf I \right) \right] -  \nabla p' - Ra \bar \rho \hat{\vec{k}} \bar \alpha T' - \frac{Di}{\gamma_0} \frac{c_{p_{0}}}{c_{v_{0}}} \bar \rho \hat{\vec{k}} \bar \chi_{_T} p' = 0, $$
#
# where $\mu$ denotes the dynamic viscosity, $\mathbf I$ the identity tensor, $Ra$ the Rayleigh number, and $Di$ the dissipation number given by, respectively:
#
# $$ Ra = \frac{\rho_{0} \alpha_{0} \Delta T g_{0} d^{3}}{\mu_{0} \kappa_{0}}; \;  \quad Di = \frac{\alpha_{0} g_{0}d}{c_{p_{0}}}, $$
#
# with $\kappa$ denoting the thermal diffusivity, $d$ the length scale and $\Delta T$ the temperature scale. Note that the last
# but one term in the force-balance equation above is expressed in terms of the temperature perturbation, $T'$.
# Finally, in the absence of internal heating, conservation of energy is expressed as:
#
# $$ \bar \rho \bar c_{p} \biggl( \frac{\partial T'}{\partial t} + \vec{u}\cdot \nabla T' \biggr) - \nabla \cdot \Bigl [\bar k \nabla (\bar T + T') \Bigr ] + Di \bar \alpha \bar \rho \bar \bf{g} \cdot \mathbf{u} T' - \frac{Di}{Ra}  \Phi = 0, $$
#
# where $k$ is the thermal conductivity and $\Phi$ denotes viscous dissipation. The final two terms represent adiabatic heating and viscous dissipation, respectively.
#
# As can be seen, these equations differ appreciably from the incompressible
# approximations utilised in our previous tutorial, with important updates to all
# three governing equations. Despite this, the changes required to incorporate these
# equations, within UFL and G-ADOPT, are minimal.
#
# This example
# ------------
#
# In this example, we simulate compressible convection, for an isoviscous material.
# It is common practice within the geodynamical modelling community to
# neglect dynamic pressure's effect on buoyancy terms in the force-balance equation, under the
# so-called Truncated Anelastic Liquid Approximation (TALA). This approximation is used here.
#
# We specify $Ra=10^5$ and a dissipation number $Di=0.5$.
# The model is heated from below $ T = 1.0 - (T0*\mbox{exp}(Di) - T0)$, cooled from the top (T=0)
# in an enclosed 2-D Cartesian box (i.e. free-slip mechanical boundary
# conditions on all boundaries).
#
# As with all examples, the first step is to import the gadopt module, which
# provides access to Firedrake and associated functionality.

from gadopt import *

# We next set up the mesh, function spaces, and specify functions to hold our solutions,
# identically to our previous tutorial.

# +
nx, ny = 40, 40  # Number of cells in x and y directions.
mesh = UnitSquareMesh(nx, ny, quadrilateral=True)  # Square mesh generated via firedrake
mesh.cartesian = True
left_id, right_id, bottom_id, top_id = 1, 2, 3, 4  # Boundary IDs

V = VectorFunctionSpace(mesh, "CG", 2)  # Velocity function space (vector)
W = FunctionSpace(mesh, "CG", 1)  # Pressure function space (scalar)
Q = FunctionSpace(mesh, "CG", 2)  # Temperature function space (scalar)
Z = MixedFunctionSpace([V, W])  # Mixed function space.

z = Function(Z)  # A field over the mixed function space Z.
u, p = split(z)  # Returns symbolic UFL expression for u and p
z.subfunctions[0].rename("Velocity")
z.subfunctions[1].rename("Pressure")
# -

# We next specify the important constants for this problem, including those associated with the
# compressible reference state. Note that for ease of extension, we specify these as functions,
# allowing for spatial variability.

X = SpatialCoordinate(mesh)
Ra = Constant(1e5)  # Rayleigh number
Di = Constant(0.5)  # Dissipation number
T0 = Constant(0.091)  # Non-dimensional surface temperature
<<<<<<< HEAD
rhobar = Function(Q, name="CompRefDensity")  # Reference density
rhobar.interpolate(exp((1.0 - X[1]) * Di))
Tbar = Function(Q, name="CompRefTemperature")  # Reference temperature
Tbar.interpolate(T0 * exp((1.0 - X[1]) * Di) - T0)
=======
rhobar = Function(Q, name="CompRefDensity").interpolate(exp((1.0 - X[1]) * Di))  # Reference density
Tbar = Function(Q, name="CompRefTemperature").interpolate(T0 * exp((1.0 - X[1]) * Di) - T0)  # Reference temperature
alphabar = Function(Q, name="IsobaricThermalExpansivity").assign(1.0)  # Thermal expansivity
cpbar = Function(Q, name="IsobaricSpecificHeatCapacity").assign(1.0)  # Specific heat capacity
gbar = Function(Q, name="GravitationalAcceleration").assign(1.0)  # Radial gravity
>>>>>>> 25c91b47

# These fields are used to set up our Truncated Anelastic Liquid Approximation.

approximation = EquationSystem(
    approximation="TALA",
    dimensional=False,
    parameters={"Ra": Ra, "Di": Di, "rho": rhobar, "T": Tbar},
    buoyancy_terms=["thermal"],
)

# As with the previous example, we next set up a *Timestep Adaptor*,
# for controlling the time-step length (via a CFL
# criterion) as the simulation advances in time. For the latter,
# we specify the initial time, initial timestep $\Delta t$, and number of
# timesteps. Given the low Ra, a steady-state tolerance is also specified,
# allowing the simulation to exit when a steady-state has been achieved.
# The steady-state tolerance specified here is tight, and can be increased
# to speed up the simulation, as required.

time = 0.0  # Initial time
delta_t = Constant(1e-6)  # Initial time-step
timesteps = 20000  # Maximum number of timesteps
t_adapt = TimestepAdaptor(delta_t, u, V, maximum_timestep=0.1, increase_tolerance=1.5)
# Used to determine if solution has reached a steady state.
steady_state_tolerance = 1e-9

# We next set up and initialise our Temperature field. Note that here, we take into consideration
# the non-dimensional surface temperature, T0. The full temperature field is also initialised.

T = Function(Q, name="Temperature")
T.interpolate(
    (1.0 - (T0 * exp(Di) - T0))
    * ((1.0 - X[1]) + (0.05 * cos(pi * X[0]) * sin(pi * X[1])))
)
FullT = Function(Q, name="FullTemperature").assign(T + Tbar)

# This problem has a constant pressure nullspace, handled identically to our
# previous tutorial.

Z_nullspace = create_stokes_nullspace(Z, closed=True, rotational=False)

# Boundary conditions are next specified.

# +
stokes_bcs = {
    bottom_id: {"uy": 0},
    top_id: {"uy": 0},
    left_id: {"ux": 0},
    right_id: {"ux": 0},
}

temp_bcs = {bottom_id: {"T": 1.0 - (T0 * exp(Di) - T0)}, top_id: {"T": 0.0}}
# -

# We next set up our output, in VTK format, including a file
# that allows us to visualise the reference state.
# We also open a file for logging and calculate our diagnostic outputs.

# +
output_file = VTKFile("output.pvd")
ref_file = VTKFile("reference_state.pvd")
ref_file.write(rhobar, Tbar)
output_frequency = 50

plog = ParameterLog("params.log", mesh)
plog.log_str(
    "timestep time dt maxchange u_rms u_rms_surf ux_max nu_base "
    "nu_top energy avg_t rate_work_g rate_viscous energy_2"
)

gd = GeodynamicalDiagnostics(z, FullT, bottom_id, top_id)

# -

# We can now setup and solve the variational problem, for both the energy and Stokes equations,
# passing in the approximation configured above.

# +
energy_solver = EnergySolver(
    approximation, T, u, delta_t, ImplicitMidpoint, bcs=temp_bcs
)

stokes_solver = StokesSolver(
    approximation,
    z,
    T,
    bcs=stokes_bcs,
    constant_jacobian=True,
    nullspace={"nullspace": Z_nullspace, "transpose_nullspace": Z_nullspace},
)
# -

# Next initiate the time loop, which runs until a steady-state solution has been attained:

for timestep in range(timesteps):
    # Write output:
    if timestep % output_frequency == 0:
        output_file.write(*z.subfunctions, T, FullT)

    dt = t_adapt.update_timestep()
    time += dt

    # Solve Stokes sytem:
    stokes_solver.solve()

    # Temperature system:
    energy_solver.solve()

    # Compute diagnostics:
    energy_conservation = abs(abs(gd.Nu_top()) - abs(gd.Nu_bottom()))
    rate_work_against_gravity = assemble(
        approximation.linearized_energy_sink(u) * T * dx
    )
    rate_viscous_dissipation = assemble(approximation.viscous_dissipation(u) * dx)
    energy_conservation_2 = abs(rate_work_against_gravity - rate_viscous_dissipation)

    # Calculate L2-norm of change in temperature:
    maxchange = sqrt(assemble((T - energy_solver.T_old) ** 2 * dx))

    # Log diagnostics:
    plog.log_str(
        f"{timestep} {time} {float(delta_t)} {maxchange} "
        f"{gd.u_rms()} {gd.u_rms_top()} {gd.ux_max(top_id)} {gd.Nu_bottom()} "
        f"{gd.Nu_top()} {energy_conservation} {gd.T_avg()} "
        f"{rate_work_against_gravity} {rate_viscous_dissipation} "
        f"{energy_conservation_2}"
    )

    # Calculate Full T
    FullT.assign(T + Tbar)

    # Leave if steady-state has been achieved:
    if maxchange < steady_state_tolerance:
        log("Steady-state achieved -- exiting time-step loop")
        break

# At the end of the simulation, once a steady-state has been achieved, we close our logging file
# and checkpoint steady state temperature and Stokes solution fields to disk. These can later be
# used to restart a simulation, if required.

# +
plog.close()

with CheckpointFile("Final_State.h5", "w") as final_checkpoint:
    final_checkpoint.save_mesh(mesh)
    final_checkpoint.save_function(T, name="Temperature")
    final_checkpoint.save_function(z, name="Stokes")
# -

# We can visualise the final temperature field using Firedrake's
# built-in plotting functionality.

# + tags=["active-ipynb"]
# import matplotlib.pyplot as plt
# fig, axes = plt.subplots()
# collection = tripcolor(T, axes=axes, cmap='coolwarm')
# fig.colorbar(collection);
# -

# The same can be done for the final Full temperature field.

# + tags=["active-ipynb"]
# fig, axes = plt.subplots()
# collection = tripcolor(FullT, axes=axes, cmap='coolwarm')
# fig.colorbar(collection);
# -<|MERGE_RESOLUTION|>--- conflicted
+++ resolved
@@ -119,26 +119,18 @@
 z.subfunctions[1].rename("Pressure")
 # -
 
-# We next specify the important constants for this problem, including those associated with the
-# compressible reference state. Note that for ease of extension, we specify these as functions,
-# allowing for spatial variability.
+# We next specify the important constants for this problem, including those associated
+# with the compressible reference state. Note that for ease of extension, we specify
+# these as functions, allowing for spatial variability.
 
 X = SpatialCoordinate(mesh)
 Ra = Constant(1e5)  # Rayleigh number
 Di = Constant(0.5)  # Dissipation number
 T0 = Constant(0.091)  # Non-dimensional surface temperature
-<<<<<<< HEAD
 rhobar = Function(Q, name="CompRefDensity")  # Reference density
 rhobar.interpolate(exp((1.0 - X[1]) * Di))
 Tbar = Function(Q, name="CompRefTemperature")  # Reference temperature
 Tbar.interpolate(T0 * exp((1.0 - X[1]) * Di) - T0)
-=======
-rhobar = Function(Q, name="CompRefDensity").interpolate(exp((1.0 - X[1]) * Di))  # Reference density
-Tbar = Function(Q, name="CompRefTemperature").interpolate(T0 * exp((1.0 - X[1]) * Di) - T0)  # Reference temperature
-alphabar = Function(Q, name="IsobaricThermalExpansivity").assign(1.0)  # Thermal expansivity
-cpbar = Function(Q, name="IsobaricSpecificHeatCapacity").assign(1.0)  # Specific heat capacity
-gbar = Function(Q, name="GravitationalAcceleration").assign(1.0)  # Radial gravity
->>>>>>> 25c91b47
 
 # These fields are used to set up our Truncated Anelastic Liquid Approximation.
 
