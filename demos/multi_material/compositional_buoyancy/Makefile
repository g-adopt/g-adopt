include ../../../rules.mk

.PHONY: all clean check

all: params.log

<<<<<<< HEAD
demo_type := $(notdir $(realpath $(dir $(CURDIR))))
demo_name := $(notdir $(CURDIR))
ncpus := 4

params.log: $(demo_name).py
	$(info running $<)
	/usr/bin/time --format="$< finished in %E" tsp -L multi_material -N $(ncpus) -f mpiexec -np $(ncpus) python3 $<
=======
params.log : category := multi_material
params.log: compositional_buoyancy.py
	$(run-python)
>>>>>>> 83759f97

clean:
	rm -f *.pvd *.vtu *.pvtu *.h5 params.log
	rm -rf output

check: params.log
<<<<<<< HEAD
	python3 -m pytest ../../test_all.py -k $(demo_type)/$(demo_name)
=======
	python3 -m pytest $(CURDIR)/../../test_all.py -k $(test_class)/$(current_dir)
>>>>>>> 83759f97
<|MERGE_RESOLUTION|>--- conflicted
+++ resolved
@@ -4,27 +4,14 @@
 
 all: params.log
 
-<<<<<<< HEAD
-demo_type := $(notdir $(realpath $(dir $(CURDIR))))
-demo_name := $(notdir $(CURDIR))
-ncpus := 4
-
+params.log : category := $(demo_type)
+params.log : ncpus := 4
 params.log: $(demo_name).py
-	$(info running $<)
-	/usr/bin/time --format="$< finished in %E" tsp -L multi_material -N $(ncpus) -f mpiexec -np $(ncpus) python3 $<
-=======
-params.log : category := multi_material
-params.log: compositional_buoyancy.py
 	$(run-python)
->>>>>>> 83759f97
 
 clean:
 	rm -f *.pvd *.vtu *.pvtu *.h5 params.log
 	rm -rf output
 
 check: params.log
-<<<<<<< HEAD
-	python3 -m pytest ../../test_all.py -k $(demo_type)/$(demo_name)
-=======
-	python3 -m pytest $(CURDIR)/../../test_all.py -k $(test_class)/$(current_dir)
->>>>>>> 83759f97
+	python3 -m pytest ../../test_all.py -k $(demo_type)/$(demo_name)