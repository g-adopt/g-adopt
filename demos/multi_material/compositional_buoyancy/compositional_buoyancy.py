--- conflicted
+++ resolved
@@ -68,13 +68,8 @@
 lx, ly = 0.9142, 1  # Domain dimensions in x and y directions
 # Rectangle mesh generated via Firedrake
 mesh = RectangleMesh(nx, ny, lx, ly, quadrilateral=True)
-<<<<<<< HEAD
 mesh.cartesian = True  # Tag the mesh as Cartesian to inform other G-ADOPT objects.
-left_id, right_id, bottom_id, top_id = 1, 2, 3, 4  # Boundary IDs
-=======
-mesh.cartesian = True
 boundary = get_boundary_ids(mesh)
->>>>>>> 8f082925
 
 V = VectorFunctionSpace(mesh, "Q", 2)  # Velocity function space (vector)
 W = FunctionSpace(mesh, "Q", 1)  # Pressure function space (scalar)
@@ -216,11 +211,7 @@
 plog = ParameterLog("params.log", mesh)
 plog.log_str("step time dt u_rms entrainment")
 
-<<<<<<< HEAD
 gd = GeodynamicalDiagnostics(z)
-=======
-gd = GeodynamicalDiagnostics(z, T, boundary.bottom, boundary.top)
->>>>>>> 8f082925
 
 material_area = initial_interface_y * lx  # Area of tracked material in the domain
 entrainment_height = 0.2  # Height above which entrainment diagnostic is calculated
