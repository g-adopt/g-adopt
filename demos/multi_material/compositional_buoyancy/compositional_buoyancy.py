--- conflicted
+++ resolved
@@ -74,25 +74,13 @@
 V = VectorFunctionSpace(mesh, "Q", 2)  # Velocity function space (vector)
 W = FunctionSpace(mesh, "Q", 1)  # Pressure function space (scalar)
 Z = MixedFunctionSpace([V, W])  # Stokes function space (mixed)
-<<<<<<< HEAD
-Q = FunctionSpace(mesh, "DQ", 2)  # Temperature function space (scalar)
-=======
->>>>>>> 834a95ab
 K = FunctionSpace(mesh, "DQ", 2)  # Level-set function space (scalar, discontinuous)
 R = FunctionSpace(mesh, "R", 0)  # Real space (constants across the domain)
 
-<<<<<<< HEAD
 stokes = Function(Z)  # A field over the mixed function space Z
 stokes.subfunctions[0].rename("Velocity")  # Firedrake function for velocity
 stokes.subfunctions[1].rename("Pressure")  # Firedrake function for pressure
 u = split(stokes)[0]  # Indexed expression for velocity in the mixed space
-T = Function(Q, name="Temperature")  # Firedrake function for temperature
-=======
-z = Function(Z)  # A field over the mixed function space Z
-u, p = split(z)  # Symbolic UFL expressions for velocity and pressure
-z.subfunctions[0].rename("Velocity")  # Associated Firedrake velocity function
-z.subfunctions[1].rename("Pressure")  # Associated Firedrake pressure function
->>>>>>> 834a95ab
 psi = Function(K, name="Level set")  # Firedrake function for level set
 # -
 
@@ -157,16 +145,13 @@
 # to our approximation.
 
 # +
-<<<<<<< HEAD
 Ra = 0.0  # Thermal Rayleigh number
-=======
->>>>>>> 834a95ab
 # Compositional Rayleigh number, defined based on each material value and location
 RaB_buoyant = 0.0
 RaB_dense = 1.0
 RaB = material_field(psi, [RaB_buoyant, RaB_dense], interface="arithmetic")
 
-approximation = BoussinesqApproximation(0.0, RaB=RaB)
+approximation = BoussinesqApproximation(Ra, RaB=RaB)
 # -
 
 # Let us now verify that the material fields have been correctly initialised. We plot
@@ -214,7 +199,6 @@
 # initial pressure and velocity.
 stokes_solver = StokesSolver(
     stokes,
-    T,
     approximation,
     bcs=stokes_bcs,
     nullspace=stokes_nullspace,
@@ -244,11 +228,7 @@
 plog = ParameterLog("params.log", mesh)
 plog.log_str("step time dt u_rms entrainment")
 
-<<<<<<< HEAD
-gd = GeodynamicalDiagnostics(stokes, T, boundary.bottom, boundary.top)
-=======
-gd = GeodynamicalDiagnostics(z, bottom_id=boundary.bottom, top_id=boundary.top)
->>>>>>> 834a95ab
+gd = GeodynamicalDiagnostics(stokes, bottom_id=boundary.bottom, top_id=boundary.top)
 
 # Area of tracked material in the domain
 material_area = interface_coord_y * domain_dims[0]
@@ -258,42 +238,10 @@
 # Finally, we initiate the time loop, which runs until the simulation end time.
 
 # +
-<<<<<<< HEAD
 step = 0  # A counter to keep track of loop iterations
 output_counter = 1  # A counter to keep track of outputting
 time_end = 2000.0
 while True:
-=======
-stokes_solver = StokesSolver(
-    z,
-    approximation,
-    bcs=stokes_bcs,
-    nullspace=Z_nullspace,
-    transpose_nullspace=Z_nullspace,
-)
-
-# Instantiate a solver object for level-set advection and reinitialisation. G-ADOPT
-# provides default values for most arguments; we only provide those that do not have
-# one. No boundary conditions are required, as the numerical domain is closed.
-adv_kwargs = {"u": u, "timestep": delta_t}
-reini_kwargs = {"epsilon": epsilon}
-level_set_solver = LevelSetSolver(psi, adv_kwargs=adv_kwargs, reini_kwargs=reini_kwargs)
-# -
-
-# Finally, we initiate the time loop, which runs until the simulation end time is
-# attained.
-
-# +
-step = 0  # A counter to keep track of looping
-output_counter = 0  # A counter to keep track of outputting
-time_end = 2000
-while True:
-    # Write output
-    if time_now >= output_counter * output_frequency:
-        output_file.write(*z.subfunctions, psi)
-        output_counter += 1
-
->>>>>>> 834a95ab
     # Update timestep
     if time_end - time_now < output_frequency:
         t_adapt.maximum_timestep = time_end - time_now
@@ -335,15 +283,8 @@
             final_checkpoint.save_function(stokes, name="Stokes")
             final_checkpoint.save_function(psi, name="Level set")
 
-<<<<<<< HEAD
         log("Reached end of simulation -- exiting time-step loop")
         break
-=======
-with CheckpointFile("Final_State.h5", "w") as final_checkpoint:
-    final_checkpoint.save_mesh(mesh)
-    final_checkpoint.save_function(z, name="Stokes")
-    final_checkpoint.save_function(psi, name="Level set")
->>>>>>> 834a95ab
 # -
 
 # Let us finally examine the location of the material interface at the end of the
