# # Rayleigh-Taylor instability
# ---

# Rationale
# -

# One may wish to simulate a geodynamical flow involving multiple physical phases. A
# possible approach is to approximate phases as immiscible, forming a single fluid that
# still behaves as a single-phase Stokes flow. Under this approximation, it is usual to
# refer to immiscible phases as materials and the resulting simulations as
# multi-material. In such simulations, each material occupies part of the numerical
# domain and has intrinsic physical properties, such as density and viscosity. Across a
# material interface, physical properties transition from one value to another, either
# sharply or smoothly. In the former case, physical property fields exhibit
# discontinuities, whilst in the latter case, an averaging scheme weights contributions
# from each material.

# Numerical approach
# -

# We employ an interface-capturing approach called the conservative level-set method
# ([Olsson and Kreiss, 2005](https://doi.org/10.1016/j.jcp.2005.04.007)) to model the
# coexistence of multiple materials in the numerical domain. Level-set methods associate
# each material interface to a mathematical field measuring the distance from that
# interface. In the conservative level-set approach, the classic signed-distance
# function, $\phi$, employed in the level-set method is transformed into a smooth step
# function, $\psi$:

# $$\psi(\mathbf{x}, t) = \frac{1}{2} \left[
# \mathrm{tanh} \left( \frac{\phi(\mathbf{x}, t)}{2\epsilon} \right) + 1
# \right]$$

# Throughout the simulation, the level-set field is advected with the flow:

# $$\frac{\partial \psi}{\partial t} + \nabla \cdot \left( \mathbf{u}\psi \right) = 0$$

# Advection of the level set modifies the shape of the initial profile. In other words,
# the signed-distance property underpinning the smooth step function is lost. To
# maintain the original profile whilst the simulation proceeds, a reinitialisation
# procedure is employed. We choose the equation proposed in [Parameswaran and Mandal
# (2023)](https://doi.org/10.1016/j.euromechflu.2022.11.001):

# $$\frac{\partial \psi}{\partial \tau_{n}} = \theta \left[
# -\psi \left( 1 - \psi \right) \left( 1 - 2\psi \right)
# + \epsilon \left( 1 - 2\psi \right) \lvert\nabla\psi\rvert
# \right]$$

# This example
# -

# Here, we consider the isoviscous Rayleigh-Taylor instability presented in [van Keken
# et al. (1997)](https://doi.org/10.1029/97JB01353). Inside a 2-D domain, a buoyant,
# lighter material sits beneath a denser material. The initial material interface
# promotes the development of a rising instability on the domain's left-hand side, and
# further convective dynamics occur throughout the remainder of the simulation. We
# describe below the implementation of this problem using G-ADOPT.

# As with all examples, the first step is to import the `gadopt` package, which also
# provides access to Firedrake and associated functionality.

from gadopt import *

# We next set up the mesh and function spaces and specify functions to hold our
# solutions, as in our previous tutorials.

# +
nx, ny = 64, 64  # Number of cells in x and y directions
lx, ly = 0.9142, 1  # Domain dimensions in x and y directions
# Rectangle mesh generated via Firedrake
mesh = RectangleMesh(nx, ny, lx, ly, quadrilateral=True)
<<<<<<< HEAD
mesh.cartesian = True  # Tag the mesh as Cartesian to inform other G-ADOPT objects.
boundary = get_boundary_ids(mesh)
=======
mesh.cartesian = True  # Tag the mesh as Cartesian to inform other G-ADOPT objects
boundary = get_boundary_ids(mesh)  # Object holding references to mesh boundary IDs
>>>>>>> 5e5649ba

V = VectorFunctionSpace(mesh, "Q", 2)  # Velocity function space (vector)
W = FunctionSpace(mesh, "Q", 1)  # Pressure function space (scalar)
Z = MixedFunctionSpace([V, W])  # Stokes function space (mixed)
<<<<<<< HEAD
=======
Q = FunctionSpace(mesh, "Q", 2)  # Temperature function space (scalar)
>>>>>>> 5e5649ba
K = FunctionSpace(mesh, "DQ", 2)  # Level-set function space (scalar, discontinuous)
R = FunctionSpace(mesh, "R", 0)  # Real space (constants across the domain)

z = Function(Z)  # A field over the mixed function space Z
u, p = split(z)  # Indexed expressions for velocity and pressure
z.subfunctions[0].rename("Velocity")  # Associated Firedrake function for velocity
z.subfunctions[1].rename("Pressure")  # Associated Firedrake function for pressure
<<<<<<< HEAD
=======
T = Function(Q, name="Temperature")  # Firedrake function for temperature
>>>>>>> 5e5649ba
psi = Function(K, name="Level set")  # Firedrake function for level set
# -

# We now initialise the level-set field. All we have to provide to G-ADOPT is a
# mathematical description of the interface location and use the available API. In this
# case, the interface can be represented as a cosine, requiring a callable to be
# provided. Under the hood, G-ADOPT uses the `Shapely` library to determine the
# signed-distance function associated with the interface. We use G-ADOPT's default
# strategy to obtain a smooth step function profile from the signed-distance function.

# +
from numpy import linspace  # noqa: E402

# Initialise the level-set field. First, determine the signed-distance function at each
# level-set node using a mathematical description of the material-interface location.
# Then, define the thickness of the hyperbolic tangent profile used in the conservative
# level-set approach. Finally, overwrite level-set data array.
interface_coords_x = linspace(0, lx, 1000)
callable_args = (
    interface_deflection := 0.02,
    perturbation_wavelength := 2 * lx,
    initial_interface_y := 0.2,
)
signed_distance_array = signed_distance(
    psi,
    interface_geometry="curve",
    interface_callable="cosine",
    interface_args=(interface_coords_x, *callable_args),
)
epsilon = interface_thickness(psi)
psi.dat.data[:] = conservative_level_set(signed_distance_array, epsilon)
# -

# Let us visualise the location of the material interface that we have just initialised.
# To this end, we use Firedrake's built-in plotting functionality.
<<<<<<< HEAD

# + tags=["active-ipynb"]
# import matplotlib.pyplot as plt

# fig, axes = plt.subplots()
# axes.set_aspect("equal")
# contours = tricontourf(psi, levels=linspace(0, 1, 11), axes=axes, cmap="PiYG")
# tricontour(psi, axes=axes, levels=[0.5])
# fig.colorbar(contours, label="Conservative level-set")
# -

# We next define the material fields and instantiate the approximation. Here, the system
# of equations is non-dimensional and only includes compositional buoyancy under the
# Boussinesq approximation. Moreover, physical parameters are constant through space
# apart from density. As a result, the system is fully defined by the compositional
# Rayleigh number. We use the `material_field` function to define its value throughout
# the domain (including the shape of the material interface transition) and provide it
# to our approximation.

# +
Ra_c = material_field(psi, [Ra_c_buoyant := 0, Ra_c_dense := 1], interface="sharp")
approximation = Approximation("BA", dimensional=False, parameters={"Ra_c": Ra_c})
=======

# + tags=["active-ipynb"]
# import matplotlib.pyplot as plt

# fig, axes = plt.subplots()
# axes.set_aspect("equal")
# contours = tricontourf(psi, levels=linspace(0, 1, 11), axes=axes, cmap="PiYG")
# tricontour(psi, axes=axes, levels=[0.5])
# fig.colorbar(contours, label="Conservative level-set")
# -

# We next define the material fields and instantiate the approximation. Here, the system
# of equations is non-dimensional and only includes compositional buoyancy under the
# Boussinesq approximation. Moreover, physical parameters are constant through space
# apart from density. As a result, the system is fully defined by the compositional
# Rayleigh number. We use the `material_field` function to define its value throughout
# the domain (including the shape of the material interface transition) and provide it
# to our approximation.

# +
Ra = 0  # Thermal Rayleigh number
Ra_c = material_field(psi, [Ra_c_buoyant := 0, Ra_c_dense := 1], interface="sharp")
approximation = BoussinesqApproximation(Ra, Ra_c=Ra_c)
>>>>>>> 5e5649ba
# -

# Let us now verify that the material fields have been correctly initialised. We plot
# the compositional Rayleigh number across the domain.

# + tags=["active-ipynb"]
# fig, axes = plt.subplots()
# axes.set_aspect("equal")
# contours = tricontourf(
#     Function(psi).interpolate(Ra_c), levels=linspace(0, 1, 11), axes=axes
# )
# fig.colorbar(contours, label="Compositional Rayleigh number")
# -

# As with the previous examples, we set up an instance of the `TimestepAdaptor` class
# for controlling the time-step length (via a CFL criterion) whilst the simulation
# advances in time. We specify the initial time, initial time step $\Delta t$, and
# output frequency (in time units).

time_now = 0  # Initial time
delta_t = Function(R).assign(1.0)  # Initial time step
output_frequency = 10  # Frequency (based on simulation time) at which to output
t_adapt = TimestepAdaptor(
    delta_t, u, V, target_cfl=0.6, maximum_timestep=output_frequency
)  # Current level-set advection requires a CFL condition that should not exceed 0.6.

# Here, we set up the variational problem for the Stokes and level-set systems. The
# former depends on the approximation defined above, and the latter includes both
# advection and reinitialisation components.

# +
# This problem setup has a constant pressure nullspace, which corresponds to the default
# case handled in G-ADOPT.
Z_nullspace = create_stokes_nullspace(Z)

# Boundary conditions for the Stokes system: no slip at the top and bottom and free slip
# on the left and right sides.
stokes_bcs = {
    boundary.bottom: {"u": 0},
    boundary.top: {"u": 0},
    boundary.left: {"ux": 0},
    boundary.right: {"ux": 0},
}
# Instantiate a solver object for the Stokes system and perform a solve to obtain
# initial pressure and velocity.
stokes_solver = StokesSolver(
    z,
<<<<<<< HEAD
    approximation,
    bcs=stokes_bcs,
    nullspace={"nullspace": Z_nullspace, "transpose_nullspace": Z_nullspace},
=======
    T,
    approximation,
    bcs=stokes_bcs,
    nullspace=Z_nullspace,
    transpose_nullspace=Z_nullspace,
>>>>>>> 5e5649ba
)
stokes_solver.solve()

# Instantiate a solver object for level-set advection and reinitialisation. G-ADOPT
# provides default values for most arguments; we only provide those that do not have
# one. No boundary conditions are required, as the numerical domain is closed.
adv_kwargs = {"u": u, "timestep": delta_t}
reini_kwargs = {"epsilon": epsilon}
level_set_solver = LevelSetSolver(psi, adv_kwargs=adv_kwargs, reini_kwargs=reini_kwargs)
# -

# We now set up our output. To do so, we create the output file as a ParaView Data file
# that uses the XML-based VTK file format. We also open a file for logging, instantiate
# G-ADOPT geodynamical diagnostic utility, and define some parameters specific to this
# problem.

# +
output_file = VTKFile("output.pvd")
output_file.write(*z.subfunctions, psi, time=time_now)

plog = ParameterLog("params.log", mesh)
plog.log_str("step time dt u_rms entrainment")

gd = GeodynamicalDiagnostics(z)

material_area = initial_interface_y * lx  # Area of tracked material in the domain
entrainment_height = 0.2  # Height above which entrainment diagnostic is calculated
# -

# Finally, we initiate the time loop, which runs until the simulation end time is
# attained.

# +
step = 0  # A counter to keep track of loop iterations
output_counter = 1  # A counter to keep track of outputting
time_end = 2000
while True:
    # Update timestep
    if time_end - time_now < output_frequency:
        t_adapt.maximum_timestep = time_end - time_now
    t_adapt.update_timestep()

    # Advect level set
    level_set_solver.solve()
    # Solve Stokes sytem
    stokes_solver.solve()

    # Increment iteration count and time
    step += 1
    time_now += float(delta_t)

    # Calculate proportion of material entrained above a given height
    buoy_entr = entrainment(psi, material_area, entrainment_height)
    # Log diagnostics
    plog.log_str(f"{step} {time_now} {float(delta_t)} {gd.u_rms()} {buoy_entr}")

    # Write output
    if time_now >= output_counter * output_frequency:
        output_file.write(*z.subfunctions, psi, time=time_now)
        output_counter += 1

    # Check if simulation has completed
    if time_now >= time_end:
        plog.close()  # Close logging file

        # Checkpoint solution fields to disk
        with CheckpointFile("Final_State.h5", "w") as final_checkpoint:
            final_checkpoint.save_mesh(mesh)
            final_checkpoint.save_function(z, name="Stokes")
            final_checkpoint.save_function(psi, name="Level set")

        log("Reached end of simulation -- exiting time-step loop")
        break
# -

# Let us finally examine the location of the material interface at the end of the
# simulation.

# + tags=["active-ipynb"]
# fig, axes = plt.subplots()
# axes.set_aspect("equal")
# contours = tricontourf(psi, levels=linspace(0, 1, 11), axes=axes, cmap="PiYG")
# tricontour(psi, axes=axes, levels=[0.5])
# fig.colorbar(contours, label="Conservative level-set")
# -<|MERGE_RESOLUTION|>--- conflicted
+++ resolved
@@ -68,21 +68,12 @@
 lx, ly = 0.9142, 1  # Domain dimensions in x and y directions
 # Rectangle mesh generated via Firedrake
 mesh = RectangleMesh(nx, ny, lx, ly, quadrilateral=True)
-<<<<<<< HEAD
-mesh.cartesian = True  # Tag the mesh as Cartesian to inform other G-ADOPT objects.
-boundary = get_boundary_ids(mesh)
-=======
 mesh.cartesian = True  # Tag the mesh as Cartesian to inform other G-ADOPT objects
 boundary = get_boundary_ids(mesh)  # Object holding references to mesh boundary IDs
->>>>>>> 5e5649ba
 
 V = VectorFunctionSpace(mesh, "Q", 2)  # Velocity function space (vector)
 W = FunctionSpace(mesh, "Q", 1)  # Pressure function space (scalar)
 Z = MixedFunctionSpace([V, W])  # Stokes function space (mixed)
-<<<<<<< HEAD
-=======
-Q = FunctionSpace(mesh, "Q", 2)  # Temperature function space (scalar)
->>>>>>> 5e5649ba
 K = FunctionSpace(mesh, "DQ", 2)  # Level-set function space (scalar, discontinuous)
 R = FunctionSpace(mesh, "R", 0)  # Real space (constants across the domain)
 
@@ -90,10 +81,6 @@
 u, p = split(z)  # Indexed expressions for velocity and pressure
 z.subfunctions[0].rename("Velocity")  # Associated Firedrake function for velocity
 z.subfunctions[1].rename("Pressure")  # Associated Firedrake function for pressure
-<<<<<<< HEAD
-=======
-T = Function(Q, name="Temperature")  # Firedrake function for temperature
->>>>>>> 5e5649ba
 psi = Function(K, name="Level set")  # Firedrake function for level set
 # -
 
@@ -129,7 +116,6 @@
 
 # Let us visualise the location of the material interface that we have just initialised.
 # To this end, we use Firedrake's built-in plotting functionality.
-<<<<<<< HEAD
 
 # + tags=["active-ipynb"]
 # import matplotlib.pyplot as plt
@@ -152,31 +138,6 @@
 # +
 Ra_c = material_field(psi, [Ra_c_buoyant := 0, Ra_c_dense := 1], interface="sharp")
 approximation = Approximation("BA", dimensional=False, parameters={"Ra_c": Ra_c})
-=======
-
-# + tags=["active-ipynb"]
-# import matplotlib.pyplot as plt
-
-# fig, axes = plt.subplots()
-# axes.set_aspect("equal")
-# contours = tricontourf(psi, levels=linspace(0, 1, 11), axes=axes, cmap="PiYG")
-# tricontour(psi, axes=axes, levels=[0.5])
-# fig.colorbar(contours, label="Conservative level-set")
-# -
-
-# We next define the material fields and instantiate the approximation. Here, the system
-# of equations is non-dimensional and only includes compositional buoyancy under the
-# Boussinesq approximation. Moreover, physical parameters are constant through space
-# apart from density. As a result, the system is fully defined by the compositional
-# Rayleigh number. We use the `material_field` function to define its value throughout
-# the domain (including the shape of the material interface transition) and provide it
-# to our approximation.
-
-# +
-Ra = 0  # Thermal Rayleigh number
-Ra_c = material_field(psi, [Ra_c_buoyant := 0, Ra_c_dense := 1], interface="sharp")
-approximation = BoussinesqApproximation(Ra, Ra_c=Ra_c)
->>>>>>> 5e5649ba
 # -
 
 # Let us now verify that the material fields have been correctly initialised. We plot
@@ -224,17 +185,9 @@
 # initial pressure and velocity.
 stokes_solver = StokesSolver(
     z,
-<<<<<<< HEAD
     approximation,
     bcs=stokes_bcs,
     nullspace={"nullspace": Z_nullspace, "transpose_nullspace": Z_nullspace},
-=======
-    T,
-    approximation,
-    bcs=stokes_bcs,
-    nullspace=Z_nullspace,
-    transpose_nullspace=Z_nullspace,
->>>>>>> 5e5649ba
 )
 stokes_solver.solve()
 
