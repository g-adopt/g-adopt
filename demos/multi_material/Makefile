--- conflicted
+++ resolved
@@ -1,22 +1,14 @@
-<<<<<<< HEAD
 include ../makefile.demos.inc
 
-.PHONY: all $(mm_demos)
-=======
-include ../makefile.cases.inc
-
-cases := $(notdir $(mm_cases))
-
-.PHONY: all $(cases) clean check
->>>>>>> 83759f97
+.PHONY: all $(mm_demos) clean check
 
 all: $(mm_demos)
 
 $(mm_demos):
-	$(MAKE) -C $@ $(MAKECMDGOALS)
+	$(MAKE) -C $@
 
 clean:
 	@$(foreach demo,$(mm_demos),$(MAKE) -C $(demo) $(MAKECMDGOALS);)
 
-check: $(cases)
-	python -m pytest $(CURDIR)/../test_all.py -k $(mm_dir)+check: $(mm_demos)
+	python -m pytest ../test_all.py -k $(mm_dir)