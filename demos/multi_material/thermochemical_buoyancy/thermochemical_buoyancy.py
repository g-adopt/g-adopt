# Thermochemical convection
# ---

# Rationale
# -

# Our previous tutorial introduced multi-material simulations in G-ADOPT by
# investigating compositional effects on buoyancy. We extend that tutorial to include
# thermal effects, thereby simulating thermochemical convection, which is, for example,
# essential to modelling Earth's mantle evolution.

# This example
# -

# Here, we consider the entrainment of a thin, compositionally dense layer by thermal
# convection presented in [van Keken et al. (1997)](https://doi.org/10.1029/97JB01353).
# Inside a 2-D domain heated from below, a denser material sits at the bottom boundary
# beneath a lighter material. Whilst the compositional stratification is stable, heat
# transfer from the boundary generates positive buoyancy, allowing thin tendrils of
# denser material to be entrained by convective circulation. To resolve these tendrils
# using the level-set approach, significant mesh refinement is needed, making the
# simulation computationally expensive. This tutorial will be updated soon once the
# development of adaptive mesh refinement in Firedrake is complete. We describe below
# the current implementation of this problem in G-ADOPT.

# As with all examples, the first step is to import the `gadopt` package, which also
# provides access to Firedrake and associated functionality.

from gadopt import *

# For this problem, it is useful to define a mesh with non-uniform spatial refinement.
# To this end, we use the Python API of the GMSH library to generate a mesh file in a
# format compatible with Firedrake. We specifically increase vertical resolution at the
# top and bottom boundaries of the domain.

# +
import gmsh
from mpi4py import MPI

domain_dims = (2.0, 1.0)  # Domain dimensions in x and y directions
mesh_hor_res = domain_dims[0] / 60.0  # Uniform horizontal mesh resolution
mesh_file = "mesh.msh"  # Output mesh file

if MPI.COMM_WORLD.rank == 0:
    gmsh.initialize()
    gmsh.model.add("mesh")

    # Generate two points delimiting the domain's bottom boundary.
    point_1 = gmsh.model.geo.addPoint(0.0, 0.0, 0.0, mesh_hor_res)
    point_2 = gmsh.model.geo.addPoint(domain_dims[0], 0.0, 0.0, mesh_hor_res)
    # Generate a line joining the two points.
    line_1 = gmsh.model.geo.addLine(point_1, point_2)

    # Generate points and lines in the remainder of the domain using multiple
    # extrusions. For each extrusion, the number of elements and (cumulative) height of
    # the layer determine the (vertical) resolution of the mesh.
    gmsh.model.geo.extrude(
        [(1, line_1)],
        0.0,
        1.0,
        0.0,
        numElements=[20, 16, 20],
        heights=[0.1, 0.9, 1.0],  # Vertical resolution: [5e-3, 5e-2, 5e-3]
        recombine=True,
    )

    gmsh.model.geo.synchronize()

    # Generate physical groups for domain boundaries with appropriate tags.
    gmsh.model.addPhysicalGroup(1, [line_1 + 2], tag=1)
    gmsh.model.addPhysicalGroup(1, [line_1 + 3], tag=2)
    gmsh.model.addPhysicalGroup(1, [line_1], tag=3)
    gmsh.model.addPhysicalGroup(1, [line_1 + 1], tag=4)
    gmsh.model.addPhysicalGroup(2, [line_1 + 4], tag=1)

    # Generate mesh file.
    gmsh.model.mesh.generate(2)
    gmsh.write(mesh_file)
    gmsh.finalize()
# -

# We next set up the mesh and function spaces and specify functions to hold our
# solutions, as in our previous tutorials.

# +
mesh = Mesh(mesh_file)  # Load the GMSH mesh using Firedrake
mesh.cartesian = True  # Tag the mesh as Cartesian to inform other G-ADOPT objects
boundary = get_boundary_ids(mesh)  # Object holding references to mesh boundary IDs

V = VectorFunctionSpace(mesh, "Q", 2)  # Velocity function space (vector)
W = FunctionSpace(mesh, "Q", 1)  # Pressure function space (scalar)
Z = MixedFunctionSpace([V, W])  # Stokes function space (mixed)
Q = FunctionSpace(mesh, "DQ", 2)  # Temperature function space (scalar, discontinuous)
K = FunctionSpace(mesh, "DQ", 2)  # Level-set function space (scalar, discontinuous)
R = FunctionSpace(mesh, "R", 0)  # Real space (constants across the domain)

stokes = Function(Z)  # A field over the mixed function space Z
stokes.subfunctions[0].rename("Velocity")  # Firedrake function for velocity
stokes.subfunctions[1].rename("Pressure")  # Firedrake function for pressure
u = split(stokes)[0]  # Indexed expression for velocity in the mixed space
T = Function(Q, name="Temperature")  # Firedrake function for temperature
psi = Function(K, name="Level set")  # Firedrake function for level set
# -

# We now initialise the level-set field. All we have to provide to G-ADOPT is a
# mathematical description of the interface location and use the available API. In this
# case, the interface is a curve and can be geometrically represented as a straight
# line. In general, specifying a mathematical function would warrant supplying a
# callable (e.g. a function) implementing the mathematical operations, but given the
# common use of straight lines, G-ADOPT already provides it and only callable arguments
# are required here. Additional presets are available for usual scenarios, and the API
# is sufficiently flexible to generate most shapes. Under the hood, G-ADOPT uses the
# `Shapely` library to determine the signed-distance function associated with the
# interface. We use G-ADOPT's default strategy to obtain a smooth step function profile
# from the signed-distance function.

# +
# Initialise the level-set field according to the conservative level-set approach.
# Here, the material interface is a horizontal straight line, and so the conservative
# level-set field can be simply defined using mesh coordinates. We first express the
# signed-distance function and then use G-ADOPT's API to generate the thickness of the
# hyperbolic tangent profile and update the level-set field values.
x, y = SpatialCoordinate(mesh)  # Extract UFL representation of spatial coordinates
interface_coord_y = 0.025
signed_distance = interface_coord_y - y

epsilon = interface_thickness(K, min_cell_edge_length=True)
assign_level_set_values(psi, epsilon, signed_distance)
# -

# Let us visualise the location of the material interface that we have just initialised.
# To this end, we use Firedrake's built-in plotting functionality.

# + tags=["active-ipynb"]
# import matplotlib.pyplot as plt
# from numpy import linspace

# fig, axes = plt.subplots()
# axes.set_aspect("equal")
# contours = tricontourf(psi, levels=linspace(0.0, 1.0, 11), axes=axes, cmap="PiYG")
# tricontour(psi, axes=axes, levels=[0.5])
# fig.colorbar(contours, label="Conservative level-set")
# -

# We next define the material fields and instantiate the approximation. Here, the system
# of equations is non-dimensional and includes compositional and thermal buoyancy terms
# under the Boussinesq approximation. Moreover, physical parameters are constant through
# space apart from density. As a result, the system is fully defined by the values of
# the thermal and compositional Rayleigh numbers. We use the `material_field` function
# to define the compositional Rayleigh number throughout the domain (including the shape
# of the material interface transition). Both non-dimensional numbers are provided to
# our approximation.

# +
Ra = 3e5  # Thermal Rayleigh number
# Compositional Rayleigh number, defined based on each material value and location
RaB_dense = 4.5e5
RaB_reference = 0.0
RaB = material_field(psi, [RaB_reference, RaB_dense], interface="arithmetic")

approximation = BoussinesqApproximation(Ra, RaB=RaB)
# -

# Let us now verify that the material fields have been correctly initialised. We plot
# the compositional Rayleigh number across the domain.

# + tags=["active-ipynb"]
# fig, axes = plt.subplots()
# axes.set_aspect("equal")
# contours = tricontourf(
#     Function(psi).interpolate(RaB), levels=linspace(0.0, 4.5e5, 11), axes=axes
# )
# fig.colorbar(contours, label="Compositional Rayleigh number")
# -

# We move on to initialising the temperature field.

# +
# Calculate quantities linked to the temperature initial condition using UFL
u0 = (
    domain_dims[0] ** (7.0 / 3.0)
    / (1.0 + domain_dims[0] ** 4.0) ** (2.0 / 3.0)
    * (Ra / 2.0 / sqrt(pi)) ** (2.0 / 3.0)
)
v0 = u0
Q_ic = 2.0 * sqrt(domain_dims[0] / pi / u0)
Tu = erf((1.0 - y) / 2.0 * sqrt(u0 / x)) / 2.0
Tl = 1.0 - 1.0 / 2.0 * erf(y / 2.0 * sqrt(u0 / (domain_dims[0] - x)))
Tr = 1.0 / 2.0 + Q_ic / 2.0 / sqrt(pi) * sqrt(v0 / (y + 1.0)) * exp(
    -(x**2) * v0 / (4.0 * y + 4.0)
)
Ts = 1.0 / 2.0 - Q_ic / 2.0 / sqrt(pi) * sqrt(v0 / (2.0 - y)) * exp(
    -((domain_dims[0] - x) ** 2.0) * v0 / (8.0 - 4.0 * y)
)

# Interpolate temperature initial condition
T.interpolate(max_value(min_value(Tu + Tl + Tr + Ts - 3.0 / 2.0, 1.0), 0.0))
# -

# Let us visualise the temperature field that we have just initialised.

# + tags=["active-ipynb"]
# fig, axes = plt.subplots()
# axes.set_aspect("equal")
# contours = tricontourf(T, levels=linspace(0.0, 1.0, 11), axes=axes, cmap="inferno")
# fig.colorbar(contours, label="Temperature")
# -

# As with the previous examples, we set up an instance of the `TimestepAdaptor` class
# for controlling the time-step length (via a CFL criterion) whilst the simulation
# advances in time. We specify the initial time, initial time step $\Delta t$, and
# output frequency (in time units).

time_now = 0.0  # Initial time
time_step = Function(R).assign(1e-6)  # Initial time step
output_frequency = 1e-4  # Frequency (based on simulation time) at which to output
t_adapt = TimestepAdaptor(
    time_step, u, V, target_cfl=0.6, maximum_timestep=output_frequency
)  # Current level-set advection requires a CFL condition that should not exceed 0.6.

# Here, we set up the variational problem for the energy, Stokes, and level-set
# systems. The Stokes and energy systems depend on the approximation defined above,
# and the level-set system includes both advection and reinitialisation components.

# +
# This problem setup has a constant pressure nullspace, which corresponds to the
# default case handled in G-ADOPT.
stokes_nullspace = create_stokes_nullspace(Z)

# Boundary conditions are specified next: free slip on all sides, heating from below,
# and cooling from above. No boundary conditions are required for level set, as the
# numerical domain is closed.
stokes_bcs = {
    boundary.bottom: {"uy": 0.0},
    boundary.top: {"uy": 0.0},
    boundary.left: {"ux": 0.0},
    boundary.right: {"ux": 0.0},
}
temp_bcs = {boundary.bottom: {"T": 1.0}, boundary.top: {"T": 0.0}}
# Instantiate a solver object for the energy conservation system.
energy_solver = EnergySolver(
    T, u, approximation, time_step, ImplicitMidpoint, bcs=temp_bcs
)
# Instantiate a solver object for the Stokes system and perform a solve to obtain
# initial pressure and velocity.
stokes_solver = StokesSolver(
<<<<<<< HEAD
    stokes,
    T,
=======
    z,
>>>>>>> 834a95ab
    approximation,
    T,
    bcs=stokes_bcs,
    nullspace=stokes_nullspace,
    transpose_nullspace=stokes_nullspace,
)
stokes_solver.solve()

# Instantiate a solver object for level-set advection and reinitialisation. G-ADOPT
# provides default values for most arguments; we only provide those that do not have
# one. No boundary conditions are required, as the numerical domain is closed.
adv_kwargs = {"u": u, "timestep": time_step}
reini_kwargs = {"epsilon": epsilon}
level_set_solver = LevelSetSolver(psi, adv_kwargs=adv_kwargs, reini_kwargs=reini_kwargs)
# -

# We now set up our output. To do so, we create the output file as a ParaView Data file
# that uses the XML-based VTK file format. We also open a file for logging, instantiate
# G-ADOPT geodynamical diagnostic utility, and define some parameters specific to this
# problem.

# +
output_file = VTKFile("output.pvd")
output_file.write(*stokes.subfunctions, T, psi, time=time_now)

plog = ParameterLog("params.log", mesh)
plog.log_str("step time dt u_rms entrainment")

gd = GeodynamicalDiagnostics(stokes, T, boundary.bottom, boundary.top)

# Area of tracked material in the domain
material_area = interface_coord_y * domain_dims[0]
entrainment_height = 0.2  # Height above which entrainment diagnostic is calculated
# -

# Finally, we initiate the time loop, which runs until the simulation end time is
# attained.

# +
step = 0  # A counter to keep track of looping
output_counter = 1  # A counter to keep track of outputting
time_end = 0.03  # Will be changed to 0.05 once mesh adaptivity is available
while True:
    # Update timestep
    if time_end - time_now < output_frequency:
        t_adapt.maximum_timestep = time_end - time_now
    t_adapt.update_timestep()

    # Advect level set
    level_set_solver.solve()
    # Solve energy system
    energy_solver.solve()
    # Solve Stokes sytem
    stokes_solver.solve()

    # Increment iteration count and time
    step += 1
    time_now += float(time_step)

    # Calculate proportion of material entrained above a given height
    buoy_entr = material_entrainment(
        psi,
        material_size=material_area,
        entrainment_height=entrainment_height,
        side=0,
        direction="above",
        skip_material_size_check=True,
    )

    # Log diagnostics
    plog.log_str(f"{step} {time_now} {float(time_step)} {gd.u_rms()} {buoy_entr}")

    # Write output
    if time_now >= output_counter * output_frequency - 1e-16:
        output_file.write(*stokes.subfunctions, T, psi, time=time_now)
        output_counter += 1

    # Check if simulation has completed
    if time_now >= time_end:
        plog.close()  # Close logging file

        # Checkpoint solution fields to disk
        with CheckpointFile("Final_State.h5", "w") as final_checkpoint:
            final_checkpoint.save_mesh(mesh)
            final_checkpoint.save_function(T, name="Temperature")
            final_checkpoint.save_function(stokes, name="Stokes")
            final_checkpoint.save_function(psi, name="Level set")

        log("Reached end of simulation -- exiting time-step loop")
        break
# -

# Let us finally examine the location of the material interface and the temperature
# field at the end of the simulation.

# + tags=["active-ipynb"]
# fig, axes = plt.subplots()
# axes.set_aspect("equal")
# contours = tricontourf(T, levels=linspace(0.0, 1.0, 11), axes=axes, cmap="inferno")
# tricontour(psi, axes=axes, levels=[0.5])
# fig.colorbar(contours, label="Temperature")
# -<|MERGE_RESOLUTION|>--- conflicted
+++ resolved
@@ -244,12 +244,7 @@
 # Instantiate a solver object for the Stokes system and perform a solve to obtain
 # initial pressure and velocity.
 stokes_solver = StokesSolver(
-<<<<<<< HEAD
     stokes,
-    T,
-=======
-    z,
->>>>>>> 834a95ab
     approximation,
     T,
     bcs=stokes_bcs,
