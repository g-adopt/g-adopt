--- conflicted
+++ resolved
@@ -82,13 +82,8 @@
 
 # +
 mesh = Mesh(mesh_file)  # Load the GMSH mesh using Firedrake
-<<<<<<< HEAD
-mesh.cartesian = True  # Tag the mesh as Cartesian to inform other G-ADOPT objects.
-boundary = get_boundary_ids(mesh)
-=======
 mesh.cartesian = True  # Tag the mesh as Cartesian to inform other G-ADOPT objects
 boundary = get_boundary_ids(mesh)  # Object holding references to mesh boundary IDs
->>>>>>> 5e5649ba
 
 V = VectorFunctionSpace(mesh, "Q", 2)  # Velocity function space (vector)
 W = FunctionSpace(mesh, "Q", 1)  # Pressure function space (scalar)
@@ -133,7 +128,6 @@
 
 # Let us visualise the location of the material interface that we have just initialised.
 # To this end, we use Firedrake's built-in plotting functionality.
-<<<<<<< HEAD
 
 # + tags=["active-ipynb"]
 # import matplotlib.pyplot as plt
@@ -157,7 +151,7 @@
 # +
 Ra = 3e5
 Ra_c = material_field(
-    psi, [Ra_c_dense := 4.5e5, Ra_c_reference := 0], interface="sharp"
+    psi, [Ra_c_dense := 4.5e5, Ra_c_reference := 0], interface="arithmetic"
 )
 approximation = Approximation(
     "BA", dimensional=False, parameters={"Ra": Ra, "Ra_c": Ra_c}
@@ -234,61 +228,6 @@
 # Instantiate a solver object for the energy conservation system.
 energy_solver = EnergySolver(
     T, u, approximation, delta_t, ImplicitMidpoint, bcs=temp_bcs
-=======
-
-# + tags=["active-ipynb"]
-# import matplotlib.pyplot as plt
-
-# fig, axes = plt.subplots()
-# axes.set_aspect("equal")
-# contours = tricontourf(psi, levels=linspace(0, 1, 11), axes=axes, cmap="PiYG")
-# tricontour(psi, axes=axes, levels=[0.5])
-# fig.colorbar(contours, label="Conservative level-set")
-# -
-
-# We next define the material fields and instantiate the approximation. Here, the system
-# of equations is non-dimensional and includes compositional and thermal buoyancy terms
-# under the Boussinesq approximation. Moreover, physical parameters are constant through
-# space apart from density. As a result, the system is fully defined by the values of
-# the thermal and compositional Rayleigh numbers. We use the `material_field` function
-# to define the compositional Rayleigh number throughout the domain (including the shape
-# of the material interface transition). Both non-dimensional numbers are provided to
-# our approximation.
-
-# +
-Ra = 3e5
-Ra_c = material_field(
-    psi, [Ra_c_dense := 4.5e5, Ra_c_reference := 0], interface="arithmetic"
-)
-approximation = BoussinesqApproximation(Ra, Ra_c=Ra_c)
-# -
-
-# Let us now verify that the material fields have been correctly initialised. We plot
-# the compositional Rayleigh number across the domain.
-
-# + tags=["active-ipynb"]
-# fig, axes = plt.subplots()
-# axes.set_aspect("equal")
-# contours = tricontourf(
-#     Function(psi).interpolate(Ra_c), levels=linspace(0, 4.5e5, 11), axes=axes
-# )
-# fig.colorbar(contours, label="Compositional Rayleigh number")
-# -
-
-# We move on to initialising the temperature field.
-
-# +
-X = SpatialCoordinate(mesh)  # Extract UFL representation of spatial coordinates
-
-# Calculate quantities linked to the temperature initial condition using UFL
-u0 = lx ** (7 / 3) / (1 + lx**4) ** (2 / 3) * (Ra / 2 / sqrt(pi)) ** (2 / 3)
-v0 = u0
-Q_ic = 2 * sqrt(lx / pi / u0)
-Tu = erf((1 - X[1]) / 2 * sqrt(u0 / X[0])) / 2
-Tl = 1 - 1 / 2 * erf(X[1] / 2 * sqrt(u0 / (lx - X[0])))
-Tr = 1 / 2 + Q_ic / 2 / sqrt(pi) * sqrt(v0 / (X[1] + 1)) * exp(
-    -(X[0] ** 2) * v0 / (4 * X[1] + 4)
->>>>>>> 5e5649ba
 )
 # Instantiate a solver object for the Stokes system and perform a solve to obtain
 # initial pressure and velocity.
@@ -309,7 +248,6 @@
 level_set_solver = LevelSetSolver(psi, adv_kwargs=adv_kwargs, reini_kwargs=reini_kwargs)
 # -
 
-<<<<<<< HEAD
 # We now set up our output. To do so, we create the output file as a ParaView Data file
 # that uses the XML-based VTK file format. We also open a file for logging, instantiate
 # G-ADOPT geodynamical diagnostic utility, and define some parameters specific to this
@@ -328,81 +266,6 @@
 entrainment_height = 0.2  # Height above which entrainment diagnostic is calculated
 # -
 
-=======
-# As with the previous examples, we set up an instance of the `TimestepAdaptor` class
-# for controlling the time-step length (via a CFL criterion) whilst the simulation
-# advances in time. We specify the initial time, initial time step $\Delta t$, and
-# output frequency (in time units).
-
-time_now = 0  # Initial time
-delta_t = Function(R).assign(1e-6)  # Initial time step
-output_frequency = 1e-4  # Frequency (based on simulation time) at which to output
-t_adapt = TimestepAdaptor(
-    delta_t, u, V, target_cfl=0.6, maximum_timestep=output_frequency
-)  # Current level-set advection requires a CFL condition that should not exceed 0.6.
-
-# Here, we set up the variational problem for the energy, Stokes, and level-set
-# systems. The Stokes and energy systems depend on the approximation defined above,
-# and the level-set system includes both advection and reinitialisation components.
-
-# +
-# This problem setup has a constant pressure nullspace, which corresponds to the
-# default case handled in G-ADOPT.
-Z_nullspace = create_stokes_nullspace(Z)
-
-# Boundary conditions are specified next: free slip on all sides, heating from below,
-# and cooling from above. No boundary conditions are required for level set, as the
-# numerical domain is closed.
-stokes_bcs = {
-    boundary.bottom: {"uy": 0},
-    boundary.top: {"uy": 0},
-    boundary.left: {"ux": 0},
-    boundary.right: {"ux": 0},
-}
-temp_bcs = {boundary.bottom: {"T": 1}, boundary.top: {"T": 0}}
-# Instantiate a solver object for the energy conservation system.
-energy_solver = EnergySolver(
-    T, u, approximation, delta_t, ImplicitMidpoint, bcs=temp_bcs
-)
-# Instantiate a solver object for the Stokes system and perform a solve to obtain
-# initial pressure and velocity.
-stokes_solver = StokesSolver(
-    z,
-    T,
-    approximation,
-    bcs=stokes_bcs,
-    nullspace=Z_nullspace,
-    transpose_nullspace=Z_nullspace,
-)
-stokes_solver.solve()
-
-# Instantiate a solver object for level-set advection and reinitialisation. G-ADOPT
-# provides default values for most arguments; we only provide those that do not have
-# one. No boundary conditions are required, as the numerical domain is closed.
-adv_kwargs = {"u": u, "timestep": delta_t}
-reini_kwargs = {"epsilon": epsilon}
-level_set_solver = LevelSetSolver(psi, adv_kwargs=adv_kwargs, reini_kwargs=reini_kwargs)
-# -
-
-# We now set up our output. To do so, we create the output file as a ParaView Data file
-# that uses the XML-based VTK file format. We also open a file for logging, instantiate
-# G-ADOPT geodynamical diagnostic utility, and define some parameters specific to this
-# problem.
-
-# +
-output_file = VTKFile("output.pvd")
-output_file.write(*z.subfunctions, T, psi, time=time_now)
-
-plog = ParameterLog("params.log", mesh)
-plog.log_str("step time dt u_rms entrainment")
-
-gd = GeodynamicalDiagnostics(z, T, boundary.bottom, boundary.top)
-
-material_area = interface_y * lx  # Area of tracked material in the domain
-entrainment_height = 0.2  # Height above which entrainment diagnostic is calculated
-# -
-
->>>>>>> 5e5649ba
 # Finally, we initiate the time loop, which runs until the simulation end time is
 # attained.
 
