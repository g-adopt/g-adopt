--- conflicted
+++ resolved
@@ -82,14 +82,8 @@
 
 # +
 mesh = Mesh(mesh_file)  # Load the GMSH mesh using Firedrake
-<<<<<<< HEAD
 mesh.cartesian = True  # Tag the mesh as Cartesian to inform other G-ADOPT objects.
-left_id, right_id, bottom_id, top_id = 1, 2, 3, 4  # Boundary IDs
-=======
-mesh.cartesian = True
-
 boundary = get_boundary_ids(mesh)
->>>>>>> 8f082925
 
 V = VectorFunctionSpace(mesh, "Q", 2)  # Velocity function space (vector)
 W = FunctionSpace(mesh, "Q", 1)  # Pressure function space (scalar)
@@ -196,8 +190,8 @@
 
 # Interpolate temperature initial condition and ensure boundary condition values
 T.interpolate(max_value(min_value(Tu + Tl + Tr + Ts - 3 / 2, 1), 0))
-DirichletBC(Q, 1, bottom_id).apply(T)
-DirichletBC(Q, 0, top_id).apply(T)
+DirichletBC(Q, 1, boundary.bottom).apply(T)
+DirichletBC(Q, 0, boundary.top).apply(T)
 # -
 
 # As with the previous examples, we set up an instance of the `TimestepAdaptor` class
@@ -225,33 +219,15 @@
 # and cooling from above. No boundary conditions are required for level set, as the
 # numerical domain is closed.
 stokes_bcs = {
-    boundary.bottom: {"uy": 0},
-    boundary.top: {"uy": 0},
-    boundary.left: {"ux": 0},
-    boundary.right: {"ux": 0},
+    bottom_id: {"uy": 0},
+    top_id: {"uy": 0},
+    left_id: {"ux": 0},
+    right_id: {"ux": 0},
 }
-<<<<<<< HEAD
 temp_bcs = {bottom_id: {"T": 1}, top_id: {"T": 0}}
 # Instantiate a solver object for the energy conservation system.
 energy_solver = EnergySolver(
     T, u, approximation, delta_t, ImplicitMidpoint, bcs=temp_bcs
-=======
-temp_bcs = {boundary.bottom: {"T": 1}, boundary.top: {"T": 0}}
-
-# We move on to initialising the temperature field.
-
-# +
-X = SpatialCoordinate(mesh)  # Extract UFL representation of spatial coordinates
-
-# Calculate quantities linked to the temperature initial condition using UFL
-u0 = lx ** (7 / 3) / (1 + lx**4) ** (2 / 3) * (Ra / 2 / sqrt(pi)) ** (2 / 3)
-v0 = u0
-Q_ic = 2 * sqrt(lx / pi / u0)
-Tu = erf((1 - X[1]) / 2 * sqrt(u0 / X[0])) / 2
-Tl = 1 - 1 / 2 * erf(X[1] / 2 * sqrt(u0 / (lx - X[0])))
-Tr = 1 / 2 + Q_ic / 2 / sqrt(pi) * sqrt(v0 / (X[1] + 1)) * exp(
-    -(X[0] ** 2) * v0 / (4 * X[1] + 4)
->>>>>>> 8f082925
 )
 # Instantiate a solver object for the Stokes system and perform a solve to obtain
 # initial pressure and velocity.
@@ -262,7 +238,6 @@
     bcs=stokes_bcs,
     nullspace={"nullspace": Z_nullspace, "transpose_nullspace": Z_nullspace},
 )
-<<<<<<< HEAD
 stokes_solver.solve()
 
 # Instantiate a solver object for level-set advection and reinitialisation. G-ADOPT
@@ -271,13 +246,6 @@
 adv_kwargs = {"u": u, "timestep": delta_t}
 reini_kwargs = {"epsilon": epsilon}
 level_set_solver = LevelSetSolver(psi, adv_kwargs=adv_kwargs, reini_kwargs=reini_kwargs)
-=======
-
-# Interpolate temperature initial condition and ensure boundary condition values
-T.interpolate(max_value(min_value(Tu + Tl + Tr + Ts - 3 / 2, 1), 0))
-DirichletBC(Q, 1, boundary.bottom).apply(T)
-DirichletBC(Q, 0, boundary.top).apply(T)
->>>>>>> 8f082925
 # -
 
 # We now set up our output. To do so, we create the output file as a ParaView Data file
@@ -292,11 +260,7 @@
 plog = ParameterLog("params.log", mesh)
 plog.log_str("step time dt u_rms entrainment")
 
-<<<<<<< HEAD
 gd = GeodynamicalDiagnostics(z)
-=======
-gd = GeodynamicalDiagnostics(z, T, boundary.bottom, boundary.top)
->>>>>>> 8f082925
 
 material_area = interface_y * lx  # Area of tracked material in the domain
 entrainment_height = 0.2  # Height above which entrainment diagnostic is calculated
