# Thermochemical convection
# ---

# Rationale
# -

# Our previous tutorial introduced multi-material simulations in G-ADOPT by
# investigating compositional effects on buoyancy. We extend that tutorial to include
# thermal effects, thereby simulating thermochemical convection, which is, for example,
# essential to modelling Earth's mantle evolution.

# This example
# -

# Here, we consider the entrainment of a thin, compositionally dense layer by thermal
# convection presented in [van Keken et al. (1997)](https://doi.org/10.1029/97JB01353).
# Inside a 2-D domain heated from below, a denser material sits at the bottom boundary
# beneath a lighter material. Whilst the compositional stratification is stable, heat
# transfer from the boundary generates positive buoyancy in the denser material,
# allowing thin tendrils to be entrained in the convective circulation. To resolve these
# tendrils using the level-set approach, significant mesh refinement is needed, making
# the simulation computationally expensive. This tutorial will be updated once the
# development of adaptive mesh refinement in Firedrake is complete. We describe below
# the current implementation of this problem in G-ADOPT.

# As with all examples, the first step is to import the `gadopt` package, which also
# provides access to Firedrake and associated functionality.

from gadopt import *

# For this problem, it is useful to define a mesh with non-uniform refinement. To this
# end, we use the GMSH library to generate a mesh file in a format compatible with
# Firedrake. We specifically increase vertical resolution at the top and bottom
# boundaries of the domain.

# +
import gmsh
from mpi4py import MPI

lx, ly = 2, 1  # Domain dimensions in x and y directions
mesh_hor_res = lx / 60  # Uniform horizontal mesh resolution
mesh_file = "mesh.msh"  # Output mesh file

if MPI.COMM_WORLD.rank == 0:
    gmsh.initialize()
    gmsh.model.add("mesh")

    point_1 = gmsh.model.geo.addPoint(0, 0, 0, mesh_hor_res)
    point_2 = gmsh.model.geo.addPoint(lx, 0, 0, mesh_hor_res)

    line_1 = gmsh.model.geo.addLine(point_1, point_2)

    gmsh.model.geo.extrude(
        [(1, line_1)], 0, 0.1, 0, numElements=[20], recombine=True
    )  # Vertical resolution: 5e-3

    gmsh.model.geo.extrude(
        [(1, line_1 + 1)], 0, 0.8, 0, numElements=[16], recombine=True
    )  # Vertical resolution: 5e-2

    gmsh.model.geo.extrude(
        [(1, line_1 + 5)], 0, 0.1, 0, numElements=[20], recombine=True
    )  # Vertical resolution: 5e-3

    gmsh.model.geo.synchronize()

    gmsh.model.addPhysicalGroup(1, [line_1 + 2, line_1 + 6, line_1 + 10], tag=1)
    gmsh.model.addPhysicalGroup(1, [line_1 + 3, line_1 + 7, line_1 + 11], tag=2)
    gmsh.model.addPhysicalGroup(1, [line_1], tag=3)
    gmsh.model.addPhysicalGroup(1, [line_1 + 9], tag=4)

    gmsh.model.addPhysicalGroup(2, [line_1 + 4, line_1 + 8, line_1 + 12], tag=1)

    gmsh.model.mesh.generate(2)

    gmsh.write(mesh_file)
    gmsh.finalize()
# -

# We next set up the mesh and function spaces and specify functions to hold our
# solutions, as in our previous tutorials.

# +
mesh = Mesh(mesh_file)  # Load the GMSH mesh using Firedrake
<<<<<<< HEAD
mesh.cartesian = True  # Tag the mesh as Cartesian to inform other G-ADOPT objects.
left_id, right_id, bottom_id, top_id = 1, 2, 3, 4  # Boundary IDs
=======
mesh.cartesian = True

boundary = get_boundary_ids(mesh)
>>>>>>> 295e6e08

V = VectorFunctionSpace(mesh, "Q", 2)  # Velocity function space (vector)
W = FunctionSpace(mesh, "Q", 1)  # Pressure function space (scalar)
Z = MixedFunctionSpace([V, W])  # Stokes function space (mixed)
Q = FunctionSpace(mesh, "Q", 2)  # Temperature function space (scalar)
K = FunctionSpace(mesh, "DQ", 2)  # Level-set function space (scalar, discontinuous)
R = FunctionSpace(mesh, "R", 0)  # Real space for time step

z = Function(Z)  # A field over the mixed function space Z
u, p = split(z)  # Indexed expressions for velocity and pressure
z.subfunctions[0].rename("Velocity")  # Associated Firedrake function for velocity
z.subfunctions[1].rename("Pressure")  # Associated Firedrake function for pressure
T = Function(Q, name="Temperature")  # Firedrake function for temperature
psi = Function(K, name="Level set")  # Firedrake function for level set
# -

# We now initialise the level-set field. All we have to provide to G-ADOPT is a
# mathematical description of the interface location and use the available API. In this
# case, the interface can be represented as a straight line, requiring a callable to be
# provided. Under the hood, G-ADOPT uses the `Shapely` library to determine the
# signed-distance function associated with the interface. We use G-ADOPT's default
# strategy to obtain a smooth step function profile from the signed-distance function.

# +
from numpy import array  # noqa: E402

# Initialise the level-set field. First, determine the signed-distance function at each
# level-set node using a mathematical description of the material-interface location.
# Then, define the thickness of the hyperbolic tangent profile used in the conservative
# level-set approach. Finally, overwrite level-set data array.
interface_coords_x = array([0.0, lx])
callable_args = (interface_slope := 0, interface_y := 0.025)
signed_distance_array = signed_distance(
    psi,
    interface_geometry="curve",
    interface_callable="line",
    interface_args=(interface_coords_x, *callable_args),
)
epsilon = interface_thickness(psi)
psi.dat.data[:] = conservative_level_set(signed_distance_array, epsilon)
# -

# Let us visualise the location of the material interface that we have just initialised.
# To this end, we use Firedrake's built-in plotting functionality.

# + tags=["active-ipynb"]
# import matplotlib.pyplot as plt

# fig, axes = plt.subplots()
# axes.set_aspect("equal")
# contours = tricontourf(psi, levels=linspace(0, 1, 11), axes=axes, cmap="PiYG")
# tricontour(psi, axes=axes, levels=[0.5])
# fig.colorbar(contours, label="Conservative level-set")
# -

# We next define the material fields and instantiate the approximation. Here, the system
# of equations is non-dimensional and includes compositional and thermal buoyancy terms
# under the Boussinesq approximation. Moreover, physical parameters are constant through
# space apart from density. As a result, the system is fully defined by the values of
# the thermal and compositional Rayleigh numbers. We use the `material_field` function
# to define the compositional Rayleigh number throughout the domain (including the shape
# of the material interface transition). Both non-dimensional numbers are provided to
# our approximation.

# +
Ra = 3e5
Ra_c = material_field(
    psi, [Ra_c_dense := 4.5e5, Ra_c_reference := 0], interface="arithmetic"
)
approximation = BoussinesqApproximation(Ra, Ra_c=Ra_c)
# -

# Let us now verify that the material fields have been correctly initialised. We plot
# the compositional Rayleigh number across the domain.

<<<<<<< HEAD
# + tags=["active-ipynb"]
# fig, axes = plt.subplots()
# axes.set_aspect("equal")
# contours = tricontourf(
#     Function(psi).interpolate(Ra_c), levels=linspace(0, 4.5e5, 11), axes=axes
# )
# fig.colorbar(contours, label="Compositional Rayleigh number")
# -
=======
stokes_bcs = {
    boundary.bottom: {"uy": 0},
    boundary.top: {"uy": 0},
    boundary.left: {"ux": 0},
    boundary.right: {"ux": 0},
}
temp_bcs = {boundary.bottom: {"T": 1}, boundary.top: {"T": 0}}
>>>>>>> 295e6e08

# We move on to initialising the temperature field.

# +
X = SpatialCoordinate(mesh)  # Extract UFL representation of spatial coordinates

# Calculate quantities linked to the temperature initial condition using UFL
u0 = lx ** (7 / 3) / (1 + lx**4) ** (2 / 3) * (Ra / 2 / sqrt(pi)) ** (2 / 3)
v0 = u0
Q_ic = 2 * sqrt(lx / pi / u0)
Tu = erf((1 - X[1]) / 2 * sqrt(u0 / X[0])) / 2
Tl = 1 - 1 / 2 * erf(X[1] / 2 * sqrt(u0 / (lx - X[0])))
Tr = 1 / 2 + Q_ic / 2 / sqrt(pi) * sqrt(v0 / (X[1] + 1)) * exp(
    -(X[0] ** 2) * v0 / (4 * X[1] + 4)
)
Ts = 1 / 2 - Q_ic / 2 / sqrt(pi) * sqrt(v0 / (2 - X[1])) * exp(
    -((lx - X[0]) ** 2) * v0 / (8 - 4 * X[1])
)

# Interpolate temperature initial condition and ensure boundary condition values
T.interpolate(max_value(min_value(Tu + Tl + Tr + Ts - 3 / 2, 1), 0))
DirichletBC(Q, 1, boundary.bottom).apply(T)
DirichletBC(Q, 0, boundary.top).apply(T)
# -

<<<<<<< HEAD
# As with the previous examples, we set up an instance of the `TimestepAdaptor` class
# for controlling the time-step length (via a CFL criterion) whilst the simulation
# advances in time. We specify the initial time, initial time step $\Delta t$, and
# output frequency (in time units).
=======
# We now set up our output. To do so, we create the output file as a ParaView Data file
# that uses the XML-based VTK file format. We also open a file for logging, instantiate
# G-ADOPT geodynamical diagnostic utility, and define some parameters specific to this
# problem.

# +
output_file = VTKFile("output.pvd")

plog = ParameterLog("params.log", mesh)
plog.log_str("step time dt u_rms entrainment")

gd = GeodynamicalDiagnostics(z, T, boundary.bottom, boundary.top)
>>>>>>> 295e6e08

time_now = 0  # Initial time
delta_t = Function(R).assign(1e-6)  # Initial time step
output_frequency = 1e-4  # Frequency (based on simulation time) at which to output
t_adapt = TimestepAdaptor(
    delta_t, u, V, target_cfl=0.6, maximum_timestep=output_frequency
)  # Current level-set advection requires a CFL condition that should not exceed 0.6.

# Here, we set up the variational problem for the energy, Stokes, and level-set
# systems. The Stokes and energy systems depend on the approximation defined above,
# and the level-set system includes both advection and reinitialisation components.

# +
# This problem setup has a constant pressure nullspace, which corresponds to the
# default case handled in G-ADOPT.
Z_nullspace = create_stokes_nullspace(Z)

# Boundary conditions are specified next: free slip on all sides, heating from below,
# and cooling from above. No boundary conditions are required for level set, as the
# numerical domain is closed.
stokes_bcs = {
    bottom_id: {"uy": 0},
    top_id: {"uy": 0},
    left_id: {"ux": 0},
    right_id: {"ux": 0},
}
temp_bcs = {bottom_id: {"T": 1}, top_id: {"T": 0}}
# Instantiate a solver object for the energy conservation system.
energy_solver = EnergySolver(
    T, u, approximation, delta_t, ImplicitMidpoint, bcs=temp_bcs
)
# Instantiate a solver object for the Stokes system and perform a solve to obtain
# initial pressure and velocity.
stokes_solver = StokesSolver(
    z,
    T,
    approximation,
    bcs=stokes_bcs,
    nullspace=Z_nullspace,
    transpose_nullspace=Z_nullspace,
)
stokes_solver.solve()

# Instantiate a solver object for level-set advection and reinitialisation. G-ADOPT
# provides default values for most arguments; we only provide those that do not have
# one. No boundary conditions are required, as the numerical domain is closed.
adv_kwargs = {"u": u, "timestep": delta_t}
reini_kwargs = {"epsilon": epsilon}
level_set_solver = LevelSetSolver(psi, adv_kwargs=adv_kwargs, reini_kwargs=reini_kwargs)
# -

# We now set up our output. To do so, we create the output file as a ParaView Data file
# that uses the XML-based VTK file format. We also open a file for logging, instantiate
# G-ADOPT geodynamical diagnostic utility, and define some parameters specific to this
# problem.

# +
output_file = VTKFile("output.pvd")
output_file.write(*z.subfunctions, T, psi, time=time_now)

plog = ParameterLog("params.log", mesh)
plog.log_str("step time dt u_rms entrainment")

gd = GeodynamicalDiagnostics(z, T, bottom_id, top_id)

material_area = interface_y * lx  # Area of tracked material in the domain
entrainment_height = 0.2  # Height above which entrainment diagnostic is calculated
# -

# Finally, we initiate the time loop, which runs until the simulation end time is
# attained.

# +
step = 0  # A counter to keep track of looping
output_counter = 1  # A counter to keep track of outputting
time_end = 0.03  # Will be changed to 0.05 once mesh adaptivity is available
while True:
    # Update timestep
    if time_end - time_now < output_frequency:
        t_adapt.maximum_timestep = time_end - time_now
    t_adapt.update_timestep()

    # Advect level set
    level_set_solver.solve()
    # Solve energy system
    energy_solver.solve()
    # Solve Stokes sytem
    stokes_solver.solve()

    # Increment iteration count and time
    step += 1
    time_now += float(delta_t)

    # Calculate proportion of material entrained above a given height
    buoy_entr = entrainment(psi, material_area, entrainment_height)
    # Log diagnostics
    plog.log_str(f"{step} {time_now} {float(delta_t)} {gd.u_rms()} {buoy_entr}")

    # Write output
    if time_now >= output_counter * output_frequency - 1e-16:
        output_file.write(*z.subfunctions, T, psi, time=time_now)
        output_counter += 1

    # Check if simulation has completed
    if time_now >= time_end:
        plog.close()  # Close logging file

        # Checkpoint solution fields to disk
        with CheckpointFile("Final_State.h5", "w") as final_checkpoint:
            final_checkpoint.save_mesh(mesh)
            final_checkpoint.save_function(T, name="Temperature")
            final_checkpoint.save_function(z, name="Stokes")
            final_checkpoint.save_function(psi, name="Level set")

        log("Reached end of simulation -- exiting time-step loop")
        break
# -

# Let us finally examine the location of the material interface and the temperature
# field at the end of the simulation.

# + tags=["active-ipynb"]
# fig, axes = plt.subplots()
# axes.set_aspect("equal")
# collection = tripcolor(T, axes=axes, cmap="coolwarm")
# tricontour(psi, axes=axes, levels=[0.5])
# fig.colorbar(collection, label="Temperature")
# -<|MERGE_RESOLUTION|>--- conflicted
+++ resolved
@@ -82,14 +82,8 @@
 
 # +
 mesh = Mesh(mesh_file)  # Load the GMSH mesh using Firedrake
-<<<<<<< HEAD
-mesh.cartesian = True  # Tag the mesh as Cartesian to inform other G-ADOPT objects.
-left_id, right_id, bottom_id, top_id = 1, 2, 3, 4  # Boundary IDs
-=======
-mesh.cartesian = True
-
-boundary = get_boundary_ids(mesh)
->>>>>>> 295e6e08
+mesh.cartesian = True  # Tag the mesh as Cartesian to inform other G-ADOPT objects
+boundary = get_boundary_ids(mesh)  # Object holding references to mesh boundary IDs
 
 V = VectorFunctionSpace(mesh, "Q", 2)  # Velocity function space (vector)
 W = FunctionSpace(mesh, "Q", 1)  # Pressure function space (scalar)
@@ -165,7 +159,6 @@
 # Let us now verify that the material fields have been correctly initialised. We plot
 # the compositional Rayleigh number across the domain.
 
-<<<<<<< HEAD
 # + tags=["active-ipynb"]
 # fig, axes = plt.subplots()
 # axes.set_aspect("equal")
@@ -174,15 +167,6 @@
 # )
 # fig.colorbar(contours, label="Compositional Rayleigh number")
 # -
-=======
-stokes_bcs = {
-    boundary.bottom: {"uy": 0},
-    boundary.top: {"uy": 0},
-    boundary.left: {"ux": 0},
-    boundary.right: {"ux": 0},
-}
-temp_bcs = {boundary.bottom: {"T": 1}, boundary.top: {"T": 0}}
->>>>>>> 295e6e08
 
 # We move on to initialising the temperature field.
 
@@ -208,25 +192,10 @@
 DirichletBC(Q, 0, boundary.top).apply(T)
 # -
 
-<<<<<<< HEAD
 # As with the previous examples, we set up an instance of the `TimestepAdaptor` class
 # for controlling the time-step length (via a CFL criterion) whilst the simulation
 # advances in time. We specify the initial time, initial time step $\Delta t$, and
 # output frequency (in time units).
-=======
-# We now set up our output. To do so, we create the output file as a ParaView Data file
-# that uses the XML-based VTK file format. We also open a file for logging, instantiate
-# G-ADOPT geodynamical diagnostic utility, and define some parameters specific to this
-# problem.
-
-# +
-output_file = VTKFile("output.pvd")
-
-plog = ParameterLog("params.log", mesh)
-plog.log_str("step time dt u_rms entrainment")
-
-gd = GeodynamicalDiagnostics(z, T, boundary.bottom, boundary.top)
->>>>>>> 295e6e08
 
 time_now = 0  # Initial time
 delta_t = Function(R).assign(1e-6)  # Initial time step
@@ -248,12 +217,12 @@
 # and cooling from above. No boundary conditions are required for level set, as the
 # numerical domain is closed.
 stokes_bcs = {
-    bottom_id: {"uy": 0},
-    top_id: {"uy": 0},
-    left_id: {"ux": 0},
-    right_id: {"ux": 0},
+    boundary.bottom: {"uy": 0},
+    boundary.top: {"uy": 0},
+    boundary.left: {"ux": 0},
+    boundary.right: {"ux": 0},
 }
-temp_bcs = {bottom_id: {"T": 1}, top_id: {"T": 0}}
+temp_bcs = {boundary.bottom: {"T": 1}, boundary.top: {"T": 0}}
 # Instantiate a solver object for the energy conservation system.
 energy_solver = EnergySolver(
     T, u, approximation, delta_t, ImplicitMidpoint, bcs=temp_bcs
@@ -290,7 +259,7 @@
 plog = ParameterLog("params.log", mesh)
 plog.log_str("step time dt u_rms entrainment")
 
-gd = GeodynamicalDiagnostics(z, T, bottom_id, top_id)
+gd = GeodynamicalDiagnostics(z, T, boundary.bottom, boundary.top)
 
 material_area = interface_y * lx  # Area of tracked material in the domain
 entrainment_height = 0.2  # Height above which entrainment diagnostic is calculated
