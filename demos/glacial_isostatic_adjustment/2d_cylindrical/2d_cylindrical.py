--- conflicted
+++ resolved
@@ -435,16 +435,8 @@
 # $\textbf{u} \cdot \textbf{n} = 0$. By passing the string `ux` and `uy`, G-ADOPT knows
 # to specify these as strong Dirichlet boundary conditions.
 
-<<<<<<< HEAD
 # For the top surface we need to specify a normal stress, i.e. the weight of the ice
 # load, as well as indicating this is a free surface.
-=======
-# Setup boundary conditions
-exterior_density = rho_ice * (disc1+disc2)
-stokes_bcs = {boundary.top: {'normal_stress': ice_load, 'free_surface': {'delta_rho_fs': density - exterior_density}},
-              boundary.bottom: {'un': 0}
-              }
->>>>>>> 8f082925
 
 # The `rho_ext` parameter represents the exterior density along the solid Earth free
 # surface, such as that of ice or air.
@@ -452,8 +444,8 @@
 # Setup boundary conditions
 rho_ext = rho_ice * (disc_1 + disc_2)
 stokes_bcs = {
-    top_id: {"normal_stress": ice_load, "free_surface": {"rho_ext": rho_ext}},
-    bottom_id: {"un": 0},
+    boundary.top: {"normal_stress": ice_load, "free_surface": {"rho_ext": rho_ext}},
+    boundary.bottom: {"un": 0},
 }
 
 # We also need to specify a G-ADOPT approximation which sets up the various parameters
@@ -520,11 +512,7 @@
 
 checkpoint_filename = "viscoelastic_loading-chk.h5"
 
-<<<<<<< HEAD
-gd = GeodynamicalDiagnostics(z, bottom_id=bottom_id, top_id=top_id)
-=======
-gd = GeodynamicalDiagnostics(z, density, boundary.bottom, boundary.top)
->>>>>>> 8f082925
+gd = GeodynamicalDiagnostics(z, bottom_id=boundary.bottom, top_id=boundary.top)
 
 # Initialise a (scalar!) function for logging vertical displacement
 U = FunctionSpace(mesh, "CG", 2)  # (Incremental) Displacement function space (scalar)
@@ -559,14 +547,8 @@
     # Log diagnostics:
     plog.log_str(
         f"{timestep} {float(time)} {float(dt)} "
-<<<<<<< HEAD
-        f"{gd.u_rms()} {gd.u_rms_top()} {gd.ux_max(top_id)} "
+        f"{gd.u_rms()} {gd.u_rms_top()} {gd.ux_max(boundary.top)} "
         f"{displ_vert.dat.data.min()} {displ_vert.dat.data.max()}"
-=======
-        f"{gd.u_rms()} {gd.u_rms_top()} {gd.ux_max(boundary.top)} "
-        f"{vertical_displacement.dat.data.min()} "
-        f"{vertical_displacement.dat.data.max()} "
->>>>>>> 8f082925
     )
 
 # Let's use the python package *PyVista* to plot the magnitude of the displacement field
