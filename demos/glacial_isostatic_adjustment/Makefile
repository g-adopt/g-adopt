<<<<<<< HEAD
include ../makefile.demos.inc

.PHONY: all $(gia_demos)
=======
include ../makefile.cases.inc

cases := $(notdir $(gia_cases))

.PHONY: all $(cases) clean check
>>>>>>> 83759f97

all: $(gia_demos)

$(gia_demos):
	$(MAKE) -C $@ $(MAKECMDGOALS)

clean:
	@$(foreach demo,$(gia_demos),$(MAKE) -C $(demo) $(MAKECMDGOALS);)

check: $(cases)
	python -m pytest $(CURDIR)/../test_all.py -k $(gia_dir)<|MERGE_RESOLUTION|>--- conflicted
+++ resolved
@@ -1,22 +1,14 @@
-<<<<<<< HEAD
 include ../makefile.demos.inc
 
-.PHONY: all $(gia_demos)
-=======
-include ../makefile.cases.inc
-
-cases := $(notdir $(gia_cases))
-
-.PHONY: all $(cases) clean check
->>>>>>> 83759f97
+.PHONY: all $(gia_demos) clean check
 
 all: $(gia_demos)
 
 $(gia_demos):
-	$(MAKE) -C $@ $(MAKECMDGOALS)
+	$(MAKE) -C $@
 
 clean:
 	@$(foreach demo,$(gia_demos),$(MAKE) -C $(demo) $(MAKECMDGOALS);)
 
-check: $(cases)
-	python -m pytest $(CURDIR)/../test_all.py -k $(gia_dir)+check: $(gia_demos)
+	python -m pytest ../test_all.py -k $(gia_dir)