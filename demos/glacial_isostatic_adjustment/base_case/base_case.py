# Idealised 2-D viscoelastic loading problem in a square box
# =======================================================
#
# In this tutorial, we examine an idealised 2-D loading problem in a square box.
# Here we will focus purely on viscoelastic deformation by a surface load, i.e. a synthetic
# ice sheet!
#
# You may already have seen how G-ADOPT can be applied to mantle convection problems in our
# other tutorials. Generally the setup of the G-ADOPT model should be familiar but the equations
# we are solving and the necessary input fields will be slightly different.
#
# Governing equations
# -------------------
# Let's start by reviewing some equations! Similar to mantle convection, the governing equations
# for viscoelastic loading are derived from the conservation laws of mass and momentum.
#
# The conservation of momentum is
# \begin{equation}
#     \nabla \cdot \boldsymbol{\sigma} - \rho \nabla \Phi = 0,
# \end{equation}
# where $\boldsymbol{\sigma}$ is the full stress tensor, $\rho$ is the density and $\Phi$ is the
# gravitational potential field. As with mantle convection, we have neglected inertial terms.
#
# For incompressible materials conservation of mass is
# \begin{equation}
#     \frac{\partial \rho}{\partial t} + \textbf{v} \cdot \nabla \rho = 0,
# \end{equation}
# where $\textbf{v}$ is the velocity. For the moment we are focusing on incompressible materials where
# \begin{equation}
#     \nabla \cdot \textbf{v} = 0.
# \end{equation}
#
#

# Linearisation
# -------------
# The conservation of momentum is usually linearised due to the small displacements relative to the
# depth of the mantle, i.e.
# \begin{equation}
#     \rho = \rho_0 + \rho_1,
# \end{equation}
# \begin{equation}
#     \boldsymbol{\sigma} = \boldsymbol{\sigma}_0 + \boldsymbol{\sigma}_1,
# \end{equation}
# \begin{equation}
#     \nabla \Phi = \nabla \Phi_0 + \nabla \Phi_1 = \textbf{g} + \nabla \Phi_1.
# \end{equation}
# Subbing this into the momentum equation and neglecting higher order terms gives
# \begin{equation}
#     \nabla \cdot \boldsymbol{\sigma}_0 + \nabla \cdot \boldsymbol{\sigma}_1  - \rho_0 \textbf{g}  - \rho_1 \textbf{g} - \rho_0 \nabla \Phi_1 = 0.
# \end{equation}
# The background state is assumed to be in hydrostatic equilibrium so
# \begin{equation}
#     \nabla \cdot \boldsymbol{\sigma}_0 = \rho_0 \textbf{g}.
# \end{equation}
# Therefore we can simplify the momentum balance to
# \begin{equation}
#     \nabla \cdot \boldsymbol{\sigma}_1   - \rho_1 \textbf{g} - \rho_0 \nabla \Phi_1 = 0.
# \end{equation}
# For this tutorial we are going to ignore changes in the gravitational field, so the last term drops out, giving
# \begin{equation}
#     \nabla \cdot \boldsymbol{\sigma}_1   - \rho_1 \textbf{g}  = 0.
# \end{equation}
#
# Linearising the conservation of mass gives
# \begin{equation}
#     \frac{\partial (\rho_0+\rho_1)}{\partial t} + \textbf{v} \cdot \nabla (\rho_0 + \rho_1) = 0.
# \end{equation}
# After neglecting higher order terms and assuming the background density field, $\rho_0$, does not vary in time,
# the conservation of mass becomes
# \begin{equation}
#     \frac{\partial \rho_1}{\partial t} + \textbf{v} \cdot \nabla \rho_0  = 0.
# \end{equation}
# Integrating this equation with respect to time gives
# \begin{equation}
#     \rho_1 = - \textbf{u} \cdot \nabla \rho_0 ,
# \end{equation}
# assuming $\rho_1 = 0$ at initial times. Note that $\textbf{u}$ is now the displacement vector. The density
# perturbation $\rho_1$ is referred to as the *Eulerian density pertubation* by the GIA community.
#

# Incremental Lagrangian Stress Tensor
# -------------------------------------
# The GIA community usually reformulates the linearised momentum equation in terms of the
# *Incremental lagrangian stress tensor*. This can be traced back to the early roots of GIA
# modellers adopting Laplace transform methods. The idea behind this is to convert the time
# dependent *viscoelastic* problem to a time independent *elastic* problem by the correspondence principle.
#
# From an elastic wave theory point of view, Dahlen and Tromp (1998) make the point that it is the
# Lagrangian perturbation in stress not the Eulerian perturbation that is related to the displacement
# gradient by the elastic parameters. Transforming between the Lagrangian perturbation in stress and
# the Eulerian description is given by
# \begin{equation}
#      \boldsymbol{\sigma}_{L1} =  \boldsymbol{\sigma}_1 + \textbf{u} \cdot \nabla \boldsymbol{\sigma}_0 ,
# \end{equation}
# where $\boldsymbol{\sigma}_{L1}$ is the Incremental lagrangian stress tensor.
#
# This is effectively accounting for an advection of a background quantity when translating between the Eulerian
# and Lagrangian frames of reference through a first order Taylor series expansion.
#
# This advection of prestress can be important for very long wavelength loads. Cathles (1975) estimates that the
# term becomes leading order when the wavelength is greater than 30000 km for typical Earth parameters, i.e. only
# when the wavelength is the same order of magnitude as the circumference of the Earth.
#
# For the viscoelastic problem, however, this term is crucial because it acts as a restoring force to
# isostatic equilibrium. If the Laplace transform methods do not include this term a load placed on the surface
# of the Earth will keep sinking (Wu and Peltier, 1982)!
#
# Subbing into the stress balance gives
#
# \begin{equation}
#     \nabla \cdot \boldsymbol{\sigma}_1 = \nabla \cdot (\boldsymbol{\sigma}_{L1}  - \textbf{u} \cdot \nabla \boldsymbol{\sigma}_0 ) = \nabla \cdot \boldsymbol{\sigma}_{L1} - \nabla (\rho_0 g u_r)
# \end{equation}
# where $u_r$ is the radial displacement vector.
#

# Maxwell Rheology
# ----------------
#
# The GIA community generally model the mantle as an incompressible Maxwell solid. The conceptual picture is a
# spring and a dashpot connected together in series (Ranalli, 1995). For this viscoelastic model the elastic and
# viscous stresses are the same but the total displacements combine.
#
# The viscous constitutive relationship is
# \begin{equation}
#     \overset{\cdot}{\boldsymbol{\epsilon}}^v = \dfrac{1}{2 \eta} (\boldsymbol{\sigma}_{L1} + p \textbf{I}).
# \end{equation}
# The corresponding elastic constitutive equation is
# \begin{equation}
#     \boldsymbol{\epsilon}^e  = \dfrac{1}{2 \mu} (\boldsymbol{\sigma}_{L1} + p \textbf{I})
# \end{equation}
# where $\overset{\cdot}{\boldsymbol{\epsilon}}^v $ is the viscous strain rate tensor, $\boldsymbol{\epsilon}^e$ is the
# elastic strain tensor, $\eta$  is the viscosity, $\mu$ is the shear modulus, $\textbf{I}$ is the Identity matrix, $p$
# is the perturbation pressure, and $\boldsymbol{\sigma}_{L1} $ is the incremental lagrangian stress tensor. Note $p$
# is a perturbation pressure as we have already removed the hydostatic background state earlier. An overhead dot notes the
# time derivative i.e the viscous strain rate is proportional to stress, while the elastic strain  is proportional to stress.
# The total strain is
# \begin{equation}
#     \boldsymbol{\epsilon} = \boldsymbol{\epsilon}^v + \boldsymbol{\epsilon}^e = \dfrac{1}{2} ( \nabla \textbf{u} + (\nabla \textbf{u})^T),
# \end{equation}
# where $\textbf{u}$ is the displacement vector.
# Taking the time derivative of the total strain and substituting this into the consitutive equations gives
# \begin{equation}
#     \boldsymbol{\sigma}_{L1}+ \dfrac{\eta}{ \mu} \overset{\cdot}{\boldsymbol{\sigma}}_{L1} = - \left(p + \dfrac{\eta}{ \mu}\overset{\cdot}{p}\right) \textbf{I} + 2 \eta \overset{\cdot}{\boldsymbol{\epsilon}}.
# \end{equation}
#

# Summary
# --------
# The linearised governing equations for an incompressible Maxwell body used by the GIA community, and adopted herein, are
# \begin{equation}
#     \nabla \cdot \boldsymbol{\sigma}_{L1} - \nabla (\rho_0 g u_r)   - \rho_1 \textbf{g}  = 0,
# \end{equation}
# \begin{equation}
#     \nabla \cdot \textbf{v} = 0,
# \end{equation}
# \begin{equation}
#     \rho_1 = - \textbf{u} \cdot \nabla \rho_0,
# \end{equation}
# \begin{equation}
#     \boldsymbol{\sigma}_{L1}+ \dfrac{\eta}{ \mu} \overset{\cdot}{\boldsymbol{\sigma}}_{L1} = - \left(p + \dfrac{\eta}{ \mu}\overset{\cdot}{p}\right) \textbf{I} + 2 \eta \overset{\cdot}{\boldsymbol{\epsilon}} .
# \end{equation}
# Note as stated above, this still neglects perturbations in the gravitational field and we will leave solving the
# associated Poisson equation to a later demo.
#

# Time discretisation
# -------------------
#
# One of the key differences with the mantle convection demos is that the constitutive equation now depends on time.
# G-ADOPT implements the method of Zhong et al. (2003) where deviatoric stress is accounted for via an
# 'incremental displacement', thus recasting the problem in terms of $\textbf{u}_{inc}^n = \textbf{u}^n - \textbf{u}^{n-1}$,
# where subscripts refer to time levels $t$ and $t - \Delta t$ respectively.
# The incremental strain $\Delta \boldsymbol{\epsilon}$ is
# \begin{equation}
#     \Delta \boldsymbol{\epsilon} =   \dfrac{1}{2} ( \nabla \textbf{u}_{inc} + (\nabla \textbf{u}_{inc})^T).
# \end{equation}
#
#
# The constitutive equation is discretised by integrating from $t - \Delta t$ to $t$ using the trapezoid rule
# \begin{equation}
#     \int_{t-\Delta t}^t \boldsymbol{\sigma}_{L1} + \dfrac{\eta}{ \mu} \overset{\cdot}{\boldsymbol{\sigma}_{L1}} \, dt = \int_{t-\Delta t}^t - \left(p + \dfrac{\eta}{ \mu}\overset{\cdot}{p}\right) \textbf{I} + 2 \eta \overset{\cdot}{\boldsymbol{\epsilon}} \, dt.
# \end{equation}
# The trapezoid rule is
# \begin{equation}
#     \int_{a}^b f(x) \approx \dfrac{1}{2}(b - a)(f(a) + f(b).
# \end{equation}
# Using this gives
# \begin{equation}
#     \dfrac{\Delta t}{2} (\boldsymbol{\sigma}_{L1}^n + \boldsymbol{\sigma}_{L1}^{n-1}) + \dfrac{\eta}{ \mu} (\boldsymbol{\sigma}_{L1}^n - \boldsymbol{\sigma}_{L1}^{n-1}) = -\dfrac{\Delta t}{2} (p^n + p^{n-1}) \textbf{I} - \dfrac{\eta}{ \mu}(p^n - p^{n-1})  \textbf{I} + 2 \eta (\boldsymbol{\epsilon}^n - \boldsymbol{\epsilon}^{n-1}).
# \end{equation}
# Using Maxwell time, $\alpha = \eta / \mu$, this simplifies to
# \begin{equation}
#     \boldsymbol{\sigma}_{L1}^n  = - p^n \textbf{I} + \dfrac{2 \eta}{\alpha + \Delta t / 2}  \Delta \boldsymbol{\epsilon}^n + \dfrac{\alpha - \Delta t / 2}{\alpha + \Delta t / 2}(\boldsymbol{\sigma}_{L1}^{n-1} + p^{n-1} \textbf{I}).
# \end{equation}
#
# This expression for the stress is similar to that relevant for mantle convection. We are solving for incremental
# displacement instead of velocity, but the only difference between these two functions is the timestep multiplication factor.
# We also have a modified viscosity based on the timestep and the Maxwell time. Finally, the stress history is included as the
# last term is the deviatoric stress from the previous timestep multiplied by a prefactor involving the timestep and the Maxwell time.
# Note that in the small dt limit (i.e. $dt$ << $\alpha$) the effective viscosity tends towards the shear modulus. i.e. we are solving the elastic equations.

# This example
# -------------
# We will simulate a viscoelastic loading and unloading problem based on a 2D version of the test case presented in Weerdesteijn et al. (2023).
#
# Let's get started! The first step is to import the `gadopt` module, which
# provides access to Firedrake and associated functionality.

from gadopt import *
from gadopt.utility import step_func

# Next we need to create a mesh of the mantle region we want to simulate. The Weerdesteijn test case is a 3D box 1500 km wide horizontally and
# 2891 km deep. To speed up things for this first demo, we consider a 2D domain, i.e. taking a vertical cross section through the 3D box.
#
# For starters let's use one of the default meshes provided by Firedrake, `RectangleMesh`. We have chosen 40 quadrilateral elements in the $x$
# direction and 40 quadrilateral elements in the $y$ direction. It is worth emphasising that the setup has coarse grid resolution so that the
# demo is quick to run! For real simulations we can use fully unstructured meshes to accurately resolve important features in the model, for
# instance near coastlines or sharp discontinuities in mantle properties.  We can print out the grid resolution using `log`, a utility provided by
# G-ADOPT. (N.b. `log` is equivalent to python's `print` function, except that it simplifies outputs when running simulations in parallel.)
#
# On the mesh, we also denote that our geometry is Cartesian, i.e. gravity points
# in the negative z-direction. This attribute is used by G-ADOPT specifically, not
# Firedrake. By contrast, a non-Cartesian geometry is assumed to have gravity
# pointing in the radially inward direction.
#
<<<<<<< HEAD
# Boundaries are automatically tagged by the built-in meshes supported by Firedrake. For the `RectangleMesh` being used here, tag 1 corresponds
# to the plane $x=0$; 2 to the $x=L$ plane; 3 to the $y=0$ plane; and 4 to the $y=D$ plane. The `get_boundary_ids` function will inspect the mesh
# to detect this and allow the boundaries to be referred to more intuitively (e.g. `boundary.left`, `boundary.top`, etc.).
=======
# Boundaries are automatically tagged by the built-in meshes supported by Firedrake. For the `RectangleMesh` being used here, tag 1
# corresponds to the plane $x=0$; 2 to the $x=L$ plane; 3 to the $y=0$ plane; and 4 to the $y=D$ plane. For convenience, we can
# rename these to `left_id`, `right_id`, `bottom_id` and `top_id`.
>>>>>>> e519e6be

# +
# Set up geometry:
L = 1500e3  # Length of the domain in m
D = 2891e3  # Depth of domain in m
nx = 40  # Number of horizontal cells
nz = 40  # Number of vertical cells

# Let's print out the grid resolution in km
log(f"Horizontal resolution {L/nx/1000} km")
log(f"Vertical resolution {D/nz/1000} km")

mesh = RectangleMesh(nx, nz, L, D, name="mesh", quadrilateral=True)
mesh.cartesian = True

boundary = get_boundary_ids(mesh)
# -
# We now need to choose finite element function spaces. `V` , `W`, `S` and `R` are symbolic
# variables representing function spaces. They also contain the
# function space's computational implementation, recording the
# association of degrees of freedom with the mesh and pointing to the
# finite element basis. We will choose Q2-Q1 for the mixed incremental displacement-pressure similar to our mantle convection demos.
# This is a Taylor-Hood element pair which has good properties for Stokes modelling. We also initialise a discontinuous tensor function
# space that wil store our previous values of the deviatoric stress, as the gradient of the continous incremental displacement field will
# be discontinuous.

# Set up function spaces - currently using the bilinear Q2Q1 element pair:
V = VectorFunctionSpace(mesh, "CG", 2)  # (Incremental) Displacement function space (vector)
W = FunctionSpace(mesh, "CG", 1)  # Pressure function space (scalar)
S = TensorFunctionSpace(mesh, "DQ", 2)  # (Discontinuous) Stress tensor function space (tensor)
R = FunctionSpace(mesh, "R", 0)  # Real function space (for constants)

# Function spaces can be combined in the natural way to create mixed
# function spaces, combining the incremental displacement and pressure spaces to form
# a function space for the mixed Stokes problem, `Z`.

Z = MixedFunctionSpace([V, W])  # Mixed function space.

# We also specify functions to hold our solutions: `z` in the mixed
# function space, noting that a symbolic representation of the two
# parts – incremental displacement and pressure – is obtained with `split`. For later
# visualisation, we rename the subfunctions of `z` to *Incremental Displacement* and *Pressure*.
#
# We also need to initialise two functions `displacement` and `stress_old` that are used when timestepping the constitutive equation.

# +
z = Function(Z)  # A field over the mixed function space Z.
u, p = split(z)  # Returns symbolic UFL expression for u and p
# Next rename for output:
z.subfunctions[0].rename("Incremental Displacement")
z.subfunctions[1].rename("Pressure")

displacement = Function(V, name="displacement").assign(0)
stress_old = Function(S, name="stress_old").assign(0)
# -

# We can output function space information, for example the number of degrees
# of freedom (DOF).

# Output function space information:
log("Number of Incremental Displacement DOF:", V.dim())
log("Number of Pressure DOF:", W.dim())
log("Number of Velocity and Pressure DOF:", V.dim()+W.dim())

# Let's start initialising some parameters. First of all Firedrake has a helpful function to give a symbolic representation of the mesh coordinates.

X = SpatialCoordinate(mesh)

# Now we can set up the background profiles for the material properties.
# In this case the density, shear modulus and viscosity only vary in the vertical direction.
# We will approximate the series of layers using a smooth tanh function with a width of 20 km.
# The layer properties specified are from spada et al. (2011).
# N.b. that we have modified the viscosity of the Lithosphere viscosity from
# Spada et al. (2011) because we are using coarse grid resolution.


# +
radius_values = [6371e3, 6301e3, 5951e3, 5701e3]
density_values = [3037, 3438, 3871, 4978]
shear_modulus_values = [0.50605e11, 0.70363e11, 1.05490e11, 2.28340e11]
viscosity_values = [1e25, 1e21, 1e21, 2e21]


def initialise_background_field(field, background_values, vertical_tanh_width=20e3):
    profile = background_values[0]
    sharpness = 1 / vertical_tanh_width
    depth = X[1] - D
    for i in range(1, len(background_values)):
        centre = radius_values[i] - radius_values[0]
        mag = background_values[i] - background_values[i-1]
        profile += step_func(depth, centre, mag, increasing=False, sharpness=sharpness)

    field.interpolate(profile)


density = Function(W, name="density")
initialise_background_field(density, density_values)

shear_modulus = Function(W, name="shear modulus")
initialise_background_field(shear_modulus, shear_modulus_values)

viscosity = Function(W, name="viscosity")
initialise_background_field(viscosity, viscosity_values)
# -

# Next let's define the length of our time step. If we want to accurately resolve the elastic response we should choose a
# timestep lower than the Maxwell time, $\alpha = \eta / \mu$. The Maxwell time is the time taken for the viscous deformation
# to 'catch up' with the initial, instantaneous elastic deformation.
#
# Let's print out the Maxwell time for each layer

year_in_seconds = 8.64e4 * 365.25
for layer_visc, layer_mu in zip(viscosity_values, shear_modulus_values):
    log(f"Maxwell time: {float(layer_visc/layer_mu/year_in_seconds):.0f} years")

# As we can see the shortest Maxwell time is given by the lower mantle and is about 280 years, i.e. it will take about 280
# years for the viscous deformation in that layer to catch up any instantaneous elastic deformation. Conversely the top layer,
# our lithosphere, has a Maxwell time of 6 million years. Given that our simulations only run for 110000 years the viscous
# deformation over the course of the simulation will always be negligible compared with the elastic deformation. For now let's
# choose a timestep of 250 years and an output frequency of 2000 years.

# +
# Timestepping parameters
Tstart = 0
time = Function(R).assign(Tstart * year_in_seconds)

dt_years = 250
dt = Constant(dt_years * year_in_seconds)
Tend_years = 110e3
Tend = Constant(Tend_years * year_in_seconds)
dt_out_years = 2e3
dt_out = Constant(dt_out_years * year_in_seconds)

max_timesteps = round((Tend - Tstart * year_in_seconds) / dt)
log("max timesteps: ", max_timesteps)

output_frequency = round(dt_out / dt)
log("output_frequency:", output_frequency)
log(f"dt: {float(dt / year_in_seconds)} years")
log(f"Simulation start time: {Tstart} years")
# -

# Next let's setup our ice load. Following the long test from Weeredesteijn et al 2023,
# during the first 90 thousand years of the simulation the ice sheet will grow to a thickness of 1 km.
# The ice thickness will rapidly shrink to ice free conditions in the next 10 thousand years. Finally,
# the simulation will run for a further 10 thousand years to allow the system to relax towards
# isostatic equilibrium. This is approximately the length of an interglacial-glacial cycle. The
# width of the ice sheet is 100 km and we have used a tanh function again to smooth out the
# transition from ice to ice-free regions.
#
# As the loading and unloading cycle only varies linearly in time, let's write the ice load as a symbolic expression.

# Initialise ice loading
rho_ice = 931
g = 9.8125
Hice = 1000
t1_load = 90e3 * year_in_seconds
t2_load = 100e3 * year_in_seconds
ramp_after_t1 = conditional(
    time < t2_load, 1 - (time - t1_load) / (t2_load - t1_load), 0
)
ramp = conditional(time < t1_load, time / t1_load, ramp_after_t1)
# Disc ice load but with a smooth transition given by a tanh profile
disc_radius = 100e3
disc_dx = 5e3
k_disc = 2*pi/(8*disc_dx)  # wavenumber for disk 2pi / lambda
r = X[0]
disc = 0.5*(1-tanh(k_disc * (r - disc_radius)))
ice_load = ramp * rho_ice * g * Hice * disc

# We can now define the boundary conditions to be used in this simulation.  Let's set the bottom and
# side boundaries to be free slip with no normal flow $\textbf{u} \cdot \textbf{n} =0$. By passing
# the string `ux` and `uy`, G-ADOPT knows to specify these as Strong Dirichlet boundary conditions.
#
# For the top surface we need to specify a normal stress, i.e. the weight of the ice load, as well as
# indicating this is a free surface.
#
# The `delta_rho_fs` option accounts for the density contrast across the free surface whether there
# is ice or air above a particular region of the mantle.

# +
# Setup boundary conditions
exterior_density = conditional(time < t2_load, rho_ice*disc, 0)
stokes_bcs = {
    boundary.bottom: {'uy': 0},
    boundary.top: {'normal_stress': ice_load, 'free_surface': {'delta_rho_fs': density - exterior_density}},
    boundary.left: {'ux': 0},
    boundary.right: {'ux': 0},
}

gd = GeodynamicalDiagnostics(z, density, boundary.bottom, boundary.top)
# -


# We also need to specify a G-ADOPT approximation which sets up the various parameters and fields
# needed for the viscoelastic loading problem.


approximation = SmallDisplacementViscoelasticApproximation(density, shear_modulus, viscosity, g=g)

# We finally come to solving the variational problem, with solver
# objects for the Stokes system created. We pass in the solution fields `z` and various fields
# needed for the solve along with the approximation, timestep and boundary conditions.
#

stokes_solver = ViscoelasticStokesSolver(z, stress_old, displacement, approximation,
                                         dt, bcs=stokes_bcs)

# We next set up our output, in VTK format. This format can be read by programs like pyvista and Paraview.

# +
# Create output file
output_file = VTKFile("output.pvd")
output_file.write(*z.subfunctions, displacement)

plog = ParameterLog("params.log", mesh)
plog.log_str(
    "timestep time dt u_rms u_rms_surf ux_max disp_min disp_max"
)

checkpoint_filename = "viscoelastic_loading-chk.h5"
# -

# Now let's run the simulation! We are going to control the ice thickness using the `ramp` parameter.
# At each step we call `solve` to calculate the incremental displacement and pressure fields. This
# will update the displacement at the surface and stress values accounting for the time dependent
# Maxwell consitutive equation.

for timestep in range(max_timesteps):
    stokes_solver.solve()

    time.assign(time+dt)

    if timestep % output_frequency == 0:
        log("timestep", timestep)

        output_file.write(*z.subfunctions, displacement)

        with CheckpointFile(checkpoint_filename, "w") as checkpoint:
            checkpoint.save_function(z, name="Stokes")
            checkpoint.save_function(displacement, name="Displacement")
            checkpoint.save_function(stress_old, name="Deviatoric stress")

    # Log diagnostics:
    plog.log_str(
        f"{timestep} {float(time)} {float(dt)} "
        f"{gd.u_rms()} {gd.u_rms_top()} {gd.ux_max(boundary.top)} "
        f"{displacement.dat.data[:, 1].min()} {displacement.dat.data[:, 1].max()}"
    )

# Let's use the python package *PyVista* to plot the magnitude of the displacement field through time.
# We will use the calculated displacement to artifically scale the mesh. We have exaggerated the stretching
# by a factor of 1500, **BUT...** it is important to remember this is just for ease of visualisation -
# the mesh is not moving in reality!

# + tags=["active-ipynb"]
# import matplotlib.pyplot as plt
# import pyvista as pv
#
# # Read the PVD file
# reader = pv.get_reader("output.pvd")
# data = reader.read()[0]  # MultiBlock mesh with only 1 block
#
# # Create a plotter object
# plotter = pv.Plotter(shape=(1, 1), border=False, notebook=True, off_screen=False)
#
# # Open a gif
# plotter.open_gif("displacement_warp.gif")
#
# # Make a colour map
# boring_cmap = plt.get_cmap("viridis", 25)
#
# for i in range(len(reader.time_values)):
#     reader.set_active_time_point(i)
#     data = reader.read()[0]
#
#     # Artificially warp the output data in the vertical direction by the free surface height
#     # Note the mesh is not really moving!
#     warped = data.warp_by_vector(vectors="displacement", factor=1500)
#     arrows = data.glyph(orient="Incremental Displacement", scale="Incremental Displacement", factor=400000, tolerance=0.05)
#     plotter.add_mesh(arrows, color="white", lighting=False)
#
#     # Add the warped displacement field to the frame
#     plotter.add_mesh(
#         warped,
#         scalars="displacement",
#         component=None,
#         lighting=False,
#         show_edges=False,
#         clim=[0, 70],
#         cmap=boring_cmap,
#         scalar_bar_args={
#             "title": 'Displacement (m)',
#             "position_x": 0.8,
#             "position_y": 0.2,
#             "vertical": True,
#             "title_font_size": 20,
#             "label_font_size": 16,
#             "fmt": "%.0f",
#             "font_family": "arial",
#         }
#     )
#
#     # Fix camera in default position otherwise mesh appears to jump around!
#     plotter.camera_position = [(750000.0, 1445500.0, 6291991.008627122),
#                         (750000.0, 1445500.0, 0.0),
#                         (0.0, 1.0, 0.0)]
#     plotter.add_text(f"Time: {i*2000:6} years", name='time-label')
#     plotter.write_frame()
#
#     if i == len(reader.time_values)-1:
#         # Write end frame multiple times to give a pause before gif starts again!
#         for j in range(20):
#             plotter.write_frame()
#
#     plotter.clear()
#
# # Closes and finalizes movie
# plotter.close()
# -
# Looking at the animation, we can see that as the weight of the ice load builds up the mantle deforms,
# pushing up material away from the ice load. If we kept the ice load fixed this forebulge will
# eventually grow enough that it balances the weight of the ice, i.e the mantle is in isostatic
# equilbrium and the deformation due to the ice load stops. At 100 thousand years when the ice is removed
# the topographic highs associated with forebulges are now out of equilibrium so the flow of material
# in the mantle reverses back towards the previously glaciated region.

# ![SegmentLocal](displacement_warp.gif "segment")

# References
# ----------
# Cathles L.M. (1975). *Viscosity of the Earth's Mantle*, Princeton University Press.
#
# Dahlen F. A. and Tromp J. (1998). *Theoretical Global Seismology*, Princeton University Press.
#
# Ranalli, G. (1995). Rheology of the Earth. Springer Science & Business Media.
#
# Weerdesteijn, M. F., Naliboff, J. B., Conrad, C. P., Reusen, J. M., Steffen, R., Heister, T., &
# Zhang, J. (2023). *Modeling viscoelastic solid earth deformation due to ice age and contemporary
# glacial mass changes in ASPECT*. Geochemistry, Geophysics, Geosystems.
#
# Wu P., Peltier W. R. (1982). *Viscous gravitational relaxation*, Geophysical Journal International.
#
# Zhong, S., Paulson, A., & Wahr, J. (2003). Three-dimensional finite-element modelling of Earth’s
# viscoelastic deformation: effects of lateral variations in lithospheric thickness. Geophysical
# Journal International.<|MERGE_RESOLUTION|>--- conflicted
+++ resolved
@@ -224,15 +224,10 @@
 # Firedrake. By contrast, a non-Cartesian geometry is assumed to have gravity
 # pointing in the radially inward direction.
 #
-<<<<<<< HEAD
+
 # Boundaries are automatically tagged by the built-in meshes supported by Firedrake. For the `RectangleMesh` being used here, tag 1 corresponds
 # to the plane $x=0$; 2 to the $x=L$ plane; 3 to the $y=0$ plane; and 4 to the $y=D$ plane. The `get_boundary_ids` function will inspect the mesh
 # to detect this and allow the boundaries to be referred to more intuitively (e.g. `boundary.left`, `boundary.top`, etc.).
-=======
-# Boundaries are automatically tagged by the built-in meshes supported by Firedrake. For the `RectangleMesh` being used here, tag 1
-# corresponds to the plane $x=0$; 2 to the $x=L$ plane; 3 to the $y=0$ plane; and 4 to the $y=D$ plane. For convenience, we can
-# rename these to `left_id`, `right_id`, `bottom_id` and `top_id`.
->>>>>>> e519e6be
 
 # +
 # Set up geometry:
