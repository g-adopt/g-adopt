--- conflicted
+++ resolved
@@ -4,7 +4,8 @@
 # In this tutorial, we examine an idealised 2-D loading problem in a square box.
 # Here we will focus purely on viscoelastic deformation by a surface load, i.e.
 # a synthetic ice sheet! The setup is similar to a 2-D version of the test case
-# presented in Weerdesteijn et al. (2023), but we include compressibility.
+# presented in [Weerdesteijn et al. (2023)](https://doi.org/10.1029/2022GC010813),
+# but we include compressibility.
 #
 # You may already have seen how G-ADOPT can be applied to mantle convection
 # problems in our other tutorials. Generally the setup of the G-ADOPT model
@@ -78,7 +79,7 @@
 # this term is crucial because it acts as a restoring force to isostatic
 # equilibrium. If the Laplace transform methods do not include this term
 # a load placed on the surface of the Earth will keep sinking
-# (Wu and Peltier, 1982)!
+# ([Wu and Peltier, 1982](https://doi.org/10.1111/j.1365-246X.1982.tb04976.x))!
 #
 # We obtain the non-dimensional linearised density perturbation, $\rho_1$,
 # by linearising the conservation of mass equation
@@ -120,38 +121,15 @@
 # conditions. At the top of the domain (i.e.,  Earth's surface), normal stress
 # is balanced by the applied surface load such that
 #
-<<<<<<< HEAD
-=======
-# From an elastic wave theory point of view, [Dahlen and Tromp (1998)](https://doi.org/10.1515/9780691216157) make the point that it is the
-# Lagrangian perturbation in stress not the Eulerian perturbation that is related to the displacement
-# gradient by the elastic parameters. Transforming between the Lagrangian perturbation in stress and
-# the Eulerian description is given by
->>>>>>> 83e811c3
 # \begin{equation}
 #     \hat{\boldsymbol{n}} \cdot \boldsymbol{\sigma}_1^L = - B_{\mu} \, \rho_\mathrm{load} \, g \, h_\mathrm{load} \, \boldsymbol{\hat{e}}_k,
 # \end{equation}
 #
-<<<<<<< HEAD
 # where $\rho_\mathrm{load}$ and $h_\mathrm{load}$ are the non-dimensional
 # density and vertical thickness of the surface load, and
 # $\hat{\boldsymbol{n}}$ is the outward unit normal vector to the boundary.
 # For this tutorial we impose a no-normal-displacement condition at side walls
 # and the base of the domain (i.e., core–mantle boundary)
-=======
-# This is effectively accounting for an advection of a background quantity when translating between the Eulerian
-# and Lagrangian frames of reference through a first order Taylor series expansion.
-#
-# This advection of prestress can be important for very long wavelength loads. [Cathles (1975)](
-# https://doi.org/10.1515/9781400867684) estimates that the
-# term becomes leading order when the wavelength is greater than 30000 km for typical Earth parameters, i.e. only
-# when the wavelength is the same order of magnitude as the circumference of the Earth.
-#
-# For the viscoelastic problem, however, this term is crucial because it acts as a restoring force to
-# isostatic equilibrium. If the Laplace transform methods do not include this term a load placed on the surface
-# of the Earth will keep sinking ([Wu and Peltier, 1982](https://doi.org/10.1111/j.1365-246X.1982.tb04976.x))!
-#
-# Subbing into the stress balance gives
->>>>>>> 83e811c3
 #
 # \begin{equation}
 #     \boldsymbol{u} \cdot \hat{\boldsymbol{n}} = 0.
@@ -170,11 +148,11 @@
 # Viscoelastic Rheology
 # ----------------
 #
-<<<<<<< HEAD
 # The GIA community generally model the mantle as a Maxwell solid. The
 # conceptual picture is a spring and a dashpot connected together in series
-# (Ranalli, 1995). For this viscoelastic model the elastic and viscous stresses
-# are the same but the total displacements combine.
+# ([Ranalli, 1995](https://link.springer.com/book/9780412546709)).
+# For this viscoelastic model the elastic and viscous stresses are the same
+# but the total displacements combine.
 #
 #
 # We follow the internal variable formulation adopted by Al-Attar and
@@ -191,17 +169,6 @@
 #
 # For a linear, compressible viscoelastic material, the constitutive equation
 # takes the form
-=======
-# The GIA community generally model the mantle as an incompressible Maxwell solid. The conceptual picture is a
-# spring and a dashpot connected together in series ([Ranalli, 1995](https://link.springer.com/book/9780412546709)). For this viscoelastic model the elastic and
-# viscous stresses are the same but the total displacements combine.
-#
-# The viscous constitutive relationship is
-# \begin{equation}
-#     \overset{\cdot}{\boldsymbol{\epsilon}}^v = \dfrac{1}{2 \eta} (\boldsymbol{\sigma}_{L1} + p \textbf{I}).
-# \end{equation}
-# The corresponding elastic constitutive equation is
->>>>>>> 83e811c3
 # \begin{equation}
 #     \boldsymbol{\sigma}^L_1 = \kappa \nabla \cdot \boldsymbol{u}(t)\, \boldsymbol{I} + 2 \mu_0 \boldsymbol{d}(t) - 2 \sum_i \mu_i \boldsymbol{m}_i(t),
 # \end{equation}
@@ -245,7 +212,6 @@
 # Time discretisation
 # -------------------
 #
-<<<<<<< HEAD
 # One of the key differences with the mantle convection demos is that the
 # constitutive equation now depends on time. We discretise the internal
 # variable evolution equation in time using the implicit Backward Euler (BE)
@@ -257,13 +223,6 @@
 # timesteps in realistic simulations of glacial cycles. Applying the BE scheme,
 # the evolution of each internal variable becomes
 #
-=======
-# One of the key differences with the mantle convection demos is that the constitutive equation now depends on time.
-# G-ADOPT implements the method of [Zhong et al. (2003)](https://doi.org/10.1046/j.1365-246X.2003.02084.x) where deviatoric stress is accounted for via an
-# 'incremental displacement', thus recasting the problem in terms of $\textbf{u}_{inc}^n = \textbf{u}^n - \textbf{u}^{n-1}$,
-# where subscripts refer to time levels $t$ and $t - \Delta t$ respectively.
-# The incremental strain $\Delta \boldsymbol{\epsilon}$ is
->>>>>>> 83e811c3
 # \begin{equation}
 #     \boldsymbol{m}^{n+1}_i = \dfrac{1}{1 + \dfrac{\Delta t}{\alpha_i}} \left(\boldsymbol{m}^{n}_i + \dfrac{\Delta t}{\alpha_i}\, \boldsymbol{d}(\boldsymbol{u}^{n+1}) \right),
 # \end{equation}
@@ -333,12 +292,8 @@
 
 # This example
 # -------------
-<<<<<<< HEAD
 # We will simulate a viscoelastic loading and unloading problem based on a 2D
 # version of the test case presented in Weerdesteijn et al. (2023).
-=======
-# We will simulate a viscoelastic loading and unloading problem based on a 2D version of the test case presented in [Weerdesteijn et al. (2023)](https://doi.org/10.1029/2022GC010813).
->>>>>>> 83e811c3
 #
 # Let's get started! The first step is to import the `gadopt` module, which
 # provides access to Firedrake and associated functionality.
@@ -451,17 +406,9 @@
 X = SpatialCoordinate(mesh)
 
 # Now we can set up the background profiles for the material properties.
-<<<<<<< HEAD
 # In this case the density, shear modulus and viscosity only vary in the vertical
-# direction. The layer properties specified are from Spada et al. (2011).
-=======
-# In this case the density, shear modulus and viscosity only vary in the vertical direction.
-# We will approximate the series of layers using a smooth tanh function with a width of 20 km.
-# The layer properties specified are from [Spada et al. (2011)](https://doi.org/10.1111/j.1365-246X.2011.04952.x).
-# N.b. we have modified the viscosity of the Lithosphere viscosity from
-# Spada et al. (2011) because we are using coarse grid resolution.
-
->>>>>>> 83e811c3
+# direction. The layer properties specified are from
+# [Spada et al. (2011)](https://doi.org/10.1111/j.1365-246X.2011.04952.x).
 
 # +
 density_values = [3037, 3438, 3871, 4978]
@@ -568,9 +515,8 @@
 log(f"Simulation start time: {Tstart} years")
 # -
 
-<<<<<<< HEAD
 # Next let's setup our ice load. Following the long test from Weeredesteijn et
-# al 2023, during the first 90 thousand years of the simulation the ice sheet
+# al. (2023), during the first 90 thousand years of the simulation the ice sheet
 # will grow to a thickness of 1 km. The ice thickness will rapidly shrink to ice
 #  free conditions in the next 10 thousand years. Finally, the simulation will
 # run for a further 10 thousand years to allow the system to relax towards
@@ -578,15 +524,6 @@
 # interglacial-glacial cycle. The width of the ice sheet is 100 km and we have
 # used a tanh function again to smooth out the transition from ice to
 # ice-free regions.
-=======
-# Next let's setup our ice load. Following the long test from Weeredesteijn et al. (2023),
-# during the first 90 thousand years of the simulation the ice sheet will grow to a thickness of 1 km.
-# The ice thickness will rapidly shrink to ice free conditions in the next 10 thousand years. Finally,
-# the simulation will run for a further 10 thousand years to allow the system to relax towards
-# isostatic equilibrium. This is approximately the length of an interglacial-glacial cycle. The
-# width of the ice sheet is 100 km and we have used a tanh function again to smooth out the
-# transition from ice to ice-free regions.
->>>>>>> 83e811c3
 #
 # As the loading and unloading cycle only varies linearly in time, let's write
 # the ice load as a symbolic expression.
@@ -813,8 +750,4 @@
 # Geophysics, Geosystems.
 #
 # Wu P., Peltier W. R. (1982). *Viscous gravitational relaxation*, Geophysical Journal
-# International.
-#
-# Zhong, S., Paulson, A., & Wahr, J. (2003). Three-dimensional finite-element
-# modelling of Earth’s viscoelastic deformation: effects of lateral variations in
-# lithospheric thickness. Geophysical Journal International.+# International.