from gadopt import *
from gadopt.inverse import *
from gadopt.gplates import *
from gadopt.transport_solver import iterative_energy_solver_parameters
import numpy as np
from firedrake.adjoint_utils import blocks
from pathlib import Path
import gdrift
from gdrift.profile import SplineProfile
from gadopt.utility import memory_usage

# Quadrature degree:
dx = dx(degree=6)

# Projection solver parameters for nullspaces:
iterative_solver_parameters = {
    "snes_type": "ksponly",
    "ksp_type": "gmres",
    "pc_type": "sor",
    "mat_type": "aij",
    "ksp_rtol": 1e-12,
}

LinearSolver.DEFAULT_SNES_PARAMETERS = {"snes_type": "ksponly"}
NonlinearVariationalSolver.DEFAULT_SNES_PARAMETERS = {"snes_type": "ksponly"}
LinearVariationalSolver.DEFAULT_SNES_PARAMETERS = {"snes_type": "ksponly"}
LinearSolver.DEFAULT_KSP_PARAMETERS = iterative_solver_parameters
LinearVariationalSolver.DEFAULT_KSP_PARAMETERS = iterative_solver_parameters
NonlinearVariationalSolver.DEFAULT_KSP_PARAMETERS = iterative_solver_parameters

blocks.solving.Block.evaluate_adj = collect_garbage(
    blocks.solving.Block.evaluate_adj)
blocks.solving.Block.recompute = collect_garbage(
    blocks.solving.Block.recompute)

# timer decorator for fwd and derivative calls.
ReducedFunctional.__call__ = collect_garbage(
    timer_decorator(ReducedFunctional.__call__)
)
ReducedFunctional.derivative = collect_garbage(
    timer_decorator(ReducedFunctional.derivative)
)

# Set up geometry:
rmax = 2.208
rmin = 1.208
ref_level = 7
nlayers = 64


def test_taping():
    Tic, reduced_functional = forward_problem()
    repeat_val = reduced_functional([Tic])
    log("Reduced Functional Repeat: ", repeat_val)


def conduct_inversion():
    Tic, reduced_functional = forward_problem()

    # Perform a bounded nonlinear optimisation where temperature
    # is only permitted to lie in the range [0, 1]
    T_lb = Function(Tic.function_space(), name="Lower bound temperature")
    T_ub = Function(Tic.function_space(), name="Upper bound temperature")
    T_lb.assign(0.0)
    T_ub.assign(1.0)

    minimisation_parameters["Step"]["Trust Region"]["Initial Radius"] = 1.0e-1
    minimisation_parameters["Status Test"] = 20

    minimisation_problem = MinimizationProblem(
        reduced_functional, bounds=(T_lb, T_ub))

    # Start a LinMore Optimiser
    optimiser = LinMoreOptimiser(
        minimisation_problem,
        minimisation_parameters,
        checkpoint_dir="optimisation_checkpoint"
    )

<<<<<<< HEAD
=======
    # visualisation_path = find_last_checkpoint(
    # ).resolve().parents[2] / "visual.pvd"

    # vtk_file = VTKFile(str(visualisation_path))
    # control_container = Function(
    #     Tic.function_space(), name="Initial Temperature")

    # def callback():
    #     control_container.assign(Tic.block_variable.checkpoint.restore())
    #     vtk_file.write(control_container)

    # #
    # optimiser.add_callback(callback)
    
    ## Restore from previous data
    # optimiser.restore()

>>>>>>> b035b89f
    # run the optimisation
    optimiser.run()


def conduct_taylor_test():
    Tic, reduced_functional = forward_problem()
    Delta_temp = Function(Tic.function_space(), name="Delta_Temperature")
    Delta_temp.dat.data[:] = np.random.random(Delta_temp.dat.data.shape)
    _ = taylor_test(reduced_functional, Tic, Delta_temp)


@collect_garbage
def forward_problem():
    # Enable disk checkpointing for the adjoint
    enable_disk_checkpointing()

    # Set up the base path
    base_path = Path(__file__).resolve().parent

    # Here we are managing if there is a last checkpoint from previous runs
    # to load from to restart out simulation from.
    last_checkpoint_path = find_last_checkpoint()

    # Load mesh
    with CheckpointFile(str(base_path / "REVEAL.h5"), "r") as fi:
        mesh = fi.load_mesh("firedrake_default_extruded")
        # reference temperature field (seismic tomography)
        T_obs = fi.load_function(mesh, name="Tobs")  # This is dimensional
        # Average temperature field
        T_ave = fi.load_function(mesh, name="T_ave_ref")  # Used for regularising T_ic
        T_simulation = fi.load_function(mesh, name="T_ic_0")

    # Loading adiabatic reference fields
    tala_parameters_dict = {}
    with CheckpointFile(str(base_path / "initial_condition_mat_prop/reference_fields.h5"), "r") as fi:
        for key in ["rhobar", "Tbar", "alphabar", "cpbar", "gbar", "mu_radial"]:
            tala_parameters_dict[key] = fi.load_function(mesh, name=key)

    # Mesh properties
    mesh.cartesian = False
    bottom_id, top_id = "bottom", "top"

    # Set up function spaces - currently using the bilinear Q2Q1 element pair:
    V = VectorFunctionSpace(mesh, "CG", 2)  # Velocity function space (vector)
    W = FunctionSpace(mesh, "CG", 1)  # Pressure function space (scalar)
    Q = FunctionSpace(mesh, "DQ", 2)  # Temperature function space (scalar)
    Q1 = FunctionSpace(mesh, "CG", 1)  # Initial Temperature function space (scalar)
    Z = MixedFunctionSpace([V, W])  # Mixed function space.
    R = FunctionSpace(mesh, "R", 0)  # Function space for constants

    # Symbolic representation of spatial coordinates and radius
    X = SpatialCoordinate(mesh)
    radius = sqrt(X[0]**2 + X[1]**2 + X[2]**2)

    # Function for holding stokes results
    z = Function(Z)
    u, p = split(z)
    z.subfunctions[0].rename("Velocity")
    z.subfunctions[1].rename("Pressure")

    # Set up temperature field and initialise:
    Tic = Function(Q1, name="Tic")
    T_0 = Function(Q, name="T_0")  # initial timestep
    T = Function(Q, name="Temperature")

    # Viscosity is a function of temperature and radial position (i.e. axi-symmetric field)
    mu_radial = tala_parameters_dict["mu_radial"]
    mu = mu_constructor(mu_radial, T_ave, T)  # Add temperature dependency

    # Because we start from u := vec(0.0); we use very small timesteps
    # Initial time step
    # delta_t = Function(R, name="delta_t").assign(5.0e-7)
    delta_t = Function(R, name="delta_t").assign(1.0e-10)

<<<<<<< HEAD
    # If we are running from a checkpoint, we want to use an appropriate initial condition
    # this is normally not necessary, unless we are redefining the ReducedFunctional.__call__
    # to skip the first recall in the optimisation.
=======
>>>>>>> b035b89f
    if last_checkpoint_path is not None:
        with CheckpointFile(str(last_checkpoint_path), "r") as fi:
            Tic.assign(fi.load_function(mesh, name="dat_0"))
    else:
        Tic.interpolate(T_simulation)
<<<<<<< HEAD
=======
    # Tic.interpolate(T_simulation)
>>>>>>> b035b89f

    # Information pertaining to the plate reconstruction model
    cao_2024_files = ensure_reconstruction("Cao 2024", str( base_path / "gplates_files"))

    plate_reconstruction_model = pyGplatesConnector(
        rotation_filenames=cao_2024_files["rotation_filenames"],
        topology_filenames=cao_2024_files["topology_filenames"],
        nneighbours=4,
        nseeds=1e4,
        scaling_factor=1.0,
        oldest_age=1800,
        delta_t=2.0
    )

    # Top velocity boundary condition
    gplates_velocities = GplatesVelocityFunction(
        V,
        gplates_connector=plate_reconstruction_model,
        top_boundary_marker=top_id,
        name="GPlates_Velocity"
    )

    # Setting up the approximation
    approximation = TruncatedAnelasticLiquidApproximation(
        Ra=Constant(5e8),  # Rayleigh number
        Di=Constant(0.9492),  # Dissipation number
        rho=tala_parameters_dict["rhobar"],  # reference density
        Tbar=tala_parameters_dict["Tbar"],  # reference temperature
        # reference thermal expansivity
        alpha=tala_parameters_dict["alphabar"],
        cp=tala_parameters_dict["cpbar"],  # reference specific heat capacity
        g=tala_parameters_dict["gbar"],  # reference gravity
        H=Constant(9.93),  # reference thickness
        mu=mu,  # viscosity
        kappa=Constant(3.0))

    # Section: Setting up nullspaces
    # Nullspaces for stokes contains only a constant nullspace for pressure, as the top boundary is
    # imposed. The nullspace is generate with closed=True(for pressure) and rotational=False
    # as there are no rotational nullspace for velocity.
    # .. note: For compressible formulations we only provide `transpose_nullspace`
    Z_nullspace = create_stokes_nullspace(
        Z, closed=True, rotational=False)
    # The near nullspaces gor gamg always include rotational and translational modes
    Z_near_nullspace = create_stokes_nullspace(
        Z, closed=False, rotational=True, translations=[0, 1, 2])

    # Section: Setting boundary conditions
    # Temperature boundary conditions (constant)
    # for the top and bottom boundaries
    temp_bcs = {
        bottom_id: {'T': 1.0 - 930. / 3700.},
        top_id: {'T': 0.0},
    }
    # Velocity boundary conditions
    stokes_bcs = {
        top_id: {'u': gplates_velocities},
        bottom_id: {'un': 0},
    }

    # Constructing Energy and Stokes solver
    energy_solver = EnergySolver(
        T, u, approximation, delta_t,
        ImplicitMidpoint, bcs=temp_bcs)

    # adjusting solver parameters
    energy_solver.solver_parameters['ksp_converged_reason'] = None
    energy_solver.solver_parameters['ksp_rtol'] = 1e-4

    # Stokes solver
    stokes_solver = StokesSolver(
        z, T, approximation, bcs=stokes_bcs,
        constant_jacobian=False,
        nullspace=Z_nullspace,
        transpose_nullspace=Z_nullspace,
        near_nullspace=Z_near_nullspace)

    # tweaking solver parameters
    stokes_solver.solver_parameters['snes_rtol'] = 1e-2
    stokes_solver.solver_parameters['fieldsplit_0']['ksp_converged_reason'] = None
    stokes_solver.solver_parameters['fieldsplit_0']['ksp_rtol'] = 1e-3
    stokes_solver.solver_parameters['fieldsplit_0']['assembled_pc_gamg_threshold'] = -1
    stokes_solver.solver_parameters['fieldsplit_1']['ksp_converged_reason'] = None
    stokes_solver.solver_parameters['fieldsplit_1']['ksp_rtol'] = 1e-2

    # non-dimensionalised time for present geologic day (0)
    presentday_ndtime = plate_reconstruction_model.age2ndtime(0.)

    # non-dimensionalised time for 35 Myrs ago
    time = plate_reconstruction_model.age2ndtime(20.)

    # Defining control
    control = Control(Tic)

    # project the initial condition from Q1 to Q2, and imposing
    # boundary conditions
    project(
        Tic,
        T_0,
        solver_parameters=iterative_solver_parameters,
        forward_kwargs={"solver_parameters": iterative_solver_parameters},
        adj_kwargs={"solver_parameters": iterative_solver_parameters},
        bcs=energy_solver.strong_bcs,
    )

    project(
        Tic,
        T,
        solver_parameters=iterative_solver_parameters,
        forward_kwargs={"solver_parameters": iterative_solver_parameters},
        adj_kwargs={"solver_parameters": iterative_solver_parameters},
        bcs=energy_solver.strong_bcs,
    )

    # timestep counter
    timestep_index = 0
    timestep_initial_phase = 3
    stokes_solve_frequency = 3
    z.subfunctions[0].interpolate(as_vector((0., 0., 0.)))

    # Now perform the time loop:
    while time < presentday_ndtime:
        # Update surface velocities
        updated_plt_rec = gplates_velocities.update_plate_reconstruction(time)

        # We only solve stokes every 3 timesteps or during initial phase
        if timestep_index % stokes_solve_frequency == 0 or timestep_index < timestep_initial_phase or updated_plt_rec:
            stokes_solver.solve()

        # If the surface velocity is updates, or it's initial time-steps, there is a high chance
        # that our velocity is not still not good! So do not do big time-steps
        if timestep_index < timestep_initial_phase or updated_plt_rec: 
            delta_t.assign(1e-10)
        else:
            delta_t.assign(4e-7)

        # Make sure we are not going past present day
        if presentday_ndtime - time < float(delta_t):
              delta_t.assign(presentday_ndtime - time)

        # Temperature system:
        energy_solver.solve()
        log(f"Running Forward: {memory_usage()}")
        # Updating time
        time += float(delta_t)
        timestep_index += 1

    # Converting temperature to full temperature and dimensionalising it
    FullT = Function(Q, name="FullTemperature").interpolate((T + tala_parameters_dict["Tbar"]) * Constant(3700.) + Constant(300.))

    # Temperature misfit between solution and observation
    # The upper-most 200 km (2.1386 non-dimensional) are mainly continental structure that we have not removed for now
    # So we leave them intact in the initial guess, and do not apply any information there
    t_misfit = assemble((FullT - T_obs) ** 2 * conditional(radius > Constant(2.1386), 0.0, 1.0) * dx)
    norm_t_misfit = assemble((T_obs - T_ave)** 2 * dx)

    # Regularisation part of the objective
    smoothing = assemble(inner(grad(T_0 - T_ave), grad(T_0 - T_ave)) * dx)
    norm_smoothing = assemble(inner(grad(T_obs - T_ave), grad(T_obs - T_ave)) * dx)
    log(f"Magnitudes: R_norm={norm_smoothing}, T_norm={norm_t_misfit}, R={smoothing}, T={t_misfit}")

    # We want to weight the smoothing down not to affect the final solution
    weight_smoothin = 1e-2
    # Assembling the objective
<<<<<<< HEAD
    objective = t_misfit / norm_t_misfit + weight_smoothin * smoothing / norm_smoothing
=======
    regularisation_weight = 1e5
    objective = t_misfit / norm_t_misfit + regularisation_weight * smoothing / norm_smoothing
>>>>>>> b035b89f

    # Loggin the first objective (Make sure ROL shows the same value)
    log(f"Objective value after the first run: {objective}")

    # We want to avoid a second call to objective functional with the same value
    first_call_decorator = first_call_value(predefined_value=objective)
    ReducedFunctional.__call__ = first_call_decorator(ReducedFunctional.__call__)

    # All done with the forward run, stop annotating anything else to the tape
    pause_annotation()

    return Tic, ReducedFunctional(objective, control)


def generate_reference_fields():
    """
    Generates reference fields for a seismic model by loading a tomography model and converting it to temperature.

    This function performs the following steps:
    1. Loads a mesh and initial temperature from a checkpoint file.
    2. Sets up function spaces for coordinates and fields.
    3. Computes the depth field.
    4. Loads the REVEAL seismic model and fills the vsh and vsv fields with values from the model.
    5. Computes the isotropic velocity field (vs) from vsh and vsv.
    6. Averages the isotropic velocity field over the layers for visualization.
    7. Computes the layer-averaged depth and temperature to be used in a thermodynamic model.
    8. Builds a thermodynamic model and converts the shear wave speed to observed temperature (T_obs).
    9. Computes the layer-averaged T_obs and subtracts the average from T_obs.
    10. Adds the mean profile from the simulation temperature to T_obs.
    11. Applies boundary conditions and smoothing to T_obs.
    12. Outputs the results for visualization and saves the mesh and functions to a checkpoint file.

    The function uses T_average to handle the mean profile of the temperature during the conversion process.
    """
    # get the path to the base directory
    base_path = Path(__file__).resolve().parent

    # mesh/initial guess file is comming from a long-term simulation
    mesh_path = base_path / "initial_condition_mat_prop/Final_State.h5"

    # Name of the final output
    output_path = base_path / "REVEAL.pvd"

    # Load mesh from checkpoint
    with CheckpointFile(str(mesh_path), mode="r") as f:
        mesh = f.load_mesh("firedrake_default_extruded")
        T_simulation = f.load_function(mesh, name="Temperature")

    mesh.cartesian = False

    # Set up function spaces for coordinates and fields
    V = VectorFunctionSpace(mesh, "CG", 1)
    X = SpatialCoordinate(mesh)
    # Compute dimensionalised coordinates
    r = Function(V, name="coordinates").interpolate(X / rmax * gdrift.R_earth)

    # Set up scalar function spaces for seismic model fields
    Q = FunctionSpace(mesh, "CG", 1)
    vsh = Function(Q, name="vsh")
    vsv = Function(Q, name="vsv")
    vs = Function(Q, name="vs")

    # Define a field on q for t_obs: THESE ARE ALL WITH DIMENSION
    T_obs = Function(Q, name="T_obs")  # This will be the "tomography temperature field"
    T_ave_obs = Function(Q, name="T_ave_obs")  # Average of the raw tomography temperature field
    T_ave_FullT = Function(Q, name="T_ave_FullT")  # Average that we trust coming from forward simulation

    # FullT is T_simulation + Tbar
    FullT = Function(Q, name="FullTemperature")

    # Non-dimensional parameters for non-dim
    nondim_parameters = get_dimensional_parameters()

    TALAdict = TALA_parameters(Q)

    # radial reference temperature field
    Tbar = TALAdict["Tbar"]

    # We trust the increase in the adiabatic temperature, not the absolute values
    Tbar.assign((Tbar - 1600.) / (nondim_parameters["T_CMB"] - nondim_parameters["T_surface"]))

    # Full temperature field
    FullT.interpolate(T_simulation + Tbar)

    # Compute the depth field
    depth = Function(Q, name="depth").interpolate(
        Constant(gdrift.R_earth) - sqrt(r[0]**2 + r[1]**2 + r[2]**2)
    )

    # Load the REVEAL model
    seismic_model = gdrift.SeismicModel("REVEAL")

    # Filling the vsh and vsv fields with the values from the seismic model
    reveal_vsh_vsv = seismic_model.at(
        label=["vsh", "vsv"],
        coordinates=r.dat.data_with_halos)
    vsh.dat.data_with_halos[:] = reveal_vsh_vsv[:, 0] * 1e3  # DROP when updating data in g-drift
    vsv.dat.data_with_halos[:] = reveal_vsh_vsv[:, 1] * 1e3  # DROP when updating data in g-drift

    # Compute the isotropic velocity field
    vs.interpolate(sqrt((2 * vsh ** 2 + vsv ** 2) / 3))

    # Average the isotropic velocity field over the layers, this will be useful for visualising devaitons from the average
    averager = LayerAveraging(mesh, quad_degree=6)

    # finding the depth and temperature average to be passed to the thermodynamic model for linearisation
    depth_ave_array = averager.get_layer_average(depth)
    FullT_ave_array = averager.get_layer_average(FullT) * (nondim_parameters["T_CMB"] - nondim_parameters["T_surface"]) + nondim_parameters["T_surface"]

    # Compute the layer-averaged temperature from the "simulation temperature"
    averager.extrapolate_layer_average(
        T_ave_FullT, FullT_ave_array)

    # Building the thermodynamic model, this is a regularised version of the SLB_16 pyrolite model using the temperature profile from simulation
    anelastic_slb_pyrolite = build_thermodynamic_model(np.column_stack((depth_ave_array, FullT_ave_array)))

    # Convert the shear wave speed to T_obs
    T_obs.dat.data_with_halos[:] = anelastic_slb_pyrolite.vs_to_temperature(
        vs.dat.data_with_halos,
        depth.dat.data_with_halos)

    # Compute the layer-averaged T_obs (Note: T_ave is what comes from thermodynamic conversion, which is comletely off)
    # Tobs is having a dimension
    averager.extrapolate_layer_average(
        T_ave_obs, averager.get_layer_average(T_obs))

    # Take the average out of the T_obs field and add the average from the Full simulation temperature
    T_obs.interpolate(T_obs - T_ave_obs + T_ave_FullT)

    # Adding Smoothing to Tobs
    smoother = DiffusiveSmoothingSolver(
        function_space=vs.function_space(),
        wavelength=0.05,
        bcs={"bottom": {"T": T_ave_FullT}, "top": {"T": T_ave_FullT}},
        solver_parameters=iterative_energy_solver_parameters,
    )
    T_obs.interpolate(conditional(T_obs < 300.0, 300.0, T_obs))

    # acting smoothing on Tobs
    T_obs.assign(smoother.action(T_obs))

    # Compute average of T_simulation for regularisation
    T_ave = Function(Q, name="T_ave_ref")
    averager.extrapolate_layer_average(
        T_ave, averager.get_layer_average(T_simulation))

    # Output for visualisation
    output = VTKFile(output_path.with_suffix(".pvd"))
    output.write(T_obs, T_ave_FullT, vs, FullT)

    # Write out the file
    with CheckpointFile(str(output_path.with_suffix(".h5")), mode="w") as fi:
        fi.save_mesh(mesh)
        fi.save_function(T_obs, name="Tobs")
        fi.save_function(T_ave, name="T_ave_ref")
        fi.save_function(T_simulation, name="T_ic_0")

    # Storing all the reference fields for the TALA approximation
    with CheckpointFile("initial_condition_mat_prop/reference_fields.h5", mode="w") as fi:
        fi.save_mesh(mesh)
        for item in TALAdict.keys():
            fi.save_function(TALAdict[item], name=item)


def first_call_value(predefined_value):
    def decorator(func):
        has_been_called = False

        def wrapper(self, *args, **kwargs):
            nonlocal has_been_called
            if not has_been_called:
                has_been_called = True
                return predefined_value
            return func(self, *args, **kwargs)

        return wrapper
    return decorator


def find_last_checkpoint():
    try:
        checkpoint_dir = Path.cwd().resolve() / "optimisation_checkpoint"
        solution_dir = sorted(list(checkpoint_dir.glob(
            "[0-9]*")), key=lambda x: int(str(x).split("/")[-1]))[-1]
        solution_path = solution_dir / "solution_checkpoint.h5"
    except Exception:
        solution_path = None
    return solution_path


def mu_constructor(mu_radial, Tave, T):
    r"""Constructing a temperature strain-rate dependent velocity

        This uses Arrhenius law for temperature dependent viscosity
        $$\eta = A exp(-E/R * T) = A * exp(-E/R * Tave) * exp(-E/R * (T - Tave))\\
                               = 1d_field * exp(-ln(delta_mu_T) * (T - Tave))$$

    Args:
        mu_radial (firedrake.Form): radial viscosity profile
        T (_type_): Temperature
        Tave (_type_): Average temperature
        u (_type_): velocity

    Returns:
        firedrake.BaseForm: temperature and strain-rate dependent viscosity
    """

    # Adding temperature dependence:
    delta_mu_T = Constant(1000.)
    mu_lin = mu_radial * exp(-ln(delta_mu_T) * (T - Tave))

    # coordinates
    # X = SpatialCoordinate(T.ufl_domain())
    # r = sqrt(X[0]**2 + X[1]**2 + X[2]**2)

    # Strain-Rate Dependence
    # mu_star, sigma_y = Constant(1.0), 5.0e5 + 2.5e6*(rmax-r)
    # epsilon = sym(grad(u))  # strain-rate
    # epsii = sqrt(inner(epsilon, epsilon) + 1e-10)  # 2nd invariant (with a tolerance to ensure stability)
    # mu_plast = mu_star + (sigma_y / epsii)
    # mu = (2. * mu_lin * mu_plast) / (mu_lin + mu_plast)
    return mu_lin


def TALA_parameters(function_space):
    nondim_parameters = get_dimensional_parameters()

    # radial density field
    rhobar = Function(function_space, name="CompRefDensity")
    interpolate_1d_profile(
        function=rhobar, one_d_filename="initial_condition_mat_prop/rhobar.txt")
    rhobar.assign(rhobar / nondim_parameters["rho"])

    # radial reference temperature field
    Tbar = Function(function_space, name="CompRefTemperature")
    interpolate_1d_profile(
        function=Tbar, one_d_filename="initial_condition_mat_prop/Tbar.txt")
    # We trust the increase in the adiabatic temperature
    Tbar.assign((Tbar - 1600.) / (nondim_parameters["T_CMB"] - nondim_parameters["T_surface"]))

    # radial thermal expansivity field
    alphabar = Function(function_space, name="IsobaricThermalExpansivity")
    interpolate_1d_profile(
        function=alphabar, one_d_filename="initial_condition_mat_prop/alphabar.txt")
    alphabar.assign(alphabar / nondim_parameters["alpha"])

    # radial specific heat capacity field
    cpbar = Function(function_space, name="IsobaricSpecificHeatCapacity")
    interpolate_1d_profile(
        function=cpbar, one_d_filename="initial_condition_mat_prop/CpSIbar.txt")
    cpbar.assign(cpbar / nondim_parameters["cp"])

    # radial gravity
    gbar = Function(function_space, name="GravitationalAcceleration")
    interpolate_1d_profile(
        function=gbar, one_d_filename="initial_condition_mat_prop/gbar.txt")
    gbar.assign(gbar / nondim_parameters["g"])

    mu_radial = Function(function_space, name="mu_radial")

    base_path = Path(__file__).resolve().parent

    interpolate_1d_profile(mu_radial, str(
        base_path.parent / "gplates_global/mu2_radial.rad"))

    return {"rhobar": rhobar, "Tbar": Tbar, "alphabar": alphabar, "cpbar": cpbar, "gbar": gbar, "mu_radial": mu_radial}


def build_thermodynamic_model(temperature_profile_array):
    # Load the thermodynamic model
    slb_pyrolite = gdrift.ThermodynamicModel("SLB_16", "pyrolite")

    # Make a spline that can be passed onto regularisation
    terra_temperature_spline = gdrift.SplineProfile(
        depth=temperature_profile_array[:, 0],
        value=temperature_profile_array[:, 1],
        name="T_average",
        extrapolate=True
    )

    # Regularise the thermodynamic model
    regular_slb_pyrolite = gdrift.regularise_thermodynamic_table(
        slb_pyrolite, terra_temperature_spline,
        regular_range={"v_s": (-1.5, 0.0), "v_p": (-np.inf, 0.0), "rho": (-np.inf, 0.0)})

    # building solidus model
    solidus_ghelichkhan = build_solidus()
    # Using the solidus model build the anelasticity model around the solidus profile
    anelasticity = build_anelasticity_model(solidus_ghelichkhan)

    # Apply the anelasticity correction to the regularised thermodynamic model
    anelastic_slb_pyrolite = gdrift.apply_anelastic_correction(
        regular_slb_pyrolite, anelasticity)

    return anelastic_slb_pyrolite


# Compute a solidus for building anelasticity correction
def build_solidus():
    # Defining the solidus curve for manlte
    andrault_solidus = gdrift.RadialEarthModelFromFile(
        model_name="1d_solidus_Andrault_et_al_2011_EPSL",
        description="Andrault et al 2011 EPSL")

    # Defining parameters for Cammarano style anelasticity model
    hirsch_solidus = gdrift.HirschmannSolidus()

    my_depths = []
    my_solidus = []

    for solidus_model in [hirsch_solidus, andrault_solidus]:
        d_min, d_max = solidus_model.min_max_depth("solidus temperature")
        dpths = np.arange(d_min, d_max, 10e3)
        my_depths.extend(dpths)
        my_solidus.extend(solidus_model.at_depth("solidus temperature", dpths))

    ghelichkhan_et_al = SplineProfile(
        depth=np.asarray(my_depths),
        value=np.asarray(my_solidus),
        name="Ghelichkhan et al 2021",
        extrapolate=True)

    return ghelichkhan_et_al


def build_anelasticity_model(solidus):
    def B(x):
        return np.where(x < 660e3, 1.1, 20)

    def g(x):
        return np.where(x < 660e3, 20, 10)

    def a(x):
        return 0.2

    def omega(x):
        return 1.0

    return gdrift.CammaranoAnelasticityModel(B, g, a, solidus, omega)


def get_dimensional_parameters():
    return {
        "T_CMB": 4000.0,
        "T_surface": 300.0,
        "rho": 3200.0,
        "g": 9.81,
        "cp": 1249.7,
        "alpha": 4.1773e-05,
        # "kappa": 3.0,
        # "H_int": 2900e3,
    }


def tanh_transition(x, x_0, k=1000):
    return 0.5 * (1 - tanh(k * (x - x_0)))

 <|MERGE_RESOLUTION|>--- conflicted
+++ resolved
@@ -3,11 +3,10 @@
 from gadopt.gplates import *
 from gadopt.transport_solver import iterative_energy_solver_parameters
 import numpy as np
-from firedrake.adjoint_utils import blocks
 from pathlib import Path
 import gdrift
 from gdrift.profile import SplineProfile
-from gadopt.utility import memory_usage
+from checkpoint_schedules import SingleDiskStorageSchedule
 
 # Quadrature degree:
 dx = dx(degree=6)
@@ -28,19 +27,6 @@
 LinearVariationalSolver.DEFAULT_KSP_PARAMETERS = iterative_solver_parameters
 NonlinearVariationalSolver.DEFAULT_KSP_PARAMETERS = iterative_solver_parameters
 
-blocks.solving.Block.evaluate_adj = collect_garbage(
-    blocks.solving.Block.evaluate_adj)
-blocks.solving.Block.recompute = collect_garbage(
-    blocks.solving.Block.recompute)
-
-# timer decorator for fwd and derivative calls.
-ReducedFunctional.__call__ = collect_garbage(
-    timer_decorator(ReducedFunctional.__call__)
-)
-ReducedFunctional.derivative = collect_garbage(
-    timer_decorator(ReducedFunctional.derivative)
-)
-
 # Set up geometry:
 rmax = 2.208
 rmin = 1.208
@@ -77,8 +63,6 @@
         checkpoint_dir="optimisation_checkpoint"
     )
 
-<<<<<<< HEAD
-=======
     # visualisation_path = find_last_checkpoint(
     # ).resolve().parents[2] / "visual.pvd"
 
@@ -92,11 +76,10 @@
 
     # #
     # optimiser.add_callback(callback)
-    
-    ## Restore from previous data
+
+    # # Restore from previous data
     # optimiser.restore()
 
->>>>>>> b035b89f
     # run the optimisation
     optimiser.run()
 
@@ -108,10 +91,18 @@
     _ = taylor_test(reduced_functional, Tic, Delta_temp)
 
 
-@collect_garbage
 def forward_problem():
     # Enable disk checkpointing for the adjoint
     enable_disk_checkpointing()
+
+    # Getting the working tape
+    tape = get_working_tape()
+
+    # clearing tape
+    tape.clear_tape()
+
+    # setting gc collection
+    tape.enable_checkpointing(SingleDiskStorageSchedule(), gc_timestep_frequency=1, gc_generation=2)
 
     # Set up the base path
     base_path = Path(__file__).resolve().parent
@@ -171,24 +162,15 @@
     # delta_t = Function(R, name="delta_t").assign(5.0e-7)
     delta_t = Function(R, name="delta_t").assign(1.0e-10)
 
-<<<<<<< HEAD
-    # If we are running from a checkpoint, we want to use an appropriate initial condition
-    # this is normally not necessary, unless we are redefining the ReducedFunctional.__call__
-    # to skip the first recall in the optimisation.
-=======
->>>>>>> b035b89f
     if last_checkpoint_path is not None:
         with CheckpointFile(str(last_checkpoint_path), "r") as fi:
             Tic.assign(fi.load_function(mesh, name="dat_0"))
     else:
         Tic.interpolate(T_simulation)
-<<<<<<< HEAD
-=======
     # Tic.interpolate(T_simulation)
->>>>>>> b035b89f
 
     # Information pertaining to the plate reconstruction model
-    cao_2024_files = ensure_reconstruction("Cao 2024", str( base_path / "gplates_files"))
+    cao_2024_files = ensure_reconstruction("Cao 2024", str(base_path / "gplates_files"))
 
     plate_reconstruction_model = pyGplatesConnector(
         rotation_filenames=cao_2024_files["rotation_filenames"],
@@ -307,7 +289,7 @@
     z.subfunctions[0].interpolate(as_vector((0., 0., 0.)))
 
     # Now perform the time loop:
-    while time < presentday_ndtime:
+    for timestep_index in tape.timestepper(iter(range(500))):
         # Update surface velocities
         updated_plt_rec = gplates_velocities.update_plate_reconstruction(time)
 
@@ -317,21 +299,23 @@
 
         # If the surface velocity is updates, or it's initial time-steps, there is a high chance
         # that our velocity is not still not good! So do not do big time-steps
-        if timestep_index < timestep_initial_phase or updated_plt_rec: 
+        if timestep_index < timestep_initial_phase or updated_plt_rec:
             delta_t.assign(1e-10)
         else:
             delta_t.assign(4e-7)
 
         # Make sure we are not going past present day
         if presentday_ndtime - time < float(delta_t):
-              delta_t.assign(presentday_ndtime - time)
+            delta_t.assign(presentday_ndtime - time)
 
         # Temperature system:
         energy_solver.solve()
-        log(f"Running Forward: {memory_usage()}")
         # Updating time
         time += float(delta_t)
         timestep_index += 1
+
+        if time < presentday_ndtime:
+            break
 
     # Converting temperature to full temperature and dimensionalising it
     FullT = Function(Q, name="FullTemperature").interpolate((T + tala_parameters_dict["Tbar"]) * Constant(3700.) + Constant(300.))
@@ -340,7 +324,7 @@
     # The upper-most 200 km (2.1386 non-dimensional) are mainly continental structure that we have not removed for now
     # So we leave them intact in the initial guess, and do not apply any information there
     t_misfit = assemble((FullT - T_obs) ** 2 * conditional(radius > Constant(2.1386), 0.0, 1.0) * dx)
-    norm_t_misfit = assemble((T_obs - T_ave)** 2 * dx)
+    norm_t_misfit = assemble((T_obs - T_ave) ** 2 * dx)
 
     # Regularisation part of the objective
     smoothing = assemble(inner(grad(T_0 - T_ave), grad(T_0 - T_ave)) * dx)
@@ -350,12 +334,8 @@
     # We want to weight the smoothing down not to affect the final solution
     weight_smoothin = 1e-2
     # Assembling the objective
-<<<<<<< HEAD
-    objective = t_misfit / norm_t_misfit + weight_smoothin * smoothing / norm_smoothing
-=======
     regularisation_weight = 1e5
     objective = t_misfit / norm_t_misfit + regularisation_weight * smoothing / norm_smoothing
->>>>>>> b035b89f
 
     # Loggin the first objective (Make sure ROL shows the same value)
     log(f"Objective value after the first run: {objective}")
@@ -711,6 +691,4 @@
 
 
 def tanh_transition(x, x_0, k=1000):
-    return 0.5 * (1 - tanh(k * (x - x_0)))
-
- +    return 0.5 * (1 - tanh(k * (x - x_0)))