from pathlib import Path

import pandas as pd
import pytest

mc_path = "mantle_convection"
mm_path = "multi_material"
gia_path = "glacial_isostatic_adjustment"
tests_path = "../tests"

cases = {
    f"{mc_path}/base_case": {"extra_checks": ["nu_top"]},
    f"{mc_path}/free_surface": {"extra_checks": ["nu_top", "eta_min", "eta_max"]},
    f"{mc_path}/2d_compressible_TALA": {"extra_checks": ["nu_top"]},
    f"{mc_path}/2d_compressible_ALA": {"extra_checks": ["nu_top"]},
    f"{mc_path}/viscoplastic_case": {"extra_checks": ["nu_top"]},
    f"{mc_path}/2d_cylindrical": {"extra_checks": ["nu_top", "T_min", "T_max"]},
    f"{mc_path}/3d_spherical": {"extra_checks": ["nu_top", "t_dev_avg"]},
    f"{mc_path}/3d_cartesian": {"extra_checks": ["nu_top"], "rtol": 1e-4},
    f"{mc_path}/gplates_global": {"extra_checks": ["nu_top", "u_rms_top"]},
    f"{mm_path}/compositional_buoyancy": {"extra_checks": ["entrainment"]},
    f"{mm_path}/free_surface": {"extra_checks": ["slab_tip_depth"]},
<<<<<<< HEAD
    f"{mm_path}/thermochemical_buoyancy": {
        "extra_checks": ["entrainment"],
        "rtol": 1e-4,
    },
=======
    f"{mm_path}/thermochemical_buoyancy": {"extra_checks": ["entrainment"]},
>>>>>>> 5e5649ba
    f"{gia_path}/base_case": {"extra_checks": ["disp_min", "disp_max"]},
    f"{gia_path}/2d_cylindrical": {"extra_checks": ["disp_min", "disp_max"]},
    f"{tests_path}/2d_cylindrical_TALA_DG": {
        "extra_checks": ["nu_top", "avg_t", "FullT_min", "FullT_max"]
    },
    f"{tests_path}/viscoplastic_case_DG": {"extra_checks": ["nu_top", "avg_t"]},
}


def construct_pytest_params():
    out = []
    for case in cases:
        if case.startswith(".."):
            out.append(case)
        else:
            out.append(pytest.param(case, marks=pytest.mark.demo))
    return out


def get_convergence(base):
    return pd.read_csv(base / "params.log", sep="\\s+", header=0).iloc[-1]


def check_series(
    actual,
    expected,
    *,
    compare_params,
    convergence_tolerance,
    extra_checks,
):
    pd.testing.assert_series_equal(
        actual[["u_rms"] + extra_checks],
        expected,
        check_names=False,
        **compare_params,
    )

    assert abs(actual.name - expected.name) <= convergence_tolerance


@pytest.mark.parametrize("benchmark", construct_pytest_params())
def test_benchmark(benchmark):
    """Test a benchmark case against the expected convergence result.

    We save the expected result (as a Pandas dataframe) pickled on disk. Similarly, we
    load the diagnostic parameters from the run to be tested into a dataframe. The
    dataframe then contains one row per iteration, where the columns correspond to the
    diagnostic values.

    Perhaps confusingly, the row "names" are the iteration number. For the first
    assertion, we only check the actual values, and not the number of iterations for
    convergence. The second assertion is to check that we take the same number of
    iterations to converge, with a little bit of leeway.

    """

    b = Path(__file__).parent.resolve() / benchmark
    df = get_convergence(b)
    expected = pd.read_pickle(b / "expected.pkl")

    compare_params = cases[benchmark]
    convergence_tolerance = compare_params.pop("iterations", 2)
    extra_checks = compare_params.pop("extra_checks", [])

    if isinstance(expected, list):
        assertion = None

        for expected_df in expected:
            try:
                check_series(
                    df,
                    expected_df,
                    compare_params=compare_params,
                    convergence_tolerance=convergence_tolerance,
                    extra_checks=extra_checks,
                )
            except AssertionError as e:
                assertion = e
            else:  # this test was successful, so we reset the assertion and break early
                assertion = None
                break

        if assertion:  # if none of the tests passed, re-raise the last failure
            raise assertion

    else:
        check_series(
            df,
            expected,
            compare_params=compare_params,
            convergence_tolerance=convergence_tolerance,
            extra_checks=extra_checks,
        )<|MERGE_RESOLUTION|>--- conflicted
+++ resolved
@@ -20,14 +20,7 @@
     f"{mc_path}/gplates_global": {"extra_checks": ["nu_top", "u_rms_top"]},
     f"{mm_path}/compositional_buoyancy": {"extra_checks": ["entrainment"]},
     f"{mm_path}/free_surface": {"extra_checks": ["slab_tip_depth"]},
-<<<<<<< HEAD
-    f"{mm_path}/thermochemical_buoyancy": {
-        "extra_checks": ["entrainment"],
-        "rtol": 1e-4,
-    },
-=======
     f"{mm_path}/thermochemical_buoyancy": {"extra_checks": ["entrainment"]},
->>>>>>> 5e5649ba
     f"{gia_path}/base_case": {"extra_checks": ["disp_min", "disp_max"]},
     f"{gia_path}/2d_cylindrical": {"extra_checks": ["disp_min", "disp_max"]},
     f"{tests_path}/2d_cylindrical_TALA_DG": {
