--- conflicted
+++ resolved
@@ -1,22 +1,14 @@
-<<<<<<< HEAD
 include ../makefile.demos.inc
 
-.PHONY: all $(mc_demos)
-=======
-include ../makefile.cases.inc
-
-cases := $(notdir $(mc_cases))
-
-.PHONY: all $(cases) clean check
->>>>>>> 83759f97
+.PHONY: all $(mc_demos) clean check
 
 all: $(mc_demos)
 
 $(mc_demos):
-	$(MAKE) -C $@ $(MAKECMDGOALS)
+	$(MAKE) -C $@
 
 clean:
 	@$(foreach demo,$(mc_demos),$(MAKE) -C $(demo) $(MAKECMDGOALS);)
 
-check: $(cases)
-	python -m pytest $(CURDIR)/../test_all.py -k $(mc_dir)+check: $(mc_demos)
+	python -m pytest ../test_all.py -k $(mc_dir)