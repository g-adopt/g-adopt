# Global mantle convection simulation with sequentially imposed GPlates surface velocities
# ========================================================================================
#
# In this tutorial, we transition from our idealised 3-D spherical
# shell geometry simulation to a scenario where surface velocities
# from a plate reconstruction model are used as the top-surface
# velocity boundary condition.  This type of simulation has been
# extensively used over recent decades to study the spatial and
# temporal evolution of mantle flow.  This tutorial builds on the
# *idealised 3-D spherical shell geometry simulation* and a user
# should follow that tutorial prior to this.
#
# This example focuses on:
# 1. How to import GPlates functionalities into G-ADOPT. For being
#    able to import gadopt.gplates module you need to have a working
#    pyGPlates.  For more information on how to build pyGPlates see
#    [EarthByte's
#    page](https://www.earthbyte.org/category/resources/software-workflows/pygplates/).
# 2. How to set prescribed boundary conditions.
# 3. How to configure nullspaces in a setup where there are
#    constraints on tangential velocities at the surface.
# 4. How to load a 1-D radial profile from a file (here, to prescribe
#    a spherically symmetric viscosity)
#
# Aside from these aspects, the case closely follows the previous 3-D
# spherical example.
#
# Let's begin with the usual import of G-ADOPT, set up of the mesh,
# function spaces, functions to hold our solutions, material
# properties, approximations and initial conditions:
#
# Note that sometimes we get a confusing `SyntaxWarning` during the
# set up. This is due to the pyGPlates module itself, but doesn't
# affect any functionality and is safe to ignore.

# +
from gadopt import *
from gadopt.gplates import *
import scipy.special
import math
rmin, rmax, ref_level, nlayers = 1.208, 2.208, 4, 8

mesh2d = CubedSphereMesh(rmin, refinement_level=ref_level, degree=2)
mesh = ExtrudedMesh(mesh2d, layers=nlayers, extrusion_type="radial")
mesh.cartesian = False
<<<<<<< HEAD
boundary = get_boundary_ids(mesh)
domain_volume = assemble(1*dx(domain=mesh))  # Required for a diagnostic calculation.
=======
bottom_id, top_id = "bottom", "top"
>>>>>>> e519e6be

V = VectorFunctionSpace(mesh, "CG", 2)  # Velocity function space (vector)
W = FunctionSpace(mesh, "CG", 1)  # Pressure function space (scalar)
Q = FunctionSpace(mesh, "CG", 2)  # Temperature function space (scalar)
Z = MixedFunctionSpace([V, W])  # Mixed function space.

z = Function(Z)  # A field over the mixed function space Z.
u, p = split(z)  # Returns symbolic UFL expression for u and p
z.subfunctions[0].rename("Velocity")
z.subfunctions[1].rename("Pressure")

time = 0.0  # Initial time
delta_t = Constant(1e-6)  # Initial time-step
timesteps = 5  # Maximum number of timesteps
t_adapt = TimestepAdaptor(delta_t, u, V, maximum_timestep=0.1, increase_tolerance=1.5)

T = Function(Q, name="Temperature")
T_avg = Function(Q, name="Layer_Averaged_Temp")
T_dev = Function(Q, name="Temperature_Deviation")

X = SpatialCoordinate(mesh)
r = sqrt(X[0]**2 + X[1]**2 + X[2]**2)
theta = atan2(X[1], X[0])  # Theta (longitude - different symbol to Zhong)
phi = atan2(sqrt(X[0]**2+X[1]**2), X[2])  # Phi (co-latitude - different symbol to Zhong)

conductive_term = rmin*(rmax - r) / (r*(rmax - rmin))
l, m, eps_c, eps_s = 3, 2, 0.01, 0.01
Plm = Function(Q, name="P_lm")
cos_phi = Function(Q, name="cos_phi").interpolate(cos(phi))
Plm.dat.data[:] = scipy.special.lpmv(m, l, cos_phi.dat.data_ro)  # Evaluate P_lm node-wise using scipy lpmv
Plm.assign(Plm*math.sqrt(((2*l+1)*math.factorial(l-m))/(2*math.pi*math.factorial(l+m))))
if m == 0:
    Plm.assign(Plm/math.sqrt(2))
T.interpolate(conductive_term +
              (eps_c*cos(m*theta) + eps_s*sin(m*theta)) * Plm * sin(pi*(r - rmin)/(rmax-rmin)))

averager = LayerAveraging(mesh, quad_degree=6)
averager.extrapolate_layer_average(T_avg, averager.get_layer_average(T))
# -

# ## Loading a 1-D Axisymmetric Profile for Viscosity
#
# Earth's physical properties are primarily characterised by
# spherically symmetric (depth-dependent) features influenced
# predominantly by hydrostatic pressure variations. Here, we load a
# 1-D viscosity profile, as utilised by Ghelichkhan et al. (2021) in
# *Geophysical Journal International* to model Earth's evolution
# during the Cenozoic era. We first set up our viscosity function
# space. The 1-D profile data is located in the file
# `./mu2_radial.rad`, and we will use interpolation functionalities
# provided by G-ADOPT to populate the viscosity field.
#
# This expression generates a warning from TSFC, the Two-Stage Form
# Compiler. The underlying interpolation routine on a non-Cartesian
# geometry hits an edge case in the form optimisation, but this can
# safely be ignored.

mu = Function(Q, name="Viscosity")
interpolate_1d_profile(function=mu, one_d_filename="mu2_radial.rad")

# Now that we have the viscosity profile we can pass this to our
# approximation.

Ra = Constant(7e3)  # Rayleigh number
approximation = BoussinesqApproximation(Ra, mu=mu)

# ## Nullspaces:
#
# Our idealised 3-D spherical case had free-slip velocity boundary
# conditions at both top and bottom surfaces.  With those boundary
# conditions, the velocity component of the Stokes equation entails
# three rotational nullspaces in all three rotational directions. In
# the example considered herein, we impose the surface velocity as
# prescribed by a plate tectonic reconstructions and, hence, there is
# no longer a rotational nullspace. Accordingly, we set the
# `rotational` argument to `False` when creating the Z_nullspace
# object.

Z_nullspace = create_stokes_nullspace(Z, closed=True, rotational=False)
Z_near_nullspace = create_stokes_nullspace(Z, closed=False, rotational=True, translations=[0, 1, 2])

# Notice that near nullspaces remain consistent with the idealised 3-D
# spherical example, as they are a key aspect of our preconditioning
# approach.
#
# ## pyGPlates interface in G-ADOPT
#
# Next, we define the surface velocities. All GPlates functionalities
# are accessible through the module `gadopt.gplates`. We will use the
# interface provided by G-ADOPT for pyGPlates. Similar to pyGPlates,
# the G-ADOPT interface requires specific files for loading and
# processing surface velocities from a reconstruction model. For this
# tutorial, we will use the study published by Muller et al., 2022.
# The files can be downloaded from EarthByte's server at:
# https://earthbyte.org/webdav/ftp/Data_Collections/Muller_etal_2022_SE/Muller_etal_2022_SE_1Ga_Opt_PlateMotionModel_v1.2.zip
# Download and unzip this file into the current
# directory. Below, we verify the required paths in this directory and
# ensure they exist:

muller_2022_files = ensure_reconstruction("Muller 2022 SE v1.2", ".")

# + tags=["active-ipynb"]
# # These are the files that needs to be passed on to pyGPlates
# print(muller_2022_files)
# -

# To generate a pyGplatesConnector in G-ADOPT, you need to provide the
# necessary rotation and topology files.  These files describe the
# plate polygons and their association with the Euler rotation poles
# at each stage of the reconstruction.  Additionally, you need to
# specify the oldest available age in the model, which for the
# reconstruction considered here is a billion years.  There are
# optional arguments with default values that can affect how the
# surface velocities are reconstructed.  `nseeds` is the number of
# points on a sphere used to initially load the plate reconstruction
# data, and `nneighbours` is the number of nearest points used to
# interpolate from the seed points to our 3-D mesh.  A lower `nseeds *
# 1/nneighbours` ratio results in a smoother velocity representation
# at each age, and vice versa.  This is especially useful for
# simulations on coarser grids. Given that this tutorial considers a
# Rayleigh number several orders of magnitude lower than Earth's
# mantle, we also scale plate velocities using an optional
# scaling_factor.

plate_reconstruction_model = pyGplatesConnector(
    rotation_filenames=muller_2022_files["rotation_filenames"],
    topology_filenames=muller_2022_files["topology_filenames"],
    oldest_age=1000,
    nseeds=1e5,
    nneighbours=4,
    delta_t=0.9,
    scaling_factor=1000.
)

# A plate reconstruction model includes an essential feature for
# simulations of Earth's mantle in which the distribution of
# heterogeneity is principally dictated by plate boundaries.This
# feature depends on the imported data through the plate
# reconstruction and allows for conversions between *time*
# (non-dimensional time here) and geologic *age*. To achieve this, you
# can use `age2ndtime` and `ndtime2age`.
#
# For example, the starting time (zero time) and present-day time (zero age) are:

# + tags=["active-ipynb"]
# log(f"Oldest age is {plate_reconstruction_model.ndtime2age(0.0)} Ma")
# log(f"Non-dimensionalised present-day time: {plate_reconstruction_model.age2ndtime(0.0)}")
# -

# With the plate reconstruction model loaded using
# `pyGplatesConnector``, we can now generate the velocity field.  This
# is done using `GplatesVelocityFunction`. For all practical purposes,
# it behaves as a UFL-compatible Function. However, defining it
# requires two additional arguments. One is the `gplates_connector`,
# which we defined above, and the second is the subdomain marker of
# the top boundary in the mesh. Other arguments are identical to a
# Firedrake Function, meaning at minimum a FunctionSpace should be
# provided for the Function, which here is `V`, and optionally a name
# for the function.

# Top velocity boundary condition
gplates_velocities = GplatesVelocityFunction(
    V,
    gplates_connector=plate_reconstruction_model,
    top_boundary_marker=boundary.top,
    name="GPlates_Velocity"
)

# Once this is defined, we can use
# `gplates_velocities.update_plate_reconstruction(time)` to update the
# velocity function to a new time. Note that time is
# non-dimensional. Since `GplatesVelocityFunction` is a Firedrake
# function for all purposes, it can be easily viewed using VTK
# functionalities in Firedrake.

# + tags=["active-ipynb"]
# vtk_file = VTKFile("gplates_velocity.pvd")
# for mytime in [200, 100, 0]:
#     gplates_velocities.update_plate_reconstruction(ndtime=plate_reconstruction_model.age2ndtime(mytime))
#     vtk_file.write(gplates_velocities)
#
# import pyvista as pv
# import os
# dataset = pv.read("gplates_velocity/gplates_velocity_0.vtu")
#
# # Create a plotter object
# plotter = pv.Plotter()
# # Whether our plot should be interactive or not
# backend = None
# if os.environ.get("GADOPT_RENDER", "false").lower() == "true":
#     backend = "static"
# # Add the dataset to the plotter
# plotter.add_mesh(dataset, scalars="GPlates_Velocity", cmap="coolwarm")
# glyphs = dataset.glyph(orient="GPlates_Velocity", scale=1, factor=1e-4)
# # Add glyphs to the plotter
# plotter.add_mesh(glyphs, color="black", opacity=0.2)
# # Adjust the camera position
# plotter.camera_position = [(10.0, 10.0, 10.0), (0.0, 0.0, 0), (0, 1, 0)]
# # Show the plot
# plotter.show(jupyter_backend=backend)
# -

# And last but not least, we need to inform our solver of our choice
# of boundary conditions. This is done by adding it to the
# `stokes_bcs` dictionary. From there to the end of the simulation,
# everything works seamlessly by updating `gplates_velocities` via a
# call to `gplates_velocities.update_plate_reconstruction(time)`
# within the time loop.

# +
stokes_bcs = {
    boundary.bottom: {'un': 0},
    boundary.top: {'u': gplates_velocities},
}

temp_bcs = {
    boundary.bottom: {'T': 1.0},
    boundary.top: {'T': 0.0},
}

output_file = VTKFile("output.pvd")
output_frequency = 1

plog = ParameterLog("params.log", mesh)
plog.log_str("timestep time age dt maxchange u_rms u_rms_top nu_top nu_base energy avg_t")

gd = GeodynamicalDiagnostics(z, T, boundary.bottom, boundary.top, quad_degree=6)

energy_solver = EnergySolver(T, u, approximation, delta_t, ImplicitMidpoint, bcs=temp_bcs)

stokes_solver = StokesSolver(z, T, approximation, bcs=stokes_bcs,
                             constant_jacobian=True,
                             nullspace=Z_nullspace, transpose_nullspace=Z_nullspace,
                             near_nullspace=Z_near_nullspace)
# -

# Before we begin with the time-stepping, we need to know when to
# stop, which is when we arrive at the present-day.  To achieve this,
# we define `presentday_ndtime` which tells us when the simulation
# should end.  Note that this tutorial terminates after reaching a
# specified number of timesteps, prior to reaching the present-day.

# +
presentday_ndtime = plate_reconstruction_model.age2ndtime(0.0)

for timestep in range(0, timesteps):

    # Write output:
    if timestep % output_frequency == 0:
        # Compute radially averaged temperature profile as simulation evolves.
        averager.extrapolate_layer_average(T_avg, averager.get_layer_average(T))
        # Compute deviation from layer average
        T_dev.assign(T-T_avg)
        # Output fields, including viscosity
        output_file.write(*z.subfunctions, T, T_dev, mu)

    if timestep != 0:
        dt = t_adapt.update_timestep()
    else:
        dt = float(delta_t)
    time += dt

    # Update plate velocities:
    gplates_velocities.update_plate_reconstruction(time)

    # Solve Stokes sytem:
    stokes_solver.solve()

    # Temperature system:
    energy_solver.solve()

    # Compute diagnostics:
    nusselt_number_top = gd.Nu_top() * (rmax*(rmin-rmax)/rmin) * -1.
    nusselt_number_base = gd.Nu_bottom() * (rmin*(rmax-rmin)/rmax)
    energy_conservation = abs(abs(nusselt_number_top) - abs(nusselt_number_base))

    # Calculate L2-norm of change in temperature:
    maxchange = sqrt(assemble((T - energy_solver.T_old)**2 * dx))

    # Log diagnostics:
    plog.log_str(f"{timestep} {time} {plate_reconstruction_model.ndtime2age(time)} {float(delta_t)} "
                 f"{maxchange} {gd.u_rms()} {gd.u_rms_top()} "
                 f"{nusselt_number_top} {nusselt_number_base} "
                 f"{energy_conservation} {gd.T_avg()} ")

    # Do not go over present-day
    if time > presentday_ndtime:
        break
# -

# At the end of the simulation, once a steady-state has been achieved,
# we close our logging file and checkpoint steady state temperature
# and Stokes solution fields to disk. These can later be used to
# restart a simulation, if required.

# +
plog.close()

with CheckpointFile("Final_State.h5", "w") as final_checkpoint:
    final_checkpoint.save_mesh(mesh)
    final_checkpoint.save_function(T, name="Temperature")
    final_checkpoint.save_function(z, name="Stokes")
# -<|MERGE_RESOLUTION|>--- conflicted
+++ resolved
@@ -43,12 +43,7 @@
 mesh2d = CubedSphereMesh(rmin, refinement_level=ref_level, degree=2)
 mesh = ExtrudedMesh(mesh2d, layers=nlayers, extrusion_type="radial")
 mesh.cartesian = False
-<<<<<<< HEAD
 boundary = get_boundary_ids(mesh)
-domain_volume = assemble(1*dx(domain=mesh))  # Required for a diagnostic calculation.
-=======
-bottom_id, top_id = "bottom", "top"
->>>>>>> e519e6be
 
 V = VectorFunctionSpace(mesh, "CG", 2)  # Velocity function space (vector)
 W = FunctionSpace(mesh, "CG", 1)  # Pressure function space (scalar)
