--- conflicted
+++ resolved
@@ -2,15 +2,9 @@
 
 ncpus := 2
 
-<<<<<<< HEAD
-solutions.pvd: adjoint.py adjoint-demo-checkpoint-state.h5
+functional.txt: adjoint.py adjoint-demo-checkpoint-state.h5
 	$(info running $<)
-	/usr/bin/time --format="$@ finished in %E" tsp -f python3 $<
-=======
-functional.txt: adjoint.py adjoint-demo-checkpoint-state.h5
-	echo "running $<" >&2
 	/usr/bin/time --format="$@ finished in %E" tsp -L mantle_convection -f python3 $<
->>>>>>> 348649dd
 
 adjoint-demo-checkpoint-state.h5: adjoint_forward.py
 	$(info running $<)
