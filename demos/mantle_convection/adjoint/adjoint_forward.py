--- conflicted
+++ resolved
@@ -119,14 +119,7 @@
     boundary.left: {"ux": 0},
     boundary.right: {"ux": 0},
 }
-<<<<<<< HEAD
-temp_bcs = {bottom_id: {"T": 1.0}, top_id: {"T": 0.0}}
-=======
-temp_bcs = {
-    boundary.bottom: {"T": 1.0},
-    boundary.top: {"T": 0.0},
-}
->>>>>>> 8f082925
+temp_bcs = {boundary.bottom: {"T": 1.0}, boundary.top: {"T": 0.0}}
 
 Z_nullspace = create_stokes_nullspace(Z, closed=True, rotational=False)
 # -
