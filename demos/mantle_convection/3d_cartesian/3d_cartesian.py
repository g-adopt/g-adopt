# Idealised 3-D mantle convection problem
# =======================================================
#
# In this tutorial we highlight the ease at which simulations can be examined in different
# dimensions by modifying the 2-D case presented in our first tutorial. We simulate
# a benchmark case that is well-known within the geodynamical community.
#
# This example
# ------------
#
# We examine a low Rayleigh number isoviscous case: specifically Case 1a from Busse et al. (1994).
# The domain is a box of dimensions $1.0079 \times 0.6283 \times 1$. The initial temperature distribution,
# chosen to produce a single ascending and descending flow, at $x = y = 0$ and $(x = 1.0079, y = 0.6283)$,
# respectively, is prescribed as:
#
# $$    T(x,y,z) = \Bigl[ \frac{\mbox{erf}(4(1-z)) + \mbox{erf}(-4z)+1}{2} \Bigr] + A [\cos(\pi x/1.0079) + \cos(\pi y/0.6283)]\sin(\pi z) $$
#
# where $A=0.2$ is the amplitude of the initial perturbation. We note that this initial condition differs to that
# specified in Busse et al. (1994), through the addition of boundary layers at the bottom and top of the domain (through the $\mbox{erf}$ terms),
# although it more consistently drives solutions towards the final published steady-state results. Boundary conditions for
# temperature are T = 0 at the surface (z = 1) and T = 1 at the base (z = 0), with insulating (homogeneous Neumann) sidewalls.
# No‐slip velocity boundary conditions are specified at the top surface and base of the domain, with free‐slip boundary conditions on all
# sidewalls. The Rayleigh number $Ra = 3 \times 10^{4}$.
#
# The first step is to import the gadopt module, which
# provides access to Firedrake and associated functionality.

from gadopt import *

# We next set up the mesh, function spaces, and specify functions to hold our solutions,
# as with our previous tutorials.
#
# We generate our 3-D mesh by extruding a 2-D quadrilateral
# mesh in the $z$-direction to a layered 3-D hexahedral mesh. Our final mesh has $10 \times 6 \times 10$
# elements, in $x$-, $y$- and $z$-directions, respectively (noting that the default value for layer height is 1 / $nz$).
# For extruded meshes, top and bottom boundaries are tagged by *top* and *bottom*, respectively, whilst boundary
# markers from the base mesh can be used to set boundary conditions on the relevant side of the extruded mesh.
# We note that Firedrake exploits the regularity of extruded meshes to enhance performance.

# +
a, b, c = 1.0079, 0.6283, 1.0
nx, ny, nz = 10, int(b/c * 10), 10
mesh2d = RectangleMesh(nx, ny, a, b, quadrilateral=True)  # Rectangular 2D mesh
mesh = ExtrudedMesh(mesh2d, nz)
mesh.cartesian = True
boundary = get_boundary_ids(mesh)

V = VectorFunctionSpace(mesh, "CG", 2)  # Velocity function space (vector)
W = FunctionSpace(mesh, "CG", 1)  # Pressure function space (scalar)
Q = FunctionSpace(mesh, "CG", 2)  # Temperature function space (scalar)
Z = MixedFunctionSpace([V, W])  # Mixed function space.

z = Function(Z)  # A field over the mixed function space Z.
u, p = split(z)  # Returns symbolic UFL expression for u and p
z.subfunctions[0].rename("Velocity")
z.subfunctions[1].rename("Pressure")
# -
# We can output function space information, for example the number of degrees
# of freedom (DOF) using log, a utility provided by G-ADOPT.

# + tags=["active-ipynb"]
# log("Number of Velocity DOF:", V.dim())
# log("Number of Pressure DOF:", W.dim())
# log("Number of Velocity and Pressure DOF:", V.dim()+W.dim())
# log("Number of Temperature DOF:", Q.dim())
# -

# We next specify the important constants for this problem, and set up the approximation.

Ra = Constant(3e4)  # Rayleigh number
approximation = BoussinesqApproximation(Ra)

# As with the previous example, we set up a *Timestep Adaptor*,
# for controlling the time-step length (via a CFL
# criterion) as the simulation advances in time. For the latter,
# we specify the initial time, initial timestep $\Delta t$, and number of
# timesteps. Given the low Rayleigh number, a steady-state tolerance is also specified,
# allowing the simulation to exit when a steady-state has been achieved.

time = 0.0  # Initial time
delta_t = Constant(1e-6)  # Initial time-step
timesteps = 20000  # Maximum number of timesteps
t_adapt = TimestepAdaptor(delta_t, u, V, maximum_timestep=0.1, increase_tolerance=1.5)
steady_state_tolerance = 1e-7  # Used to determine if solution has reached a steady state.

# We next set up and initialise our Temperature field (in 3-D).

X = SpatialCoordinate(mesh)
T = Function(Q, name="Temperature")
T.interpolate(0.5*(erf((1-X[2])*4)+erf(-X[2]*4)+1) + 0.2*(cos(pi*X[0]/a)+cos(pi*X[1]/b))*sin(pi*X[2]))

# With closed boundaries on all domain boundaries, this problem has a constant pressure nullspace, which is
# handled identically to our 2-D tutorials.

Z_nullspace = create_stokes_nullspace(Z, closed=True, rotational=False)

# Aside from differences in the computational geometry and temperature initial condition, the first major change between
# our initial 2-D tutorial and this example occurs in our solution strategy, although most of this is taken care of under the hood by G-ADOPT.
# By default, G-ADOPT uses direct solvers in 2-D. However, in 3-D, we default to iterative solvers. Although the user need not
# alter these, some key information is provided here, for context. Later in the tutorial, we also expose some of these solver
# options to the user, to showcase how our default parameters can be modified.
#
# For the Stokes system, we configure the Schur complement approach as described in Section of 4.3 of Davies et al. (2022),
# using PETSc's fieldsplit preconditioner type, which provides a class of preconditioners for mixed problems that allows a user
# to apply different preconditioners to different blocks of the system. The *fieldsplit\_0* entries configure solver options for the velocity block.
# The linear systems associated with this matrix are solved using a combination of the Conjugate Gradient method and an algebraic multigrid preconditioner (GAMG).
# The *fieldsplit\_1* entries contain solver options for the Schur complement solve itself. For preconditioning, we approximate the Schur complement matrix with
# a mass matrix scaled by viscosity, with the viscosity provided through the optional *mu* keyword argument to Stokes solver (note since viscosity is constant,
# we do not do so for this tutorial). Since this preconditioner step involves an iterative solve, the Krylov method used for the Schur
# complement needs to be of flexible type, and we use FGMRES by default. Finally, the energy solve is performed through a combination of the
# GMRES Krylov method and SSOR preconditioning.
#
# The GAMG preconditioner can make use of so-called *near-nullspace* modes, to improve performance, ensuring that these are accurately represented at the coarser
# multigrid levels. We therefore create a near-nullspace object consisting of three rotational and three translational modes.

Z_near_nullspace = create_stokes_nullspace(Z, closed=False, rotational=True, translations=[0, 1, 2])

# Boundary conditions are next specified, with zero slip conditions specified for top and bottom boundaries, and free-slip
# on all other boundaries. A temperature of 1 is specified at the base and 0 at the domain's surface.

# +
stokes_bcs = {
    boundary.bottom: {'u': 0},
    boundary.top: {'u': 0},
    boundary.left: {'ux': 0},
    boundary.right: {'ux': 0},
    boundary.front: {'uy': 0},
    boundary.back: {'uy': 0},
}

temp_bcs = {
    boundary.bottom: {'T': 1.0},
    boundary.top: {'T': 0.0},
}
# -

# We next set up our output, in VTK format, including a file
# that allows us to visualise the reference state.
# We also open a file for logging and calculate our diagnostic outputs.

# +
output_file = VTKFile("output.pvd")
ref_file = VTKFile('reference_state.pvd')
output_frequency = 50

plog = ParameterLog('params.log', mesh)
plog.log_str("timestep time dt maxchange u_rms u_rms_surf ux_max nu_top nu_base energy avg_t")

gd = GeodynamicalDiagnostics(z, T, boundary.bottom, boundary.top)
# -

# We can now setup and solve the variational problem, for both the energy and Stokes equations,
# passing in the approximation, nullspace and near-nullspace information configured above.

# For all iterative solves, G-ADOPT utilises convergence criterion based on the relative reduction of the
# preconditioned residual, *ksp\_rtol*. These are set to 1e-5 for the *fieldslip\_0* and 1e-4 for *fieldsplit\_1*.
# We can change these default values by creating an appropriate dict for solver_parameters_extra.
# +
energy_solver = EnergySolver(T, u, approximation, delta_t, ImplicitMidpoint, bcs=temp_bcs)

<<<<<<< HEAD
solver_settings = {
=======
# For all iterative solves, G-ADOPT utilises convergence criterion based on the relative
# reduction of the preconditioned residual, *ksp\_rtol*. These are set to 1e-5 for the
# *fieldslip\_0* and 1e-4 for *fieldsplit\_1*. We can change these default values by
# providing a dictionary of updated values to the solver_parameters_update argument of
# StokesSolver.
solver_parameters_update = {
>>>>>>> 7036dd3c
    "fieldsplit_0": {"ksp_rtol": 1e-4},
    "fieldsplit_1": {"ksp_rtol": 1e-3},
}

stokes_solver = StokesSolver(
    z,
    approximation,
    T,
    bcs=stokes_bcs,
    solver_parameters_update=solver_parameters_update,
    constant_jacobian=True,
    nullspace=Z_nullspace,
    transpose_nullspace=Z_nullspace,
    near_nullspace=Z_near_nullspace,
    solver_parameters_extra=solver_settings,
)
# -

# We now initiate the time loop, which runs until a steady-state solution has been attained.

for timestep in range(0, timesteps):

    # Write output:
    if timestep % output_frequency == 0:
        output_file.write(*z.subfunctions, T)

    dt = t_adapt.update_timestep()
    time += dt

    # Solve Stokes sytem:
    stokes_solver.solve()

    # Temperature system:
    energy_solver.solve()

    # Compute diagnostics:
    energy_conservation = abs(abs(gd.Nu_top()) - abs(gd.Nu_bottom()))

    # Calculate L2-norm of change in temperature:
    maxchange = sqrt(assemble((T - energy_solver.T_old)**2 * dx))

    # Log diagnostics:
    plog.log_str(f"{timestep} {time} {float(delta_t)} {maxchange} "
                 f"{gd.u_rms()} {gd.u_rms_top()} {gd.ux_max(boundary.top)} {gd.Nu_top()} "
                 f"{gd.Nu_bottom()} {energy_conservation} {gd.T_avg()} ")

    # Leave if steady-state has been achieved:
    if maxchange < steady_state_tolerance:
        log("Steady-state achieved -- exiting time-step loop")
        break

# At the end of the simulation, once a steady-state has been achieved, we close our logging file
# and checkpoint steady state temperature and Stokes solution fields to disk. These can later be
# used to restart a simulation, if required.

# +
plog.close()

with CheckpointFile("Final_State.h5", "w") as final_checkpoint:
    final_checkpoint.save_mesh(mesh)
    final_checkpoint.save_function(T, name="Temperature")
    final_checkpoint.save_function(z, name="Stokes")<|MERGE_RESOLUTION|>--- conflicted
+++ resolved
@@ -158,16 +158,7 @@
 # +
 energy_solver = EnergySolver(T, u, approximation, delta_t, ImplicitMidpoint, bcs=temp_bcs)
 
-<<<<<<< HEAD
 solver_settings = {
-=======
-# For all iterative solves, G-ADOPT utilises convergence criterion based on the relative
-# reduction of the preconditioned residual, *ksp\_rtol*. These are set to 1e-5 for the
-# *fieldslip\_0* and 1e-4 for *fieldsplit\_1*. We can change these default values by
-# providing a dictionary of updated values to the solver_parameters_update argument of
-# StokesSolver.
-solver_parameters_update = {
->>>>>>> 7036dd3c
     "fieldsplit_0": {"ksp_rtol": 1e-4},
     "fieldsplit_1": {"ksp_rtol": 1e-3},
 }
@@ -177,7 +168,6 @@
     approximation,
     T,
     bcs=stokes_bcs,
-    solver_parameters_update=solver_parameters_update,
     constant_jacobian=True,
     nullspace=Z_nullspace,
     transpose_nullspace=Z_nullspace,
