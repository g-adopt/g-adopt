--- conflicted
+++ resolved
@@ -89,12 +89,8 @@
 # Set up geometry:
 mesh = UnitSquareMesh(40, 40, quadrilateral=True)  # Square mesh generated via firedrake
 mesh.cartesian = True
-<<<<<<< HEAD
-left_id, right_id, bottom_id, top_id = 1, 2, 3, 4  # Boundary IDs
-=======
 
 boundary = get_boundary_ids(mesh)
->>>>>>> 8f082925
 
 # Function spaces
 V = VectorFunctionSpace(mesh, "CG", 2)  # Velocity function space (vector)
@@ -105,7 +101,6 @@
 # Compressible reference state:
 X = SpatialCoordinate(mesh)
 Ra = Constant(1e5)  # Rayleigh number
-<<<<<<< HEAD
 Di = Constant(0.5)  # Dissipation number
 Gamma = Constant(1.0)  # Grüneisen parameter
 T0 = Constant(0.091)  # Non-dimensional surface temperature
@@ -119,20 +114,7 @@
     dimensional=False,
     parameters={"Ra": Ra, "Di": Di, "Gamma": Gamma, "rho": rhobar, "T": Tbar},
 )
-p = ala_right_nullspace(W, approximation, top_id)
-=======
-gruneisen = 1.0
-rhobar = Function(Q, name="CompRefDensity").interpolate(exp(((1.0 - X[1]) * Di) / gruneisen))
-Tbar = Function(Q, name="CompRefTemperature").interpolate(T0 * exp((1.0 - X[1]) * Di) - T0)
-
-#
-alphabar = Function(Q, name="IsobaricThermalExpansivity").assign(1.0)
-cpbar = Function(Q, name="IsobaricSpecificHeatCapacity").assign(1.0)
-chibar = Function(Q, name="IsothermalBulkModulus").assign(1.0)
-
-ala = AnelasticLiquidApproximation(Ra, Di, rho=rhobar, Tbar=Tbar, alpha=alphabar, chi=chibar, cp=cpbar)
-p = ala_right_nullspace(W, approximation=ala, top_subdomain_id=boundary.top)
->>>>>>> 8f082925
+p = ala_right_nullspace(W, approximation, boundary.top)
 # -
 
 # Note that the right-nullspace solution is calculated last using `ala_right_nullspace`,
@@ -152,12 +134,11 @@
 # Stokes equations:
 
 Z_nullspace = create_stokes_nullspace(
-<<<<<<< HEAD
     Z,
     closed=True,
     rotational=False,
     approximation=approximation,
-    top_subdomain_id=top_id,
+    top_subdomain_id=boundary.top,
 )
 
 # where the anelastic-liquid approximation, and a domain for the top boundary is
@@ -166,15 +147,4 @@
 # `create_stokes_nullspace` without providing the `AnelasticLiquidApproximation` object
 # `ala`:
 
-Z_nullspace_transpose = create_stokes_nullspace(Z, closed=True, rotational=False)
-=======
-    Z, closed=True, rotational=False,
-    ala_approximation=ala, top_subdomain_id=boundary.top)
-
-# where the anelastic-liquid approximation, and a domain for the top boundary is provided. In the case of the ALA approximation,
-# the _transpose_ (left) nullspace, is simply the same as that for other approximations, and so we call `create_stokes_nullspace` without
-# providing the `AnelasticLiquidApproximation` object `ala`:
-
-Z_nullspace_transpose = create_stokes_nullspace(
-    Z, closed=True, rotational=False)
->>>>>>> 8f082925
+Z_nullspace_transpose = create_stokes_nullspace(Z, closed=True, rotational=False)