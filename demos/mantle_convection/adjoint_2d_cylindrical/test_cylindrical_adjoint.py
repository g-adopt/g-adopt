--- conflicted
+++ resolved
@@ -1,11 +1,7 @@
 from pathlib import Path
-<<<<<<< HEAD
 
 import pytest
-from cases import cases
-=======
 from .cases import cases
->>>>>>> b3ff560c
 
 
 @pytest.mark.parametrize("case_name", cases)
