# Idealised 2-D mantle convection with a free surface
# =======================================================

# In this tutorial we show how to include a free surface boundary condition
# by modifying the 2-D case presented in our first tutorial.

# Free Surface
# ------------
# In the base case and other tutorials so far we have assumed that the top surface of
# the model is free-slip, i.e. the flow is free to move tangentially, but there is no
# normal flow across the top surface of the model. For a free surface we relax that
# condition so that the surface is able to deform.

# Mathematically, the boundary conditions for a free surface can be written as
# \begin{equation}
#     \textbf{u} \cdot \textbf{n}  = \dfrac{\partial \eta}{\partial t}  \textbf{n}  \cdot \boldsymbol{\hat{r}},
# \end{equation}
# \begin{equation}
#       \textbf{n} \cdot \boldsymbol{\sigma}  = \textbf{0},
# \end{equation}
# where $\textbf{u}$ is the velocity vector, $\textbf{n}$ is the unit normal, $\eta$ is
# the free surface height, $\boldsymbol{\hat{r}}$ is the radial unit vector and
# $\boldsymbol{\sigma}$ is the full stress tensor. The first equation states that the
# velocity of the free surface is just the normal velocity at the surface and the second
# equation states there is no stress acting at the free surface.

# One way to implement the zero stress condition at the free surface is just to move the
# mesh based on the velocity calculated in the domain. This is a Lagrangian formulation.
# There are a few downsides to this. Firstly, it can be expensive to continually update
# the mesh geometry at each timestep. We also have to reformulate our equations in terms
# of a moving reference frame accounting for the mesh velocity.

# If we subtract off the hydrostatic pressure from the full stress tensor and define
# this as $\boldsymbol{\sigma }'$, then the new stress boundary condition becomes
# \begin{equation}
#     \textbf{n} \cdot \boldsymbol{\sigma }' \cdot \textbf{n}  = - \Delta\rho_{fs} g \eta,
# \end{equation}
# where $\Delta \rho_{fs}$ is the density contrast across the free surface and $g$ is
# gravity. Provided that deviations in the free surface are small, we can linearise the
# effect of the free surface by just applying the additional stress at the reference
# level $z = z_0$, instead of at the top of the free surface $z = \eta$. This means we
# can keep the mesh fixed in time and we do not have to change to a Lagrangian
# formulation.

# A possibly more important consideration though, is that if we couple the free surface
# to the Stokes equations explicitly in time, there will always be a lag between the
# interior dynamics pushing the free surface up and the stabilising feedback due to
# deviations of the free surface from the reference level. If we take timesteps that are
# too long then the simulation becomes unstable. This timestep limitation is based on a
# characteristic relaxation time scale
# \begin{equation}
# \tau = \dfrac{2 k \mu}{\Delta \rho_{fs} g},
# \end{equation}
# where $k$ is a wavenumber, $\mu$ is the viscosity, $\Delta \rho_{fs}$ is the density
# contrast across the free surface and $g$ is gravity.

# Note that long wavelengths decay fastest, so it is the longest waves that dictate the
# maximum stable timestep for an explicit free surface implementation. Usually, the
# timestep is controlled by an advection CFL condition calculated from the energy
# equation, however, a stable free surface timestep might be much lower than this
# estimate. This means that a free surface simulation with explicit timestepping may be
# an order of magnitude slower than an equivalent free-slip simulation.

# A way around this problem is to solve for the free surface height implicitly, i.e. at
# the same time as the velocity and pressure during the Stokes solve. By coupling the
# solution of velocity, pressure and the free surface together, there is no longer a
# timestep constraint. The decay of the (long) wavelengths with decay times shorter than
# the timestep are effectively damped by numerical diffusion. The upshot is we can take
# longer timesteps, so the simulation time is similar to a free-slip simulation, whilst
# being able to investigate time dependent short wavelength changes of the free surface.
# We have implemented the second order $\theta$ timestepping method from Kramer et al.
# (2012) and we point the reader to this paper for a longer discussion of the different
# approaches and their implementation.

# ### References
# *Kramer, S. C., Wilson, C. R., & Davies, D. R. (2012).*
# ***An implicit free surface algorithm for geodynamical simulations.***
# *Physics of the Earth and Planetary Interiors, 194, 25-37.*

# This example
# ------------
#
# We are going to extend the basic mantle dynamics problem from Blankenbach et al.
# (1989) to include a free surface on the top.
#
# As with all examples, the first step is to import the gadopt module, which
# provides access to Firedrake and associated functionality.

from gadopt import *

# +
# Next we define a mesh using the same geometry and grid resolution as the
# first tutorial.

nx, ny = 40, 40  # Number of cells in x and y directions.
mesh = UnitSquareMesh(nx, ny, quadrilateral=True)  # Square mesh generated via firedrake
mesh.cartesian = True
boundary = get_boundary_ids(mesh)  # Boundary IDs
# -

# Now we set up the function spaces. As before we use Q2 and Q1 for the velocity and
# pressure fields, along with Q2 for the temperature field. The key difference is that
# we now have an additional variable to solve for: the free surface height, $\eta$!

# Since we are solving for $\eta$ at the new timestep implicitly, i.e. at the same time
# as solving for velocity and pressure, we need to expand the mixed function space to
# include the free surface function space. Since the free surface height acts as a
# boundary condition on the pressure we will use Q1 to discretise the free surface.

V = VectorFunctionSpace(mesh, "CG", 2)  # Velocity function space (vector)
W = FunctionSpace(mesh, "CG", 1)  # Pressure and free surface function space (scalar)
Q = FunctionSpace(mesh, "CG", 2)  # Temperature function space (scalar)
# Mixed function space for velocity, pressure and eta.
Z = MixedFunctionSpace([V, W, W])

z = Function(Z)  # A field over the mixed function space Z.
u, p, eta = split(z)  # Returns symbolic UFL expression for u, p and eta
z.subfunctions[0].rename("Velocity")
z.subfunctions[1].rename("Pressure")
z.subfunctions[2].rename("eta")

# As with the base case we specify the Boussinesq approximation and the Rayleigh
# number for the simulation.

approximation = Approximation("BA", dimensional=False, parameters={"Ra": 1e4})

# We also specify a timestep adaptor as before.

time = 0.0  # Initial time
delta_t = Constant(1e-6)  # Initial time-step
timesteps = 20_000  # Maximum number of timesteps
t_adapt = TimestepAdaptor(
    delta_t, u, V, target_cfl=1.0, increase_tolerance=1.5, maximum_timestep=0.1
)
steady_state_tolerance = 1e-9

# We set up the initial conditions for the temperature field.

X = SpatialCoordinate(mesh)
T = Function(Q, name="Temperature")
T.interpolate((1.0 - X[1]) + (0.05 * cos(pi * X[0]) * sin(pi * X[1])))

# As we are applying a free surface boundary condition on the top surface
# there is now a constraint on pressure. This means the solution for pressure
# does not contain a nullspace, so we can skip the step of creating a nullspace object.

# Next we define the boundary conditions. As before we set no normal flow
# on the bottom and sides of the box using strong Dirichlet boundary conditions.

# However, on the top of the box we specify a free surface using a keyword argument.
# Since this is a nondimensional simulation we specify a free surface Rayleigh number,
# $$Ra_{FS} = Ra B_{fs}, $$
# where the Rayleigh number is given by
# $$Ra = \frac{\rho_0 \alpha \Delta T gd^3}{\mu \kappa} $$
# where $\rho_0$ is the reference density, $\alpha$ is the thermal expansion
# coefficient, $\Delta T$ is a characteristic change in temperature across the mantle,
# $g$ is gravitational acceleration, $d$ is the characteristic length scale used during
# non dimensionalisation, $\mu$ is the Dynamic viscosity and $\kappa$ is the thermal
# diffusivity.

# The free surface buoyancy number is given by
# $$B_{fs} = \frac{\Delta \rho_{0FS}}{\rho_0 \alpha \Delta T} ,$$
# where $\Delta \rho_{0FS} = \rho_0 - \rho_{ext}$, i.e. the density difference between
# the reference density and the exterior density.

# Simplifying,
# $$Ra_{FS} = \frac{\Delta \rho_{0FS}gd^3}{\mu \kappa},$$

# Typically, when the exterior density is negligbile compared with the interior density
# (i.e. air vs rock!) and with $\alpha$ = 3x10$^{-5}$ K$^{-1}$ and $\Delta T$ = 3000 K,
# $B_{fs}$ is about 10. For dimensional simulations you can specify the density contrast
# across the free surface with *delta_rho_fs* through the free surface dictionary, as
# well as providing $\rho_0$ and $g$ through the approximation object in the usual way.

# +
stokes_bcs = {
<<<<<<< HEAD
    bottom_id: {"uy": 0},
    top_id: {"free_surface": {"eta_index": 2, "Ra_fs": 1e5}},
    left_id: {"ux": 0},
    right_id: {"ux": 0},
}

temp_bcs = {bottom_id: {"T": 1.0}, top_id: {"T": 0.0}}
=======
    boundary.bottom: {"uy": 0},
    boundary.top: {"free_surface": {"RaFS": Ra*Bfs}},
    boundary.left: {"ux": 0},
    boundary.right: {"ux": 0},
}

temp_bcs = {
    boundary.bottom: {"T": 1.0},
    boundary.top: {"T": 0.0},
}
>>>>>>> 8f082925
# -

# Let's set up some output files.

# +
output_file = VTKFile("output.pvd")
output_frequency = 10

plog = ParameterLog("params.log", mesh)
plog.log_str(
    "timestep time dt maxchange u_rms u_rms_surf ux_max nu_top nu_base energy avg_t eta_min eta_max"
)

<<<<<<< HEAD
gd = GeodynamicalDiagnostics(z, T, bottom_id=bottom_id, top_id=top_id)
=======
gd = GeodynamicalDiagnostics(z, T, boundary.bottom, boundary.top)
>>>>>>> 8f082925
# -

# Now let's set up the solver objects.

# First of all, as the Stokes equation now includes a time dependent
# boundary condition we need to pass the timestep to the Stokes solver.

# Also it is important to make sure that the *constant_jacobian* option is switched to
# *False* if the free surface is used in combination with adaptive timestepping! For the
# base case we can make the simulation a bit faster by only building the Stokes block
# matrix associated with the LHS of the Stokes equations at the first timestep, because
# none of the prefactors change in time. However, the timestep appears on the LHS of the
# equations when the free surface is activated, so we need to reassamble this block
# matrix at each timestep if we use an adapative timestepping method.

# +
energy_solver = EnergySolver(
    T, u, approximation, delta_t, ImplicitMidpoint, bcs=temp_bcs
)

stokes_solver = StokesSolver(
    z, approximation, T, coupled_tstep=delta_t, theta=0.5, bcs=stokes_bcs
)
# -

# Now let's run the simulation!

for timestep in range(timesteps):
    # Write output:
    if timestep % output_frequency == 0:
        output_file.write(*z.subfunctions, T)

    dt = t_adapt.update_timestep()
    time += dt

    # Solve Stokes sytem:
    stokes_solver.solve()

    # Temperature system:
    energy_solver.solve()

    # Compute diagnostics:
    energy_conservation = abs(abs(gd.Nu_top()) - abs(gd.Nu_bottom()))

    # Calculate L2-norm of change in temperature:
    maxchange = sqrt(assemble((T - energy_solver.solution_old) ** 2 * dx))

    # Log diagnostics:
    plog.log_str(
        f"{timestep} {time} {float(delta_t)} {maxchange} "
        f"{gd.u_rms()} {gd.u_rms_top()} {gd.ux_max(boundary.top)} {gd.Nu_top()} "
        f"{gd.Nu_bottom()} {energy_conservation} {gd.T_avg()} "
        f"{z.subfunctions[2].dat.data.min()} {z.subfunctions[2].dat.data.max()}"
    )

    # Leave if steady-state has been achieved:
    if maxchange < steady_state_tolerance:
        log("Steady-state achieved -- exiting time-step loop")
        break

# At the end of the simulation, once a steady-state has been achieved, we close our
# logging file and checkpoint steady state temperature and Stokes solution fields to
# disk. These can later be used to restart a simulation, if required.

# +
plog.close()

with CheckpointFile("Final_State.h5", "w") as final_checkpoint:
    final_checkpoint.save_mesh(mesh)
    final_checkpoint.save_function(T, name="Temperature")
    final_checkpoint.save_function(z, name="Stokes")
# -

# Let's use the python package **PyVista** to plot the temperature field through time.
# We will use the calculated free surface height to artifically scale the mesh in the
# vertical direction. We have exaggerated the vertical stretching by a factor of 1.5,
# **BUT...** it is important to remember this is just for ease of visualisation - the
# mesh is not moving in reality!

# + tags=["active-ipynb"]
# import matplotlib.pyplot as plt
# import pyvista as pv

# # Read the PVD file
# reader = pv.get_reader("output.pvd")
# data = reader.read()[0]  # MultiBlock mesh with only 1 block

# # Create a plotter object
# plotter = pv.Plotter(shape=(1, 1), border=False, notebook=True, off_screen=False)

# # Open a gif
# plotter.open_gif("temperature_warp.gif")

# # Make a colour map
# boring_cmap = plt.get_cmap("coolwarm", 25)

# for i in range(len(reader.time_values)):
#     reader.set_active_time_point(i)
#     data = reader.read()[0]

#     # Artificially warp the output data in the vertical direction by the free surface
#     # height
#     warped = data.warp_by_scalar(scalars="eta", normal=(0, 1, 0), factor=1.5)

#     # Add the warped temperature field to the frame
#     plotter.add_mesh(
#         warped,
#         scalars="Temperature",
#         lighting=False,
#         show_edges=False,
#         clim=[0, 1],
#         cmap=boring_cmap,
#         scalar_bar_args={"position_x": 0.2, "position_y": 0.05},
#     )
#     arrows = data.glyph(
#         orient="Velocity", scale="Velocity", factor=0.001, tolerance=0.05
#     )
#     plotter.add_mesh(arrows, color="black")
#     # Centre camera on xy plane and write frame
#     plotter.camera_position = "xy"
#     plotter.write_frame()
#     plotter.clear()

# # Closes and finalizes movie
# plotter.close()
# -

# ![SegmentLocal](temperature_warp.gif "segment")

# As before with the base case, the buoyancy differences due to the starting temperature
# configuration drives an overturning flow. You should see that the temperature field at
# the final time is very similar to the base case result - in fact they are the same!

# Given this problem reaches a steady state adding a free surface should not change that
# behaviour, it will just change how the simulation reaches that steady state. We can
# see that the free surface has been pushed up above regions of hotter mantle, where
# thermal convection is driving positive vertical flow and is sinking where there is
# colder mantle below, which all makes intuitive sense.

# We can even verify that the stress exerted by the deviation of the free surface from
# the reference state is the same as the when calculating dynamic topography from a
# free-slip simulation. As a recap the free surface normal boundary condition is

# \begin{equation}
#     \textbf{n} \cdot \boldsymbol{\sigma }' \cdot \textbf{n}  = - \Delta\rho_{FS} g \eta.
# \end{equation}

# In 2D, on the top surface, this simplifies to
# \begin{equation}
#     -p'  + 2\mu \frac{\partial v}{\partial y }  = - \Delta\rho_{FS} g \eta.
# \end{equation}

# For a nondimensional simulation this simplifies to
# \begin{equation}
#     -p_{\star}'  + 2 \frac{\partial v_{\star}}{\partial y_{\star} }  = - Ra_{FS} \eta_{\star}+ Ra T_{\star}   \eta_{\star},
# \end{equation}
# where $\star$ indicates a nondimensional variable. Rearranging, our expected dynamic
# topography at steady state would be
# \begin{equation}
#     \eta_{\star} = \dfrac{-p_{\star}'  + 2 \frac{\partial v_{\star}}{\partial y_{\star} }}{ Ra T_{\star}- Ra_{FS} }.
# \end{equation}

# First let's load the final state from the base case and calculate the expected dynamic
# topography with the code below.

# + tags=["active-ipynb"]
# # load velocity and pressure from final state of the base case run (from a simulation
# # we saved earlier!).
# with CheckpointFile("../base_case/Final_State_base.h5", "r") as f:
#     mesh_base = f.load_mesh()
#     z_base = f.load_function(mesh_base, "Stokes")
#     T_base = f.load_function(mesh_base, "Temperature")

# # Create a P1 functionspace on the mesh used for the base case simulation
# W_base = FunctionSpace(mesh_base, "CG", 1)

# # Store the dynamic topography calculated from the stress on the top
# # surface after running the base case to steady state
# eta_base_steady = Function(W_base, name="final_eta_base")
<<<<<<< HEAD
# eta_base_steady.interpolate(
#     (-z_base.subfunctions[1] + 2 * Dx(z_base.subfunctions[0][1], 1))
#     / (Ra * T_base - Ra * 10)
# )

# # project out the constant associated with the pressure nullspace for the base case as
# # all boundaries are closed
# coef = assemble(eta_base_steady * ds(top_id)) / assemble(
#     Constant(1.0) * ds(top_id, domain=mesh_base)
# )
=======
# eta_base_steady.interpolate((-z_base.subfunctions[1] + 2 * Dx(z_base.subfunctions[0][1], 1))/(Ra*T_base-Ra*10))
#
# # project out the constant associated with the pressure nullspace for the base case as all boundaries are closed
# coef = assemble(eta_base_steady * ds(boundary.top))/assemble(Constant(1.0)*ds(boundary.top, domain=mesh_base))
>>>>>>> 8f082925
# eta_base_steady.project(eta_base_steady - coef)

# # Interpolate the base case dynamic topography onto the original mesh for plotting
# eta_steady_original = assemble(interpolate(eta_base_steady, W))
# eta_steady_original.rename("final_eta_base")

# # Write out combined eta and base case dynamic topography file
# combined_eta_file = VTKFile("combined_eta.pvd")
# combined_eta_file.write(z.subfunctions[2], eta_steady_original)

# # Read combined eta file
# eta_reader = pv.get_reader("combined_eta.pvd")
# data_eta = eta_reader.read()[0]

# # Sample the combined eta file along the top surface of the mesh
# a = [0, 1, 0]  # Top left corner of domain
# b = [1, 1, 0]  # Top right corner of domain
# data_eta_array = data_eta.sample_over_line(a, b, resolution=100)

# # Plot the final free surface height with the dynamic topo calculated from running
# # base case to steady state
# plt.figure()
# x = np.linspace(0, 1, num=101)
# plt.plot(x, data_eta_array["eta"], label="Free surface simulation")
# plt.plot(
#     x,
#     data_eta_array["final_eta_base"],
#     label="Dynamic topography running base case to steady state",
# )
# plt.xlabel("x")
# plt.ylabel("Nondimensional free surface height")
# plt.legend()
# plt.show()
# -

# As you can see this matches the final free surface height that our example converges
# towards.

# A final point for this tutorial is that more rigorous tests check the order of
# convergence to an analytical solution as the timestep or gridsize are refined. The
# interested reader can take a look at the free surface test directory where we have
# confirmed this behaviour for a number of test cases (including top and bottom free
# surfaces) from Kramer et al. (2012).<|MERGE_RESOLUTION|>--- conflicted
+++ resolved
@@ -174,26 +174,13 @@
 
 # +
 stokes_bcs = {
-<<<<<<< HEAD
-    bottom_id: {"uy": 0},
-    top_id: {"free_surface": {"eta_index": 2, "Ra_fs": 1e5}},
-    left_id: {"ux": 0},
-    right_id: {"ux": 0},
-}
-
-temp_bcs = {bottom_id: {"T": 1.0}, top_id: {"T": 0.0}}
-=======
     boundary.bottom: {"uy": 0},
-    boundary.top: {"free_surface": {"RaFS": Ra*Bfs}},
+    boundary.top: {"free_surface": {"eta_index": 2, "Ra_fs": 1e5}},
     boundary.left: {"ux": 0},
     boundary.right: {"ux": 0},
 }
 
-temp_bcs = {
-    boundary.bottom: {"T": 1.0},
-    boundary.top: {"T": 0.0},
-}
->>>>>>> 8f082925
+temp_bcs = {boundary.bottom: {"T": 1.0}, boundary.top: {"T": 0.0}}
 # -
 
 # Let's set up some output files.
@@ -207,11 +194,7 @@
     "timestep time dt maxchange u_rms u_rms_surf ux_max nu_top nu_base energy avg_t eta_min eta_max"
 )
 
-<<<<<<< HEAD
-gd = GeodynamicalDiagnostics(z, T, bottom_id=bottom_id, top_id=top_id)
-=======
-gd = GeodynamicalDiagnostics(z, T, boundary.bottom, boundary.top)
->>>>>>> 8f082925
+gd = GeodynamicalDiagnostics(z, T, bottom_id=boundary.bottom, top_id=boundary.top)
 # -
 
 # Now let's set up the solver objects.
@@ -391,7 +374,6 @@
 # # Store the dynamic topography calculated from the stress on the top
 # # surface after running the base case to steady state
 # eta_base_steady = Function(W_base, name="final_eta_base")
-<<<<<<< HEAD
 # eta_base_steady.interpolate(
 #     (-z_base.subfunctions[1] + 2 * Dx(z_base.subfunctions[0][1], 1))
 #     / (Ra * T_base - Ra * 10)
@@ -399,15 +381,9 @@
 
 # # project out the constant associated with the pressure nullspace for the base case as
 # # all boundaries are closed
-# coef = assemble(eta_base_steady * ds(top_id)) / assemble(
-#     Constant(1.0) * ds(top_id, domain=mesh_base)
+# coef = assemble(eta_base_steady * ds(boundary.top)) / assemble(
+#     Constant(1.0) * ds(boundary.top, domain=mesh_base)
 # )
-=======
-# eta_base_steady.interpolate((-z_base.subfunctions[1] + 2 * Dx(z_base.subfunctions[0][1], 1))/(Ra*T_base-Ra*10))
-#
-# # project out the constant associated with the pressure nullspace for the base case as all boundaries are closed
-# coef = assemble(eta_base_steady * ds(boundary.top))/assemble(Constant(1.0)*ds(boundary.top, domain=mesh_base))
->>>>>>> 8f082925
 # eta_base_steady.project(eta_base_steady - coef)
 
 # # Interpolate the base case dynamic topography onto the original mesh for plotting
