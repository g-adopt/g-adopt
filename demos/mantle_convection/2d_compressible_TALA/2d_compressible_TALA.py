# Compressible (TALA) 2-D mantle convection problem in a square box
# ================================================================
#
# We next highlight the ease at which simulations can be updated to
# incorporate more realistic physical approximations. We first account
# for compressibility, under the Truncated Anelastic Liquid Approximation (TALA),
# simulating a well-established 2-D benchmark case from King et al. (2010).
# Boundary conditions and material properties are otherwise identical to the
# previous tutorial.
#
# Governing equations
# -------------------
#
# Density changes across Earth's mantle result primarily from hydrostatic compression,
# with density increasing by $\approx 65\%$ from surface to core-mantle-boundary (CMB).
# Variations in density associated with local temperature and pressure perturbations are
# small in comparison to the spherically averaged density. For a chemically homogeneous
# mantle, it is therefore appropriate to assume a linearised equation of state, of the form:
#
# $$ \rho = \bar \rho(\bar T, \bar p) + \rho', $$
#
# which can be further expanded as follows:
#
# $$ \rho = \bar \rho(\bar T, \bar p) + \bar \rho (\bar \chi_{_T} p' - \bar \alpha  T'). $$
#
# Here $\rho$, $p$, $T$, $\chi_{_T}$ and $\alpha$ denote density, pressure, temperature,
# isothermal compressibility and the coefficient of thermal expansion, respectively,
# whilst overbars refer to a reference state and primes to departures from it:
#
# $$ T = \bar T + T', \quad \quad p = \bar p + p'. $$
#
# It is convenient to take the reference state as motionless and steady. Accordingly, for
# the purposes of the compressible case examined here, we will assume that the reference
# state varies as a function of depth, $z$, only. The reference state pressure thus satisfies
# the hydrostatic approximation:
#
# $$ \frac{\partial \bar p}{\partial z} = \bar \rho \bar \bf{g} \cdot \hat{\vec{k}}, $$
#
# where $\mathbf{g}$ is the acceleration of gravity and $\hat{\vec{k}}$ is the unit vector in
# the direction opposite to gravity. On Earth, $\mathbf{g}$ is a function of position, however,
# for simplicity, it will be assumed constant here. Following
# King et al. (2010), the reference density and reference temperature are described through an
# adiabatic Adams-Williamson equation of state, where:
#
# $$ \bar \rho(z) = \rho_{0}  \;  \mbox{exp} \Bigl (\frac{\alpha_{0} g_{0}}{\gamma_{0}c_{p_{0}}} z \Bigr ) $$
#
# and:
#
# $$ \bar T(z) = T_{s}  \;  \mbox{exp} \Bigl (\frac{\alpha_{0} g_{0}}{c_{p_{0}}} z \Bigr ). $$
#
# Here, $c_p$ and $T_{s}$ represent the specific heat capacity at constant pressure and surface temperature,
# respectively, whilst $\gamma_{0}$ denotes the Gruneisen parameter, given by:
# $$ \gamma_{0} = \frac{\alpha_{0}}{\rho_{0} c_{v_{0}} \chi_{_{T_0}} }, $$
#
# where $c_{v}$ denotes the specific heat capacity at constant volume. Variables with a sub-script $0$ are constants,
# used in defining the reference state. Here, they are defined at the domain's upper surface.
#
# Assuming a linearised equation of state, the dimensionless form of the conservation of mass equation under the
# Anelastic Liquid Approximation (ALA) can be expressed as:
#
# $$ \nabla \cdot (\bar \rho \mathbf{u}) = 0,$$
#
# where $\mathbf{u}$ is the velocity. Neglecting inertial terms, the force balance equation becomes:
#
# $$ \mathbf{\nabla} \cdot \left[ \mu \left(\nabla \mathbf{u} + \nabla \mathbf{u}^{T} - \frac{2}{3} \nabla \cdot \mathbf{u} \, \mathbf I \right) \right] -  \nabla p' - Ra \bar \rho \hat{\vec{k}} \bar \alpha T' - \frac{Di}{\gamma_0} \frac{c_{p_{0}}}{c_{v_{0}}} \bar \rho \hat{\vec{k}} \bar \chi_{_T} p' = 0, $$
#
# where $\mu$ denotes the dynamic viscosity, $\mathbf I$ the identity tensor, $Ra$ the Rayleigh number, and $Di$ the dissipation number given by, respectively:
#
# $$ Ra = \frac{\rho_{0} \alpha_{0} \Delta T g_{0} d^{3}}{\mu_{0} \kappa_{0}}; \;  \quad Di = \frac{\alpha_{0} g_{0}d}{c_{p_{0}}}, $$
#
# with $\kappa$ denoting the thermal diffusivity, $d$ the length scale and $\Delta T$ the temperature scale. Note that the last
# but one term in the force-balance equation above is expressed in terms of the temperature perturbation, $T'$.
# Finally, in the absence of internal heating, conservation of energy is expressed as:
#
# $$ \bar \rho \bar c_{p} \biggl( \frac{\partial T'}{\partial t} + \vec{u}\cdot \nabla T' \biggr) - \nabla \cdot \Bigl [\bar k \nabla (\bar T + T') \Bigr ] + Di \bar \alpha \bar \rho \bar \bf{g} \cdot \mathbf{u} T' - \frac{Di}{Ra}  \Phi = 0, $$
#
# where $k$ is the thermal conductivity and $\Phi$ denotes viscous dissipation. The final two terms represent adiabatic heating and viscous dissipation, respectively.
#
# As can be seen, these equations differ appreciably from the incompressible
# approximations utilised in our previous tutorial, with important updates to all
# three governing equations. Despite this, the changes required to incorporate these
# equations, within UFL and G-ADOPT, are minimal.
#
# This example
# ------------
#
# In this example, we simulate compressible convection, for an isoviscous material.
# It is common practice within the geodynamical modelling community to
# neglect dynamic pressure's effect on buoyancy terms in the force-balance equation, under the
# so-called Truncated Anelastic Liquid Approximation (TALA). This approximation is used here.
#
# We specify $Ra=10^5$ and a dissipation number $Di=0.5$.
# The model is heated from below $ T = 1.0 - (T0*\mbox{exp}(Di) - T0)$, cooled from the top (T=0)
# in an enclosed 2-D Cartesian box (i.e. free-slip mechanical boundary
# conditions on all boundaries).
#
# As with all examples, the first step is to import the gadopt module, which
# provides access to Firedrake and associated functionality.

from gadopt import *

# We next set up the mesh, function spaces, and specify functions to hold our solutions,
# identically to our previous tutorial.

# +
nx, ny = 40, 40  # Number of cells in x and y directions.
mesh = UnitSquareMesh(nx, ny, quadrilateral=True)  # Square mesh generated via firedrake
mesh.cartesian = True
boundary = get_boundary_ids(mesh)

V = VectorFunctionSpace(mesh, "CG", 2)  # Velocity function space (vector)
W = FunctionSpace(mesh, "CG", 1)  # Pressure function space (scalar)
Q = FunctionSpace(mesh, "CG", 2)  # Temperature function space (scalar)
Z = MixedFunctionSpace([V, W])  # Mixed function space.

z = Function(Z)  # A field over the mixed function space Z.
u, p = split(z)  # Returns symbolic UFL expression for u and p
z.subfunctions[0].rename("Velocity")
z.subfunctions[1].rename("Pressure")
# -

# We next specify the important constants for this problem, including those associated
# with the compressible reference state. Note that for ease of extension, we specify
# these as functions, allowing for spatial variability. The depth-dependent fields
# considered here are the reference density and reference temperature, which are a
# function of the Dissipation number. All other reference fields are assumed constant at
# 1 (and, hence, are not specified).

X = SpatialCoordinate(mesh)
Ra = Constant(1e5)  # Rayleigh number
Di = Constant(0.5)  # Dissipation number
T0 = Constant(0.091)  # Non-dimensional surface temperature
rhobar = Function(Q, name="CompRefDensity")  # Reference density
rhobar.interpolate(exp((1.0 - X[1]) * Di))
Tbar = Function(Q, name="CompRefTemperature")  # Reference temperature
Tbar.interpolate(T0 * exp((1.0 - X[1]) * Di) - T0)

# These fields are used to set up our Truncated Anelastic Liquid Approximation.

approximation = Approximation(
    "TALA", dimensional=False, parameters={"Ra": Ra, "Di": Di, "rho": rhobar, "T": Tbar}
)

# As with the previous example, we next set up a *Timestep Adaptor*,
# for controlling the time-step length (via a CFL
# criterion) as the simulation advances in time. For the latter,
# we specify the initial time, initial timestep $\Delta t$, and number of
# timesteps. Given the low Ra, a steady-state tolerance is also specified,
# allowing the simulation to exit when a steady-state has been achieved.
# The steady-state tolerance specified here is tight, and can be increased
# to speed up the simulation, as required.

time = 0.0  # Initial time
delta_t = Constant(1e-6)  # Initial time-step
timesteps = 20_000  # Maximum number of timesteps
t_adapt = TimestepAdaptor(delta_t, u, V, maximum_timestep=0.1, increase_tolerance=1.5)
# Used to determine if solution has reached a steady state.
steady_state_tolerance = 1e-9

# We next set up and initialise our Temperature field. Note that here, we take into consideration
# the non-dimensional surface temperature, T0. The full temperature field is also initialised.

T = Function(Q, name="Temperature")
T.interpolate(
    (1.0 - (T0 * exp(Di) - T0))
    * ((1.0 - X[1]) + (0.05 * cos(pi * X[0]) * sin(pi * X[1])))
)
FullT = Function(Q, name="FullTemperature").assign(T + Tbar)

# This problem has a constant pressure nullspace, handled identically to our
# previous tutorial.

Z_nullspace = create_stokes_nullspace(Z, closed=True, rotational=False)

# Boundary conditions are next specified.

# +
stokes_bcs = {
<<<<<<< HEAD
    bottom_id: {"uy": 0},
    top_id: {"uy": 0},
    left_id: {"ux": 0},
    right_id: {"ux": 0},
}

temp_bcs = {bottom_id: {"T": 1.0 - (T0 * exp(Di) - T0)}, top_id: {"T": 0.0}}
=======
    boundary.bottom: {'uy': 0},
    boundary.top: {'uy': 0},
    boundary.left: {'ux': 0},
    boundary.right: {'ux': 0},
}

temp_bcs = {
    boundary.bottom: {'T': 1.0 - (T0*exp(Di) - T0)},
    boundary.top: {'T': 0.0},
}
>>>>>>> 8f082925
# -

# We next set up our output, in VTK format, including a file
# that allows us to visualise the reference state.
# We also open a file for logging and calculate our diagnostic outputs.

# +
output_file = VTKFile("output.pvd")
ref_file = VTKFile("reference_state.pvd")
output_frequency = 50

plog = ParameterLog("params.log", mesh)
plog.log_str(
    "timestep time dt maxchange u_rms u_rms_surf ux_max nu_base "
    "nu_top energy avg_t rate_work_g rate_viscous energy_2"
)

<<<<<<< HEAD
gd = GeodynamicalDiagnostics(z, FullT, bottom_id=bottom_id, top_id=top_id)
=======
gd = GeodynamicalDiagnostics(z, FullT, boundary.bottom, boundary.top)
>>>>>>> 8f082925

# -

# We can now setup and solve the variational problem, for both the energy and Stokes equations,
# passing in the approximation configured above.

# +
energy_solver = EnergySolver(
    T, u, approximation, delta_t, ImplicitMidpoint, bcs=temp_bcs
)

stokes_solver = StokesSolver(
    z,
    approximation,
    T,
    bcs=stokes_bcs,
    constant_jacobian=True,
    nullspace={"nullspace": Z_nullspace, "transpose_nullspace": Z_nullspace},
)
# -

# Next initiate the time loop, which runs until a steady-state solution has been attained:

for timestep in range(timesteps):
    # Write output:
    if timestep % output_frequency == 0:
        output_file.write(*z.subfunctions, T, FullT)
        ref_file.write(rhobar, Tbar)

    dt = t_adapt.update_timestep()
    time += dt

    # Solve Stokes sytem:
    stokes_solver.solve()

    # Temperature system:
    energy_solver.solve()

    # Compute diagnostics:
    energy_conservation = abs(abs(gd.Nu_top()) - abs(gd.Nu_bottom()))
    rate_work_against_gravity = assemble(
        approximation.linearized_energy_sink(u) * T * dx
    )
    rate_viscous_dissipation = assemble(approximation.viscous_dissipation(u) * dx)
    energy_conservation_2 = abs(rate_work_against_gravity - rate_viscous_dissipation)

    # Calculate L2-norm of change in temperature:
    maxchange = sqrt(assemble((T - energy_solver.solution_old) ** 2 * dx))

    # Log diagnostics:
<<<<<<< HEAD
    plog.log_str(
        f"{timestep} {time} {float(delta_t)} {maxchange} "
        f"{gd.u_rms()} {gd.u_rms_top()} {gd.ux_max(top_id)} {gd.Nu_bottom()} "
        f"{gd.Nu_top()} {energy_conservation} {gd.T_avg()} "
        f"{rate_work_against_gravity} {rate_viscous_dissipation} "
        f"{energy_conservation_2}"
    )
=======
    plog.log_str(f"{timestep} {time} {float(delta_t)} {maxchange} "
                 f"{gd.u_rms()} {gd.u_rms_top()} {gd.ux_max(boundary.top)} {gd.Nu_bottom()} "
                 f"{gd.Nu_top()} {energy_conservation} {gd.T_avg()} "
                 f"{rate_work_against_gravity} {rate_viscous_dissipation} "
                 f"{energy_conservation_2}")
>>>>>>> 8f082925

    # Calculate Full T
    FullT.assign(T + Tbar)

    # Leave if steady-state has been achieved:
    if maxchange < steady_state_tolerance:
        log("Steady-state achieved -- exiting time-step loop")
        break

# At the end of the simulation, once a steady-state has been achieved, we close our logging file
# and checkpoint steady state temperature and Stokes solution fields to disk. These can later be
# used to restart a simulation, if required.

# +
plog.close()

with CheckpointFile("Final_State.h5", "w") as final_checkpoint:
    final_checkpoint.save_mesh(mesh)
    final_checkpoint.save_function(T, name="Temperature")
    final_checkpoint.save_function(z, name="Stokes")
# -

# We can visualise the final temperature field using Firedrake's
# built-in plotting functionality.

# + tags=["active-ipynb"]
# import matplotlib.pyplot as plt
# fig, axes = plt.subplots()
# collection = tripcolor(T, axes=axes, cmap='coolwarm')
# fig.colorbar(collection);
# -

# The same can be done for the final Full temperature field.

# + tags=["active-ipynb"]
# fig, axes = plt.subplots()
# collection = tripcolor(FullT, axes=axes, cmap='coolwarm')
# fig.colorbar(collection);<|MERGE_RESOLUTION|>--- conflicted
+++ resolved
@@ -176,26 +176,13 @@
 
 # +
 stokes_bcs = {
-<<<<<<< HEAD
-    bottom_id: {"uy": 0},
-    top_id: {"uy": 0},
-    left_id: {"ux": 0},
-    right_id: {"ux": 0},
+    boundary.bottom: {"uy": 0},
+    boundary.top: {"uy": 0},
+    boundary.left: {"ux": 0},
+    boundary.right: {"ux": 0},
 }
 
-temp_bcs = {bottom_id: {"T": 1.0 - (T0 * exp(Di) - T0)}, top_id: {"T": 0.0}}
-=======
-    boundary.bottom: {'uy': 0},
-    boundary.top: {'uy': 0},
-    boundary.left: {'ux': 0},
-    boundary.right: {'ux': 0},
-}
-
-temp_bcs = {
-    boundary.bottom: {'T': 1.0 - (T0*exp(Di) - T0)},
-    boundary.top: {'T': 0.0},
-}
->>>>>>> 8f082925
+temp_bcs = {boundary.bottom: {"T": 1.0 - (T0 * exp(Di) - T0)}, boundary.top: {"T": 0.0}}
 # -
 
 # We next set up our output, in VTK format, including a file
@@ -213,11 +200,7 @@
     "nu_top energy avg_t rate_work_g rate_viscous energy_2"
 )
 
-<<<<<<< HEAD
-gd = GeodynamicalDiagnostics(z, FullT, bottom_id=bottom_id, top_id=top_id)
-=======
-gd = GeodynamicalDiagnostics(z, FullT, boundary.bottom, boundary.top)
->>>>>>> 8f082925
+gd = GeodynamicalDiagnostics(z, FullT, bottom_id=boundary.bottom, top_id=boundary.top)
 
 # -
 
@@ -268,21 +251,13 @@
     maxchange = sqrt(assemble((T - energy_solver.solution_old) ** 2 * dx))
 
     # Log diagnostics:
-<<<<<<< HEAD
     plog.log_str(
         f"{timestep} {time} {float(delta_t)} {maxchange} "
-        f"{gd.u_rms()} {gd.u_rms_top()} {gd.ux_max(top_id)} {gd.Nu_bottom()} "
+        f"{gd.u_rms()} {gd.u_rms_top()} {gd.ux_max(boundary.top)} {gd.Nu_bottom()} "
         f"{gd.Nu_top()} {energy_conservation} {gd.T_avg()} "
         f"{rate_work_against_gravity} {rate_viscous_dissipation} "
         f"{energy_conservation_2}"
     )
-=======
-    plog.log_str(f"{timestep} {time} {float(delta_t)} {maxchange} "
-                 f"{gd.u_rms()} {gd.u_rms_top()} {gd.ux_max(boundary.top)} {gd.Nu_bottom()} "
-                 f"{gd.Nu_top()} {energy_conservation} {gd.T_avg()} "
-                 f"{rate_work_against_gravity} {rate_viscous_dissipation} "
-                 f"{energy_conservation_2}")
->>>>>>> 8f082925
 
     # Calculate Full T
     FullT.assign(T + Tbar)
