# Visco-plastic 2-D mantle convection problem in a square box
# ===========================================================
#
# To illustrate the changes necessary to incorporate a visco-plastic rheology, which is
# more representative of deformation within Earth's mantle and lithosphere, we examine a case
# from Tosi et al. (2015), a benchmark study intended to form a straightforward extension to
# Blankenbach et al. (1989) - the example that was considered in our first tutorial. Aside
# from the viscosity and reference Rayleigh Number ($Ra_{0}=10^2$), all other aspects of this
# case are identical to that first tutorial.
#
# The viscosity field, $\mu$, is calculated as the harmonic mean between a linear component,
# $\mu_{\text{lin}}$, and a nonlinear, plastic component, $\mu_{\text{plast}}$, which is dependent
# on the strain-rate, as follows:
#
# $$    \mu(T,z,\dot \epsilon) = 2 \Biggl(\frac{1}{\mu_{\text{lin}(T,z)}} + \frac{1}{\mu_{\text{plast}(\dot\epsilon)}} \Biggr)^{-1}. $$
#
# The linear part is given by an Arrhenius law (the so-called Frank-Kamenetskii approximation):
#
# $$ \mu_{\text{lin}(T,z)} = \exp(-\gamma_{T}T + \gamma_{z}z),$$
#
# where $\gamma_{T}=\ln(\Delta\mu_T)$ and $\gamma_{z}=\ln(\Delta\mu_z)$ are parameters controlling the total
# viscosity contrast due to temperature and depth, respectively. The nonlinear component is given by:
#
# $$ \mu_{\text{plast}}(\dot\epsilon) = \mu^{\star} + \frac{\sigma_{y}}{\sqrt{\dot\epsilon : \dot\epsilon}} $$
#
# where $\mu^\star$ is a constant representing the effective viscosity at high stresses and $\sigma_{y}$ is the yield stress.
# The denominator of the second term represents the second invariant of the strain-rate tensor.
# The visco-plastic flow law leads to linear viscous deformation at low stresses and plastic deformation
# at stresses that exceed $\sigma_{y}$, with the decrease in viscosity limited by the choice of $\mu^\star$.
#
# This example
# ------------
#
# In this example, we simulate incompressible convection, for a material with a rheology
# like that described above. We specify $Ra_{0}=10^2$.
# The model is heated from below (T = 1.0), cooled from the top (T=0)
# in an enclosed 2-D Cartesian box (i.e. free-slip mechanical boundary
# conditions on all boundaries).
#
# As with all examples, the first step is to import the gadopt module, which
# provides access to Firedrake and associated functionality.

from gadopt import *

# We next set up the mesh, function spaces, and specify functions to hold our solutions,
# identically to our previous tutorials.

# +
nx, ny = 40, 40  # Number of cells in x and y directions.
mesh = UnitSquareMesh(nx, ny, quadrilateral=True)  # Square mesh generated via firedrake
mesh.cartesian = True
left_id, right_id, bottom_id, top_id = 1, 2, 3, 4  # Boundary IDs

V = VectorFunctionSpace(mesh, "CG", 2)  # Velocity function space (vector)
W = FunctionSpace(mesh, "CG", 1)  # Pressure function space (scalar)
Q = FunctionSpace(mesh, "CG", 2)  # Temperature function space (scalar)
Z = MixedFunctionSpace([V, W])  # Mixed function space.

z = Function(Z)  # A field over the mixed function space Z.
u, p = split(z)  # Returns symbolic UFL expression for u and p
z.subfunctions[0].rename("Velocity")
z.subfunctions[1].rename("Pressure")
# -

# We next provide the important constants for this problem, which includes those associated
# with our rheological formulation, and define our approximation. Given that viscosity
# depends on temperature here, we setup and initialise our temperature earlier than in the previous tutorials.

# +
X = SpatialCoordinate(mesh)
T = Function(Q, name="Temperature")
T.interpolate((1.0 - X[1]) + (0.05 * cos(pi * X[0]) * sin(pi * X[1])))

gamma_T = Constant(ln(10**5))  # temperature sensitivity of viscosity
gamma_Z = Constant(ln(10))  # depth sensitivity of viscosity
mu_star, sigma_y = Constant(0.001), Constant(1.0)
epsilon = sym(grad(u))  # Strain-rate
# 2nd invariant (with tolerance to ensure stability)
epsii = sqrt(inner(epsilon, epsilon) + 1e-10)
# linear component of rheological formulation
mu_lin = exp(-gamma_T * T + gamma_Z * (1 - X[1]))
mu_plast = mu_star + (sigma_y / epsii)  # plastic component of rheological formulation
<<<<<<< HEAD
mu = (2.0 * mu_lin * mu_plast) / (mu_lin + mu_plast)  # harmonic mean

approximation = Approximation("BA", dimensional=False, parameters={"Ra": 1e2, "mu": mu})
# -
=======
mu = (2. * mu_lin * mu_plast) / (mu_lin + mu_plast)  # harmonic mean
# -

# Now that we have defined our expression for the viscosity field
# we can pass this to our approximation.

Ra = Constant(100)  # Rayleigh number
approximation = BoussinesqApproximation(Ra, mu=mu)
>>>>>>> 348649dd

# As with the previous examples, we set up a *Timestep Adaptor*,
# for controlling the time-step length (via a CFL
# criterion) as the simulation advances in time. For the latter,
# we specify the initial time, initial timestep $\Delta t$, and number of
# timesteps. Given the low Ra, a steady-state tolerance is also specified,
# allowing the simulation to exit when a steady-state has been achieved.
# The steady-state tolerance specified here is tight, and can be increased
# to speed up the simulation, as required.

time = 0.0  # Initial time
delta_t = Constant(1e-6)  # Initial time-step
timesteps = 20_000  # Maximum number of timesteps
t_adapt = TimestepAdaptor(delta_t, u, V, maximum_timestep=0.1, increase_tolerance=1.5)
# Used to determine if solution has reached a steady state.
steady_state_tolerance = 1e-9

# This problem has a constant pressure nullspace, handled identically to our
# previous tutorials.

Z_nullspace = create_stokes_nullspace(Z, closed=True, rotational=False)

# Boundary conditions are next specified.

# +
stokes_bcs = {
    bottom_id: {"uy": 0},
    top_id: {"uy": 0},
    left_id: {"ux": 0},
    right_id: {"ux": 0},
}

temp_bcs = {bottom_id: {"T": 1.0}, top_id: {"T": 0.0}}
# -

# We next set up our output, in VTK format. To do so, we create the output file
# and specify the output_frequency in timesteps.
# We also open a file for logging and calculate our diagnostic outputs.

# +
output_file = VTKFile("output.pvd")
output_frequency = 50

plog = ParameterLog("params.log", mesh)
plog.log_str(
    "timestep time dt maxchange u_rms u_rms_surf ux_max nu_top nu_base energy avg_t"
)

gd = GeodynamicalDiagnostics(z, T, bottom_id=bottom_id, top_id=top_id)
# -

# We can now setup and solve the variational problem, for both the energy and Stokes equations,
# passing in the approximation configured above. Note that given viscosity varies with both
# space and time, we can no longer specify the keyword constant_jacobian = True. We also make
# the solver aware of this spatial and temporal variation using the mu keyword. The latter is
# particularly relevant for iterative solvers and preconditioners that can make use of this
# information to improve convergence.

# +
energy_solver = EnergySolver(
    T, u, approximation, delta_t, ImplicitMidpoint, bcs=temp_bcs
)

stokes_solver = StokesSolver(
    z,
    approximation,
    T,
    bcs=stokes_bcs,
    nullspace={"nullspace": Z_nullspace, "transpose_nullspace": Z_nullspace},
)
# -

# Next, we initiate the time loop, which runs until a steady-state solution has been attained.

for timestep in range(timesteps):
    # Write output:
    if timestep % output_frequency == 0:
        output_file.write(*z.subfunctions, T)

    dt = t_adapt.update_timestep()
    time += dt

    # Solve Stokes sytem:
    stokes_solver.solve()

    # Temperature system:
    energy_solver.solve()

    # Compute diagnostics:
    energy_conservation = abs(abs(gd.Nu_top()) - abs(gd.Nu_bottom()))

    # Calculate L2-norm of change in temperature:
    maxchange = sqrt(assemble((T - energy_solver.solution_old) ** 2 * dx))

    # Log diagnostics:
    plog.log_str(
        f"{timestep} {time} {float(delta_t)} {maxchange} "
        f"{gd.u_rms()} {gd.u_rms_top()} {gd.ux_max(top_id)} {gd.Nu_top()} "
        f"{gd.Nu_bottom()} {energy_conservation} {gd.T_avg()} "
    )

    # Leave if steady-state has been achieved:
    if maxchange < steady_state_tolerance:
        log("Steady-state achieved -- exiting time-step loop")
        break

# At the end of the simulation, once a steady-state has been achieved, we close our logging file
# and checkpoint steady state temperature and Stokes solution fields to disk. These can later be
# used to restart a simulation, if required.

# +
plog.close()

with CheckpointFile("Final_State.h5", "w") as final_checkpoint:
    final_checkpoint.save_mesh(mesh)
    final_checkpoint.save_function(T, name="Temperature")
    final_checkpoint.save_function(z, name="Stokes")
# -

# We can visualise the final temperature field using Firedrake's
# built-in plotting functionality.

# + tags=["active-ipynb"]
# import matplotlib.pyplot as plt
# fig, axes = plt.subplots()
# collection = tripcolor(T, axes=axes, cmap='coolwarm')
# fig.colorbar(collection);
# -

# The same can be done for the viscosity field, although that must
# first be interpolated onto a function space, as the viscosity $\\mu$ is currently only specified in UFL.

# + tags=["active-ipynb"]
# mu_field = Function(W, name="Viscosity")
# mu_field.interpolate(ln(mu) / ln(10))
# fig, axes = plt.subplots()
# collection = tripcolor(mu_field, axes=axes, cmap='coolwarm')
# fig.colorbar(collection);<|MERGE_RESOLUTION|>--- conflicted
+++ resolved
@@ -80,21 +80,10 @@
 # linear component of rheological formulation
 mu_lin = exp(-gamma_T * T + gamma_Z * (1 - X[1]))
 mu_plast = mu_star + (sigma_y / epsii)  # plastic component of rheological formulation
-<<<<<<< HEAD
-mu = (2.0 * mu_lin * mu_plast) / (mu_lin + mu_plast)  # harmonic mean
+mu = (2 * mu_lin * mu_plast) / (mu_lin + mu_plast)  # harmonic mean
 
 approximation = Approximation("BA", dimensional=False, parameters={"Ra": 1e2, "mu": mu})
 # -
-=======
-mu = (2. * mu_lin * mu_plast) / (mu_lin + mu_plast)  # harmonic mean
-# -
-
-# Now that we have defined our expression for the viscosity field
-# we can pass this to our approximation.
-
-Ra = Constant(100)  # Rayleigh number
-approximation = BoussinesqApproximation(Ra, mu=mu)
->>>>>>> 348649dd
 
 # As with the previous examples, we set up a *Timestep Adaptor*,
 # for controlling the time-step length (via a CFL
