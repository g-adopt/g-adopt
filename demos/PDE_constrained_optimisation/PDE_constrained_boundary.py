--- conflicted
+++ resolved
@@ -138,23 +138,14 @@
 T.project(T0)
 with CheckpointFile("Model_State.h5", "r") as model_checkpoint:
     for timestep in range(num_timesteps):
-<<<<<<< HEAD
         T_target = model_checkpoint.load_function(mesh, "Temperature", idx=timestep)
-        J = J + factor * assemble((T - T_target) ** 2 * ds(left))
-=======
-        T_target = model_checkpoint.load_function(mesh, 'Temperature', idx=timestep)
-        J = J + factor * assemble((T-T_target)**2*ds(boundary.left))
->>>>>>> 8f082925
+        J = J + factor * assemble((T - T_target) ** 2 * ds(boundary.left))
         factor = 1.0  # Remaining timesteps weighted by 1
         energy_solver.solve()
 
     T_target = model_checkpoint.load_function(mesh, "Temperature", idx=timestep)
     # Add final contribution weighted again by 0.5
-<<<<<<< HEAD
-    J = J + factor * assemble((T - T_target) ** 2 * ds(left))
-=======
-    J = J + factor * assemble((T-T_target)**2*ds(boundary.left))
->>>>>>> 8f082925
+    J = J + factor * assemble((T - T_target) ** 2 * ds(boundary.left))
 
 print(J)
 # -
