include ../../rules.mk

cases := functional_boundary.txt functional_field.txt

.PHONY: all clean check

all: $(cases)

<<<<<<< HEAD
functional_%.txt: PDE_constrained_%.py
	$(info running $<)
	/usr/bin/time --format="$@ finished in %E" tsp -f python3 $<
=======
functional_%.txt : category := pde_constrained
$(cases): functional_%.txt: PDE_constrained_%.py
	$(run-python)
>>>>>>> 83759f97

clean:
	rm $(cases) *.h5
	rm -rf __pycache__

check: $(cases)
	python3 -m pytest test_pde_constrained_optimisation.py<|MERGE_RESOLUTION|>--- conflicted
+++ resolved
@@ -6,15 +6,9 @@
 
 all: $(cases)
 
-<<<<<<< HEAD
-functional_%.txt: PDE_constrained_%.py
-	$(info running $<)
-	/usr/bin/time --format="$@ finished in %E" tsp -f python3 $<
-=======
 functional_%.txt : category := pde_constrained
 $(cases): functional_%.txt: PDE_constrained_%.py
 	$(run-python)
->>>>>>> 83759f97
 
 clean:
 	rm $(cases) *.h5
