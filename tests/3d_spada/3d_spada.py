--- conflicted
+++ resolved
@@ -138,17 +138,11 @@
 if args.bulk_shear_ratio > 10:
     bulk_modulus = Constant(1)
     approx = QuasiCompressibleInternalVariableApproximation
-    compressible_buoyancy = False
 else:
     bulk_modulus = Function(DG0, name="bulk modulus")
-<<<<<<< HEAD
     initialise_background_field(
         bulk_modulus, shear_modulus_values_tilde, X, radius_values_tilde)
-=======
-    initialise_background_field(bulk_modulus, shear_modulus_values_tilde)
     approx = CompressibleInternalVariableApproximation
->>>>>>> ccc96591
-    compressible_buoyancy = True
 
 viscosity = Function(DG0, name="viscosity")
 initialise_background_field(
