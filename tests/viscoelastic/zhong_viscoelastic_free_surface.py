# Test case based on simple harmonic loading and unloading problems from `Viscosity of
# the Earth's Mantle' by Cathles (1975). The specific analytic solution is actually
# based off of Equation 2 in `On calculating glacial isostatic adjustment', Cathles
# (2024). The decay time is the viscous relaxation timescale plus the Maxwell time,
# including the elastic buoyancy effects. Note that we are solving a loading problem not
# an unloading problem.

# There are three default tests:
# 1) elastic case limit (dt << Maxwell time, 1 step)
# 2) viscoelastic (dt ~ Maxwell time)
# 3) viscous limit (dt >> Maxwell time)

import argparse

import numpy as np

from gadopt import *

parser = argparse.ArgumentParser()
parser.add_argument(
    "--case",
    default="viscoelastic",
    required=False,
    help="""Test case to run:
- elastic limit (dt << Maxwell time, 1 step)
- viscoelastic (dt ~ Maxwell time)
- viscous limit (dt >> Maxwell time)""",
)
parser.add_argument("--output", action="store_true", help="Output VTK files")
parser.add_argument(
    "--output_directory",
    default="2d_analytic_zhong_viscoelastic_freesurface/",
    required=False,
    help="Output directory",
)
args = parser.parse_args()


def viscoelastic_model(nx=80, dt_factor=0.1, sim_time="long", G=1e11):
    # Set up geometry:
    nz = nx  # Number of vertical cells
    D = 3e6  # Depth of the domain in m
    L = D / 2  # Length of domain in m
    mesh = RectangleMesh(nx, nz, L, D)  # Rectangle mesh generated via Firedrake
    mesh.cartesian = True
    mesh.coordinates.dat.data[:, -1] -= D

    # Squash mesh to refine near top boundary modified from the ocean model
    # Roms e.g. https://www.myroms.org/wiki/Vertical_S-coordinate
    x, z = SpatialCoordinate(mesh)
    a, b = 4.0, 0.0
    z_scaled = z / D
<<<<<<< HEAD
    Cs = (1.0 - b) * sinh(a * z_scaled) / sinh(a) + b * (
        tanh(a * (z_scaled + 0.5)) / (2 * tanh(0.5 * a)) - 0.5
    )

    depth_c = 500.0
    scaled_z_coordinates = depth_c * z_scaled + (D - depth_c) * Cs
    mesh.coordinates.interpolate(as_vector([x, scaled_z_coordinates]))
    left_id, right_id, bottom_id, top_id = 1, 2, 3, 4  # Boundary IDs
=======
    Cs = (1.-b) * sinh(a*z_scaled) / sinh(a) + b*(tanh(a*(z_scaled + 0.5))/(2*tanh(0.5*a)) - 0.5)
    Vc = mesh.coordinates.function_space()
    f = Function(Vc).interpolate(as_vector([x, depth_c*z_scaled + (D - depth_c)*Cs]))
    mesh.coordinates.assign(f)
    boundary = get_boundary_ids(mesh)
>>>>>>> 8f082925

    # Set up function spaces - currently using P2P1 element pair:
    V = VectorFunctionSpace(mesh, "CG", 2)  # Displacement function space (vector)
    W = FunctionSpace(mesh, "CG", 1)  # Pressure function space (scalar)
    Z = MixedFunctionSpace([V, W])  # Mixed function space.
    Q = FunctionSpace(mesh, "CG", 2)  # Analytical function space (scalar)
    # (Discontinuous) Stress tensor function space (tensor)
    S = TensorFunctionSpace(mesh, "DG", 1)
    R = FunctionSpace(mesh, "R", 0)  # Real function space (for constants)

    # Output function space information:
    log("Number of Velocity DOF:", V.dim())
    log("Number of Pressure DOF:", W.dim())
    log("Number of Velocity and Pressure DOF:", V.dim() + W.dim())
    log("Number of Analytical DOF:", Q.dim())

    # Function to store the solutions:
    z = Function(Z)  # a field over the mixed function space Z.
    # Next rename for output:
    z.subfunctions[0].rename("Incremental displacement")
    z.subfunctions[1].rename("Pressure")

    displ = Function(V, name="Displacement")
    tau_old = Function(S, name="Deviatoric stress (old)")

    # Physical fields
    rho = Function(R).assign(4500.0)  # density in kg/m^3
    g = 10.0  # gravitational acceleration in m/s^2
    mu = 1e21  # Viscosity Pa s

    maxwell_time = mu / G

    # Set up surface load
    lam = D / 8  # wavelength of load in m
    kk = 2 * pi / lam  # wavenumber in m^-1
    F0 = 1000.0  # initial free surface amplitude in m
    eta = F0 * (1 - cos(kk * x))

    # Timestepping parameters
    year_in_seconds = 8.64e4 * 365.25
    tau = 2 * kk * mu / float(rho) / g
    log("tau in years", tau / year_in_seconds)
    time = 0.0
    dt = dt_factor * tau  # Initial time-step
    if sim_time == "long":
        max_timesteps = round(2 * tau / dt)
    else:
        max_timesteps = 1

    log("max timesteps", max_timesteps)
    dump_period = 1
    log("dump_period", dump_period)
    log("dt in years", dt / year_in_seconds)
    log("maxwell time in years", maxwell_time / year_in_seconds)

    approximation = Approximation(
        "SDVA", dimensional=True, parameters={"G": G, "g": g, "mu": mu, "rho": rho}
    )

    # Create output file
    if args.output:
        output_directory = args.output_directory
        output_file = VTKFile(
            f"{output_directory}viscoelastic_freesurface_maxwelltime"
            f"{maxwell_time / year_in_seconds:.0f}a_nx{nx}_dt{dt / year_in_seconds:.0f}"
            f"a_tau{tau / year_in_seconds:.0f}.pvd"
        )

    # Setup boundary conditions
    stokes_bcs = {
<<<<<<< HEAD
        bottom_id: {"uy": 0},
        top_id: {"normal_stress": rho * g * eta, "free_surface": {"rho_ext": 0}},
        left_id: {"ux": 0},
        right_id: {"ux": 0},
=======
        boundary.bottom: {'uy': 0},
        boundary.top: {'normal_stress': rho0*g*eta, 'free_surface': {"delta_rho_fs": rho0}},
        boundary.left: {'ux': 0},
        boundary.right: {'ux': 0},
>>>>>>> 8f082925
    }

    # Setup analytical solution for the free surface from Cathles et al. 2024
    eta_analytical = Function(Q, name="eta analytical")
    h_elastic = (F0 * float(rho) * g / (2 * kk * G)) / (1 + maxwell_time / tau)
    log("Maximum initial elastic displacement:", h_elastic)
    eta_analytical.interpolate(
        ((F0 - h_elastic) * (1 - exp(-(time) / (tau + maxwell_time))) + h_elastic)
        * cos(kk * x)
    )
    error = 0  # Initialise error

    viscoelastic_solver = ViscoelasticSolver(
        z, displ, tau_old, approximation, dt, bcs=stokes_bcs, solver_parameters="direct"
    )

    if args.output:
        output_file.write(*z.subfunctions, displ, tau_old)

    # Now perform the time loop:
    for timestep in range(max_timesteps):
        # Solve viscoelastic system
        viscoelastic_solver.solve()
        time += dt

        # Update analytical solution
        eta_analytical.interpolate(
            ((F0 - h_elastic) * (1 - exp(-(time) / (tau + maxwell_time))) + h_elastic)
            * cos(kk * x)
        )

        # Calculate error
<<<<<<< HEAD
        local_error = assemble(pow(displ[1] - eta_analytical, 2) * ds(top_id))
        error += local_error * dt
=======
        local_error = assemble(pow(displacement[1]-eta_analytical, 2)*ds(boundary.top))
        error += local_error * float(dt)
>>>>>>> 8f082925

        # Write output:
        if (timestep + 1) % dump_period == 0:
            log("timestep", timestep)
            log("time", time)
            if args.output:
                output_file.write(*z.subfunctions, displ, tau_old)

    final_error = pow(error, 0.5) / L
    return final_error


params = {
    "viscoelastic": {"dtf_start": 0.1, "nx": 80, "sim_time": "long", "G": 1e11},
    "elastic": {"dtf_start": 0.001, "nx": 80, "sim_time": "short", "G": 1e11},
    "viscous": {"dtf_start": 0.1, "nx": 80, "sim_time": "long", "G": 1e14},
}


def run_benchmark(case_name):
    # Run default case run for four dt factors
    dtf_start = params[case_name]["dtf_start"]
    params[case_name].pop("dtf_start")  # Do not pass this to viscoelastic_model
    dt_factors = dtf_start / (2 ** np.arange(4))
    prefix = f"errors-{case_name}-zhong"
    errors = np.array(
        [viscoelastic_model(dt_factor=dtf, **params[case_name]) for dtf in dt_factors]
    )
    np.savetxt(f"{prefix}-free-surface.dat", errors)
    ref = errors[-1]
    relative_errors = errors / ref
    convergence = np.log2(relative_errors[:-1] / relative_errors[1:])
    print(convergence)


if __name__ == "__main__":
    run_benchmark(args.case)<|MERGE_RESOLUTION|>--- conflicted
+++ resolved
@@ -50,7 +50,6 @@
     x, z = SpatialCoordinate(mesh)
     a, b = 4.0, 0.0
     z_scaled = z / D
-<<<<<<< HEAD
     Cs = (1.0 - b) * sinh(a * z_scaled) / sinh(a) + b * (
         tanh(a * (z_scaled + 0.5)) / (2 * tanh(0.5 * a)) - 0.5
     )
@@ -58,14 +57,7 @@
     depth_c = 500.0
     scaled_z_coordinates = depth_c * z_scaled + (D - depth_c) * Cs
     mesh.coordinates.interpolate(as_vector([x, scaled_z_coordinates]))
-    left_id, right_id, bottom_id, top_id = 1, 2, 3, 4  # Boundary IDs
-=======
-    Cs = (1.-b) * sinh(a*z_scaled) / sinh(a) + b*(tanh(a*(z_scaled + 0.5))/(2*tanh(0.5*a)) - 0.5)
-    Vc = mesh.coordinates.function_space()
-    f = Function(Vc).interpolate(as_vector([x, depth_c*z_scaled + (D - depth_c)*Cs]))
-    mesh.coordinates.assign(f)
     boundary = get_boundary_ids(mesh)
->>>>>>> 8f082925
 
     # Set up function spaces - currently using P2P1 element pair:
     V = VectorFunctionSpace(mesh, "CG", 2)  # Displacement function space (vector)
@@ -136,17 +128,10 @@
 
     # Setup boundary conditions
     stokes_bcs = {
-<<<<<<< HEAD
-        bottom_id: {"uy": 0},
-        top_id: {"normal_stress": rho * g * eta, "free_surface": {"rho_ext": 0}},
-        left_id: {"ux": 0},
-        right_id: {"ux": 0},
-=======
-        boundary.bottom: {'uy': 0},
-        boundary.top: {'normal_stress': rho0*g*eta, 'free_surface': {"delta_rho_fs": rho0}},
-        boundary.left: {'ux': 0},
-        boundary.right: {'ux': 0},
->>>>>>> 8f082925
+        boundary.bottom: {"uy": 0},
+        boundary.top: {"normal_stress": rho * g * eta, "free_surface": {"rho_ext": 0}},
+        boundary.left: {"ux": 0},
+        boundary.right: {"ux": 0},
     }
 
     # Setup analytical solution for the free surface from Cathles et al. 2024
@@ -179,13 +164,8 @@
         )
 
         # Calculate error
-<<<<<<< HEAD
-        local_error = assemble(pow(displ[1] - eta_analytical, 2) * ds(top_id))
+        local_error = assemble(pow(displ[1] - eta_analytical, 2) * ds(boundary.top))
         error += local_error * dt
-=======
-        local_error = assemble(pow(displacement[1]-eta_analytical, 2)*ds(boundary.top))
-        error += local_error * float(dt)
->>>>>>> 8f082925
 
         # Write output:
         if (timestep + 1) % dump_period == 0:
