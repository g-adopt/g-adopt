# Idealised 2-D mantle convection problem inside an annulus
# =========================================================

# In this tutorial, we analyse mantle flow in a 2-D annulus domain. We define our domain
# by the radii of the inner ($r_{\text{min}}$) and outer ($r_{\text{max}}$) boundaries.
# These are chosen such that the non-dimensional depth of the mantle,
# $z = r_{\text{max}} - r_{\text{min}} = 1$, and the ratio of the inner and outer radii,
# $f=r_{\text{min}} / r_{\text{max}} = 0.55$, thus approximating the ratio between the
# radii of Earth's surface and core-mantle-boundary (CMB). Specifically, we set
# $r_{\text{min}} = 1.208$ and $r_{\text{max}} = 2.208$.

# This example focusses on differences between incompressible isoviscous and
# compressible (TALA) variable viscosity simulations in a 2-D annulus. It also
# incorporates a DG discretisation of temperature. Key differences can be summarised as
# follows:
# 1. Function space for temperature.
# 2. Specification of TALA approximation and associated reference fields.
# 3. Specification of 1-D viscosity profile from a file and variations around this
#    profile due to temperature.

# The example is configured at $Ra = 5e7$. Boundary conditions are free-slip at the
# surface and base of the domain.

# The first step is to import the gadopt module, which provides access to Firedrake and
# associated functionality.

from gadopt import *

rmin, rmax, ncells, nlayers = 1.208, 2.208, 512, 128

# In this example, we load the mesh from a checkpoint, although the following code was
# used to generate the original mesh. It is included here for completeness.


def original_mesh():
    def gaussian(center, c, a):
        return a * np.exp(
            -((np.linspace(rmin, rmax, nlayers) - center) ** 2) / (2 * c**2)
        )

    resolution_func = np.ones(nlayers)
    for r_0 in [rmin, rmax, rmax - 660 / 6370]:
        resolution_func /= 1 + gaussian(center=r_0, c=0.15, a=5.0)

    # construct a circle mesh
    mesh1d = CircleManifoldMesh(ncells, radius=rmin, degree=2)
    # extrude circle into a cylinder
    mesh = ExtrudedMesh(
        mesh1d,
        layers=nlayers,
        layer_height=(rmax - rmin) * resolution_func / resolution_func.sum(),
        extrusion_type="radial",
    )

    return mesh


with CheckpointFile("initial_condition_mat_prop/Final_State.h5", mode="r") as f:
    mesh = f.load_mesh("firedrake_default_extruded")
    T = f.load_function(mesh, "Temperature")  # Load temperature from checkpoint
    z = f.load_function(mesh, "Stokes")  # Load velocity and pressure from checkpoint
# We set the mesh `cartesian` attribute to False, which ensures that
# the unit vector points radially, in the direction opposite to gravity.
mesh.cartesian = False
boundary = get_boundary_ids(mesh)

V = VectorFunctionSpace(mesh, "CG", 2)  # Velocity function space (vector)
V_scalar = FunctionSpace(mesh, "CG", 2)  # CG2 Scalar function space
W = FunctionSpace(mesh, "CG", 1)  # Pressure function space (scalar)
Q = FunctionSpace(mesh, "DQ", 2)  # Temperature function space (scalar)
Z = MixedFunctionSpace([V, W])  # Mixed function space.

u, p = split(z)  # Returns symbolic UFL expression for u and p
z.subfunctions[0].rename("Velocity")
z.subfunctions[1].rename("Pressure")

X = SpatialCoordinate(mesh)
r = sqrt(X[0] ** 2 + X[1] ** 2)
# Radial unit vector (in direction opposite to gravity)
rhat = as_vector([X[0] / r, X[1] / r])
vr = Function(V_scalar, name="Radial_Velocity")  # For diagnostic output

# We next set up and initialise our Temperature field from a checkpoint:
with CheckpointFile("initial_condition_mat_prop/Final_State.h5", mode="r") as f:
    T = f.load_function(mesh, "Temperature")

# We next specify the important constants for this problem and set up the approximation.
Ra = Constant(5e7)  # Rayleigh number
Di = Constant(0.9492824165791792)  # Dissipation number
H = Constant(9.93)  # Internal heating

approximation_profiles = {}
approximation_sources = {
    "rho": {
        "name": "CompRefDensity",
        "filename": "initial_condition_mat_prop/rhobar.txt",
        "scaling": lambda x: x / 3200.0,
    },
    "T": {
        "name": "CompRefTemperature",
        "filename": "initial_condition_mat_prop/Tbar.txt",
        "scaling": lambda x: (x - 1600.0) / 3700.0,
    },
    "alpha": {
        "name": "IsobaricThermalExpansivity",
        "filename": "initial_condition_mat_prop/alphabar.txt",
        "scaling": lambda x: x / 4.1773e-05,
    },
    "cp": {
        "name": "IsobaricSpecificHeatCapacity",
        "filename": "initial_condition_mat_prop/CpSIbar.txt",
        "scaling": lambda x: x / 1249.7,
    },
    "g": {
        "name": "GravitationalAcceleration",
        "filename": "initial_condition_mat_prop/gbar.txt",
        "scaling": lambda x: x / 9.8267,
    },
}

for param, data in approximation_sources.items():
    f = Function(Q, name=data["name"])
    interpolate_1d_profile(function=f, one_d_filename=data["filename"])
    f.assign(data["scaling"](f))

    approximation_profiles[param] = f

# We next set up and initialise auxiliary fields associated with temperature:
Tbar = approximation_profiles["T"]
FullT = Function(Q, name="FullTemperature").assign(T + Tbar)
T_avg = Function(Q, name="Layer_Averaged_Temp")
averager = LayerAveraging(mesh, quad_degree=6)
averager.extrapolate_layer_average(T_avg, averager.get_layer_average(FullT))
T_dev = Function(Q, name="Temperature_Deviation").assign(FullT - T_avg)

# We next prepare our viscosity, starting with a radial profile.
mu_rad = Function(Q, name="Viscosity_Radial")  # Depth dependent component of viscosity
interpolate_1d_profile(
    function=mu_rad, one_d_filename="initial_condition_mat_prop/mu2_radial.txt"
)
# We now add lateral viscosity variation due to temperature variations:
mu_field = Function(Q, name="Viscosity")
delta_mu_T = Constant(1000.0)
mu = mu_rad * exp(-ln(delta_mu_T) * T_dev)

# These fields are used to set up our Truncated Anelastic Liquid Approximation.
Q_approx = H * approximation_profiles["rho"]
approximation = Approximation(
    "TALA",
    dimensional=False,
    parameters={"Ra": Ra, "Di": Di, "Q": Q_approx, "mu": mu, **approximation_profiles},
)

# As with the previous examples, we set up a *Timestep Adaptor*,
# for controlling the time-step length (via a CFL
# criterion) as the simulation advances in time. For the latter,
# we specify the initial time, initial timestep $\Delta t$, and number of
# timesteps.

time = 0.0  # Initial time
delta_t = Constant(1e-6)  # Initial time-step
timesteps = 21  # Maximum number of timesteps
t_adapt = TimestepAdaptor(
    delta_t, u, V, target_cfl=0.8, maximum_timestep=0.1, increase_tolerance=1.5
)

# With a free-slip boundary condition on both boundaries, one can add an arbitrary
# rotation of the form $(-y, x)=r\hat{\mathbf{\theta}}$ to the velocity solution (i.e.
# this case incorporates a velocity nullspace, as well as a pressure nullspace). These
# lead to null-modes (eigenvectors) for the linear system, rendering the resulting
# matrix singular. In preconditioned Krylov methods these null-modes must be subtracted
# from the approximate solution at every iteration. We do that below, setting up a
# nullspace object as we did in the previous tutorial, albeit speciying the `rotational`
# keyword argument to be True. This removes the requirement for a user to configure
# these options, further simplifying the task of setting up a (valid) geodynamical
# simulation.

Z_nullspace = create_stokes_nullspace(Z, closed=True, rotational=True)

# Given the increased computational expense (typically requiring more degrees of
# freedom) in a 2-D annulus domain, G-ADOPT defaults to iterative solver parameters. As
# noted in our previous 3-D Cartesian tutorial, G-ADOPT's iterative solver setup is
# configured to use the GAMG preconditioner for the velocity block of the Stokes system,
# to which we must provide near-nullspace information, which, in 2-D, consists of two
# rotational and two translational modes.

Z_near_nullspace = create_stokes_nullspace(
    Z, closed=False, rotational=True, translations=[0, 1]
)

# Boundary conditions are next specified. Boundary conditions for temperature are set to
# $T = 0$ at the surface ($r_{\text{max}}$) and $T = 1 - adiabatic contribution$ at the
# base ($r_{\text{min}}$). For velocity, we specify free‐slip conditions on both
# boundaries. We incorporate these **weakly** through the _Nitsche_ approximation. This
# illustrates a key advantage of the G-ADOPT framework: the user only specifies that the
# normal component of velocity is zero and all required changes are handled under the
# hood.

# +
<<<<<<< HEAD
stokes_bcs = {bottom_id: {"un": 0}, top_id: {"un": 0}}

# Take out adiabat at bottom boundary
temp_bcs = {bottom_id: {"T": 1.0 - 930 / 3700.0}, top_id: {"T": 0.0}}
=======
stokes_bcs = {
    boundary.bottom: {'un': 0},
    boundary.top: {'un': 0},
}

temp_bcs = {
    boundary.bottom: {'T': 1.0 - 930/3700.},  # Take out adiabat
    boundary.top: {'T': 0.0},
}
>>>>>>> 8f082925
# -

# We can now setup and solve the variational problem, for both the energy and Stokes
# equations, passing in the approximation, nullspace and near-nullspace information
# configured above.

energy_solver = EnergySolver(
    T, u, approximation, delta_t, ImplicitMidpoint, bcs=temp_bcs
)

stokes_solver = StokesSolver(
    z,
    approximation,
    T,
    bcs=stokes_bcs,
    nullspace={
        "nullspace": Z_nullspace,
        "transpose_nullspace": Z_nullspace,
        "near_nullspace": Z_near_nullspace,
    },
)
stokes_solver.solver_parameters["fieldsplit_0"]["ksp_converged_reason"] = None
stokes_solver.solver_parameters["fieldsplit_1"]["ksp_converged_reason"] = None

# We next setup our output, in VTK format.
# We also open a file for logging and calculate our diagnostic outputs.

# +
output_file = VTKFile("output.pvd")
ref_file = VTKFile("reference_state.pvd")
ref_file.write(*approximation_profiles.values(), mu_rad, T_avg)
output_frequency = 10

plog = ParameterLog("params.log", mesh)
plog.log_str("timestep time dt u_rms nu_base nu_top energy avg_t FullT_min FullT_max")

<<<<<<< HEAD
gd = GeodynamicalDiagnostics(
    z, FullT, bottom_id=bottom_id, top_id=top_id, quad_degree=6
)
=======
gd = GeodynamicalDiagnostics(z, FullT, boundary.bottom, boundary.top, quad_degree=6)
# -

# We can now setup and solve the variational problem, for both the energy and Stokes equations,
# passing in the approximation, nullspace and near-nullspace information configured above.
>>>>>>> 8f082925

# f_ratio = rmin / rmax
top_scaling = 1.3290170684486309  # log(f_ratio) / (1.- f_ratio)
bot_scaling = 0.7303607313096079  # (f_ratio * log(f_ratio)) / (1.- f_ratio)
# -

# We now initiate the time loop, which runs for the number of timesteps specified above.

for timestep in range(timesteps):
    # Update varial velocity:
    vr.interpolate(inner(u, rhat))

    # Write output:
    if timestep % output_frequency == 0:
        # interpolate mu to field for visualisation
        mu_field.interpolate(mu)
        output_file.write(*z.subfunctions, vr, FullT, T, T_dev, mu_field)

    if timestep != 0:
        dt = t_adapt.update_timestep()
    else:
        dt = float(delta_t)
    time += dt

    # Solve Stokes sytem:
    stokes_solver.solve()

    # Temperature system:
    energy_solver.solve()

    # Compute diagnostics:
    nusselt_number_top = gd.Nu_top() * top_scaling
    nusselt_number_base = gd.Nu_bottom() * bot_scaling
    energy_conservation = abs(abs(nusselt_number_top) - abs(nusselt_number_base))

    # Log diagnostics:
    plog.log_str(
        f"{timestep} {time} {float(delta_t)} {gd.u_rms()} "
        f"{nusselt_number_base} {nusselt_number_top} "
        f"{energy_conservation} {gd.T_avg()} {gd.T_min()} {gd.T_max()}"
    )

    # Calculate Full T and update gradient fields:
    FullT.assign(T + Tbar)
    # Compute deviation from layer average
    averager.extrapolate_layer_average(T_avg, averager.get_layer_average(FullT))
    T_dev.assign(FullT - T_avg)

# +
plog.close()

with CheckpointFile("Final_State.h5", "w") as final_checkpoint:
    final_checkpoint.save_mesh(mesh)
    final_checkpoint.save_function(T, name="Temperature")
    final_checkpoint.save_function(z, name="Stokes")
# -<|MERGE_RESOLUTION|>--- conflicted
+++ resolved
@@ -197,22 +197,10 @@
 # hood.
 
 # +
-<<<<<<< HEAD
-stokes_bcs = {bottom_id: {"un": 0}, top_id: {"un": 0}}
+stokes_bcs = {boundary.bottom: {"un": 0}, boundary.top: {"un": 0}}
 
 # Take out adiabat at bottom boundary
-temp_bcs = {bottom_id: {"T": 1.0 - 930 / 3700.0}, top_id: {"T": 0.0}}
-=======
-stokes_bcs = {
-    boundary.bottom: {'un': 0},
-    boundary.top: {'un': 0},
-}
-
-temp_bcs = {
-    boundary.bottom: {'T': 1.0 - 930/3700.},  # Take out adiabat
-    boundary.top: {'T': 0.0},
-}
->>>>>>> 8f082925
+temp_bcs = {boundary.bottom: {"T": 1.0 - 930 / 3700.0}, boundary.top: {"T": 0.0}}
 # -
 
 # We can now setup and solve the variational problem, for both the energy and Stokes
@@ -249,17 +237,9 @@
 plog = ParameterLog("params.log", mesh)
 plog.log_str("timestep time dt u_rms nu_base nu_top energy avg_t FullT_min FullT_max")
 
-<<<<<<< HEAD
 gd = GeodynamicalDiagnostics(
-    z, FullT, bottom_id=bottom_id, top_id=top_id, quad_degree=6
-)
-=======
-gd = GeodynamicalDiagnostics(z, FullT, boundary.bottom, boundary.top, quad_degree=6)
-# -
-
-# We can now setup and solve the variational problem, for both the energy and Stokes equations,
-# passing in the approximation, nullspace and near-nullspace information configured above.
->>>>>>> 8f082925
+    z, FullT, bottom_id=boundary.bottom, top_id=boundary.top, quad_degree=6
+)
 
 # f_ratio = rmin / rmax
 top_scaling = 1.3290170684486309  # log(f_ratio) / (1.- f_ratio)
