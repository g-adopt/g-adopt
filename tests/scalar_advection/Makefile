<<<<<<< HEAD
test_name := $(notdir $(CURDIR))
=======
include ../../rules.mk

.PHONY: all clean check
>>>>>>> 83759f97

all: final_error.log

<<<<<<< HEAD
all: final_error.log

final_error.log: $(test_name).py
	$(info running $<)
	/usr/bin/time --format="$@ finished in %E" tsp -f python3 $<
=======
final_error.log : category := tests
final_error.log: scalar_advection.py
	$(run-python)
>>>>>>> 83759f97

clean:
	rm -f *.pvd *.vtu *.pvtu *.h5 final_error.log
	rm -rf output CG* __pycache__

check: final_error.log
	python3 -m pytest<|MERGE_RESOLUTION|>--- conflicted
+++ resolved
@@ -1,24 +1,12 @@
-<<<<<<< HEAD
-test_name := $(notdir $(CURDIR))
-=======
 include ../../rules.mk
 
 .PHONY: all clean check
->>>>>>> 83759f97
 
 all: final_error.log
 
-<<<<<<< HEAD
-all: final_error.log
-
-final_error.log: $(test_name).py
-	$(info running $<)
-	/usr/bin/time --format="$@ finished in %E" tsp -f python3 $<
-=======
 final_error.log : category := tests
 final_error.log: scalar_advection.py
 	$(run-python)
->>>>>>> 83759f97
 
 clean:
 	rm -f *.pvd *.vtu *.pvtu *.h5 final_error.log
