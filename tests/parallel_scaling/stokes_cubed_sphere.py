import math

import scipy.special

from gadopt import *


def model(ref_level, nlayers, delta_t, steps=None):
    # Set up geometry:
    rmin, rmax = 1.22, 2.22

    # Construct a CubedSphere mesh and then extrude into a sphere:
    mesh2d = CubedSphereMesh(rmin, refinement_level=ref_level, degree=2)
    mesh = ExtrudedMesh(mesh2d, layers=nlayers, extrusion_type="radial")
    mesh.cartesian = False
    boundary = get_boundary_ids(mesh)

    # Set up function spaces - currently using the bilinear Q2Q1 element pair:
    V = VectorFunctionSpace(mesh, "CG", 2)  # Velocity function space (vector)
    W = FunctionSpace(mesh, "CG", 1)  # Pressure function space (scalar)
    Q = FunctionSpace(mesh, "CG", 2)  # Temperature function space (scalar)
    Z = MixedFunctionSpace([V, W])  # Mixed function space.

    # Test functions and functions to hold solutions:
    z = Function(Z)  # a field over the mixed function space Z.
    u, p = split(z)  # Returns symbolic UFL expression for u and p

    # Output function space information:
    log("Number of Velocity DOF:", V.dim())
    log("Number of Pressure DOF:", W.dim())
    log("Number of Velocity and Pressure DOF:", V.dim() + W.dim())
    log("Number of Temperature DOF:", Q.dim())

    # Timing info:
    stokes_stage = PETSc.Log.Stage("stokes_solve")
    energy_stage = PETSc.Log.Stage("energy_solve")

    # Set up temperature field and initialise:
    T = Function(Q, name="Temperature")
    X = SpatialCoordinate(mesh)
    r = sqrt(X[0] ** 2 + X[1] ** 2 + X[2] ** 2)
    theta = atan2(X[1], X[0])  # Theta (longitude - different symbol to Zhong)
    # Phi (co-latitude - different symbol to Zhong)
    phi = atan2(sqrt(X[0] ** 2 + X[1] ** 2), X[2])

    conductive_term = rmin * (rmax - r) / (r * (rmax - rmin))
    # evaluate P_lm node-wise using scipy lpmv
    l, m, eps_c, eps_s = 3, 2, 0.01, 0.01
    Plm = Function(Q, name="P_lm")
    cos_phi = Function(Q).interpolate(cos(phi))
    Plm.dat.data[:] = scipy.special.lpmv(m, l, cos_phi.dat.data_ro)
    Plm.assign(
        Plm
        * math.sqrt(
            ((2 * l + 1) * math.factorial(l - m))
            / (2 * math.pi * math.factorial(l + m))
        )
    )
    if m == 0:
        Plm.assign(Plm / math.sqrt(2))
    T.interpolate(
        conductive_term
        + (eps_c * cos(m * theta) + eps_s * sin(m * theta))
        * Plm
        * sin(pi * (r - rmin) / (rmax - rmin))
    )

    mu = exp(4.605170185988092 * (0.5 - T))
    approximation = Approximation(
        "BA", dimensional=False, parameters={"Ra": 7e3, "mu": mu}
    )

    delta_t = Constant(delta_t)  # Initial time-step

    max_timesteps = steps or 20
    time = 0.0

    # Nullspaces and near-nullspaces:
    Z_nullspace = create_stokes_nullspace(Z, closed=True, rotational=True)
<<<<<<< HEAD
    Z_near_nullspace = create_stokes_nullspace(
        Z, closed=False, rotational=True, translations=[0, 1, 2]
    )

    temp_bcs = {bottom_id: {"T": 1.0}, top_id: {"T": 0.0}}
    stokes_bcs = {bottom_id: {"un": 0}, top_id: {"un": 0}}

    energy_solver = EnergySolver(
        T, u, approximation, delta_t, ImplicitMidpoint, bcs=temp_bcs
    )
    energy_solver.solver_parameters["ksp_converged_reason"] = None
    energy_solver.solver_parameters["ksp_view"] = None
    energy_solver.solver_parameters["ksp_rtol"] = 1e-7

    stokes_solver = StokesSolver(
        z,
        approximation,
        T,
        bcs=stokes_bcs,
        nullspace={
            "nullspace": Z_nullspace,
            "transpose_nullspace": Z_nullspace,
            "near_nullspace": Z_near_nullspace,
        },
    )

    stokes_solver.solver_parameters["fieldsplit_0"]["ksp_converged_reason"] = None
    stokes_solver.solver_parameters["fieldsplit_0"]["ksp_monitor_true_residual"] = None
    stokes_solver.solver_parameters["fieldsplit_0"]["ksp_view"] = None
    stokes_solver.solver_parameters["fieldsplit_0"]["ksp_rtol"] = 1e-7
    stokes_solver.solver_parameters["fieldsplit_1"]["ksp_converged_reason"] = None
    stokes_solver.solver_parameters["fieldsplit_1"]["ksp_view"] = None
    stokes_solver.solver_parameters["fieldsplit_1"]["ksp_rtol"] = 1e-5
=======
    Z_near_nullspace = create_stokes_nullspace(Z, closed=False, rotational=True, translations=[0, 1, 2])

    temp_bcs = {
        boundary.bottom: {'T': 1.0},
        boundary.top: {'T': 0.0},
    }
    stokes_bcs = {
        boundary.bottom: {'un': 0},
        boundary.top: {'un': 0},
    }

    energy_solver = EnergySolver(T, u, approximation, delta_t, ImplicitMidpoint, bcs=temp_bcs)
    energy_solver.solver_parameters['ksp_converged_reason'] = None
    energy_solver.solver_parameters['ksp_view'] = None
    energy_solver.solver_parameters['ksp_rtol'] = 1e-7

    stokes_solver = StokesSolver(z, T, approximation, bcs=stokes_bcs,
                                 nullspace=Z_nullspace, transpose_nullspace=Z_nullspace,
                                 near_nullspace=Z_near_nullspace)

    stokes_solver.solver_parameters['fieldsplit_0']['ksp_converged_reason'] = None
    stokes_solver.solver_parameters['fieldsplit_0']['ksp_monitor_true_residual'] = None
    stokes_solver.solver_parameters['fieldsplit_0']['ksp_view'] = None
    stokes_solver.solver_parameters['fieldsplit_0']['ksp_rtol'] = 1e-7
    stokes_solver.solver_parameters['fieldsplit_1']['ksp_converged_reason'] = None
    stokes_solver.solver_parameters['fieldsplit_1']['ksp_view'] = None
    stokes_solver.solver_parameters['fieldsplit_1']['ksp_rtol'] = 1e-5
>>>>>>> 8f082925

    # Now perform the time loop:
    for timestep in range(max_timesteps):
        dt = float(delta_t)
        time += dt

        # Solve Stokes sytem:
        with stokes_stage:
            stokes_solver.solve()

        # Temperature system:
        with energy_stage:
            energy_solver.solve()<|MERGE_RESOLUTION|>--- conflicted
+++ resolved
@@ -77,13 +77,12 @@
 
     # Nullspaces and near-nullspaces:
     Z_nullspace = create_stokes_nullspace(Z, closed=True, rotational=True)
-<<<<<<< HEAD
     Z_near_nullspace = create_stokes_nullspace(
         Z, closed=False, rotational=True, translations=[0, 1, 2]
     )
 
-    temp_bcs = {bottom_id: {"T": 1.0}, top_id: {"T": 0.0}}
-    stokes_bcs = {bottom_id: {"un": 0}, top_id: {"un": 0}}
+    temp_bcs = {boundary.bottom: {"T": 1.0}, boundary.top: {"T": 0.0}}
+    stokes_bcs = {boundary.bottom: {"un": 0}, boundary.top: {"un": 0}}
 
     energy_solver = EnergySolver(
         T, u, approximation, delta_t, ImplicitMidpoint, bcs=temp_bcs
@@ -111,35 +110,6 @@
     stokes_solver.solver_parameters["fieldsplit_1"]["ksp_converged_reason"] = None
     stokes_solver.solver_parameters["fieldsplit_1"]["ksp_view"] = None
     stokes_solver.solver_parameters["fieldsplit_1"]["ksp_rtol"] = 1e-5
-=======
-    Z_near_nullspace = create_stokes_nullspace(Z, closed=False, rotational=True, translations=[0, 1, 2])
-
-    temp_bcs = {
-        boundary.bottom: {'T': 1.0},
-        boundary.top: {'T': 0.0},
-    }
-    stokes_bcs = {
-        boundary.bottom: {'un': 0},
-        boundary.top: {'un': 0},
-    }
-
-    energy_solver = EnergySolver(T, u, approximation, delta_t, ImplicitMidpoint, bcs=temp_bcs)
-    energy_solver.solver_parameters['ksp_converged_reason'] = None
-    energy_solver.solver_parameters['ksp_view'] = None
-    energy_solver.solver_parameters['ksp_rtol'] = 1e-7
-
-    stokes_solver = StokesSolver(z, T, approximation, bcs=stokes_bcs,
-                                 nullspace=Z_nullspace, transpose_nullspace=Z_nullspace,
-                                 near_nullspace=Z_near_nullspace)
-
-    stokes_solver.solver_parameters['fieldsplit_0']['ksp_converged_reason'] = None
-    stokes_solver.solver_parameters['fieldsplit_0']['ksp_monitor_true_residual'] = None
-    stokes_solver.solver_parameters['fieldsplit_0']['ksp_view'] = None
-    stokes_solver.solver_parameters['fieldsplit_0']['ksp_rtol'] = 1e-7
-    stokes_solver.solver_parameters['fieldsplit_1']['ksp_converged_reason'] = None
-    stokes_solver.solver_parameters['fieldsplit_1']['ksp_view'] = None
-    stokes_solver.solver_parameters['fieldsplit_1']['ksp_rtol'] = 1e-5
->>>>>>> 8f082925
 
     # Now perform the time loop:
     for timestep in range(max_timesteps):
