from gadopt import *
import scipy.special
import math


def model(ref_level, nlayers, delta_t, steps=None):
    # Set up geometry:
    rmin, rmax = 1.22, 2.22

    # Construct a CubedSphere mesh and then extrude into a sphere:
    mesh2d = CubedSphereMesh(rmin, refinement_level=ref_level, degree=2)
    mesh = ExtrudedMesh(mesh2d, layers=nlayers, extrusion_type='radial')
    mesh.cartesian = False
    boundary = get_boundary_ids(mesh)

    # Set up function spaces - currently using the bilinear Q2Q1 element pair:
    V = VectorFunctionSpace(mesh, "CG", 2)  # Velocity function space (vector)
    W = FunctionSpace(mesh, "CG", 1)  # Pressure function space (scalar)
    Q = FunctionSpace(mesh, "CG", 2)  # Temperature function space (scalar)
    Z = MixedFunctionSpace([V, W])  # Mixed function space.

    # Test functions and functions to hold solutions:
    z = Function(Z)  # a field over the mixed function space Z.
    u, p = split(z)  # Returns symbolic UFL expression for u and p

    # Output function space information:
    log("Number of Velocity DOF:", V.dim())
    log("Number of Pressure DOF:", W.dim())
    log("Number of Velocity and Pressure DOF:", V.dim() + W.dim())
    log("Number of Temperature DOF:", Q.dim())

    # Timing info:
    stokes_stage = PETSc.Log.Stage("stokes_solve")
    energy_stage = PETSc.Log.Stage("energy_solve")

    # Set up temperature field and initialise:
    T = Function(Q, name="Temperature")
    X = SpatialCoordinate(mesh)
    r = sqrt(X[0]**2 + X[1]**2 + X[2]**2)
    theta = atan2(X[1], X[0])  # Theta (longitude - different symbol to Zhong)
    phi = atan2(sqrt(X[0]**2+X[1]**2), X[2])  # Phi (co-latitude - different symbol to Zhong)

    conductive_term = rmin*(rmax - r) / (r*(rmax - rmin))
    # evaluate P_lm node-wise using scipy lpmv
    l, m, eps_c, eps_s = 3, 2, 0.01, 0.01
    Plm = Function(Q, name="P_lm")
    cos_phi = Function(Q).interpolate(cos(phi))
    Plm.dat.data[:] = scipy.special.lpmv(m, l, cos_phi.dat.data_ro)
    Plm.assign(Plm*math.sqrt(((2*l+1)*math.factorial(l-m))/(2*math.pi*math.factorial(l+m))))
    if m == 0:
        Plm.assign(Plm/math.sqrt(2))
    T.interpolate(conductive_term +
                  (eps_c*cos(m*theta) + eps_s*sin(m*theta)) * Plm * sin(pi*(r - rmin)/(rmax-rmin)))

    Ra = Constant(7e3)  # Rayleigh number
    mu = exp(4.605170185988092 * (0.5 - T))
    approximation = BoussinesqApproximation(Ra, mu=mu)

    delta_t = Constant(delta_t)  # Initial time-step

    max_timesteps = steps or 20
    time = 0.0

    # Nullspaces and near-nullspaces:
    Z_nullspace = create_stokes_nullspace(Z, closed=True, rotational=True)
    Z_near_nullspace = create_stokes_nullspace(Z, closed=False, rotational=True, translations=[0, 1, 2])

    temp_bcs = {
        boundary.bottom: {'T': 1.0},
        boundary.top: {'T': 0.0},
    }
    stokes_bcs = {
        boundary.bottom: {'un': 0},
        boundary.top: {'un': 0},
    }

<<<<<<< HEAD
    energy_solver_extra_params = {
        "ksp_converged_reason": None,
        "ksp_view": None,
        "ksp_rtol": 1e-7,
    }
    energy_solver = EnergySolver(
        T, u, approximation, delta_t, ImplicitMidpoint, bcs=temp_bcs, solver_parameters_extra=energy_solver_extra_params
    )

    stokes_solver_extra_params = {
=======
    energy_solver = EnergySolver(T, u, approximation, delta_t, ImplicitMidpoint, bcs=temp_bcs)
    energy_solver.solver_parameters['ksp_converged_reason'] = None
    energy_solver.solver_parameters['ksp_view'] = None
    energy_solver.solver_parameters['ksp_rtol'] = 1e-7

    solver_parameters_update = {
>>>>>>> 7036dd3c
        "fieldsplit_0": {
            "ksp_converged_reason": None,
            "ksp_monitor_true_residual": None,
            "ksp_view": None,
            "ksp_rtol": 1e-7,
        },
<<<<<<< HEAD
        "fieldsplit_1": {
            "ksp_converged_reason": None,
            "ksp_view": None,
            "ksp_rtol": 1e-5,
        },
    }
    stokes_solver = StokesSolver(
        z,
        T,
        approximation,
        bcs=stokes_bcs,
        nullspace=Z_nullspace,
        transpose_nullspace=Z_nullspace,
        near_nullspace=Z_near_nullspace,
        solver_parameters_extra=stokes_solver_extra_params,
=======
        "fieldsplit_1": {"ksp_view": None, "ksp_rtol": 1e-5},
    }
    stokes_solver = StokesSolver(
        z,
        approximation,
        T,
        bcs=stokes_bcs,
        solver_parameters_update=solver_parameters_update,
        nullspace=Z_nullspace,
        transpose_nullspace=Z_nullspace,
        near_nullspace=Z_near_nullspace,
>>>>>>> 7036dd3c
    )

    # Now perform the time loop:
    for timestep in range(0, max_timesteps):
        dt = float(delta_t)
        time += dt

        # Solve Stokes sytem:
        with stokes_stage:
            stokes_solver.solve()

        # Temperature system:
        with energy_stage:
            energy_solver.solve()<|MERGE_RESOLUTION|>--- conflicted
+++ resolved
@@ -9,7 +9,7 @@
 
     # Construct a CubedSphere mesh and then extrude into a sphere:
     mesh2d = CubedSphereMesh(rmin, refinement_level=ref_level, degree=2)
-    mesh = ExtrudedMesh(mesh2d, layers=nlayers, extrusion_type='radial')
+    mesh = ExtrudedMesh(mesh2d, layers=nlayers, extrusion_type="radial")
     mesh.cartesian = False
     boundary = get_boundary_ids(mesh)
 
@@ -36,21 +36,22 @@
     # Set up temperature field and initialise:
     T = Function(Q, name="Temperature")
     X = SpatialCoordinate(mesh)
-    r = sqrt(X[0]**2 + X[1]**2 + X[2]**2)
+    r = sqrt(X[0] ** 2 + X[1] ** 2 + X[2] ** 2)
     theta = atan2(X[1], X[0])  # Theta (longitude - different symbol to Zhong)
-    phi = atan2(sqrt(X[0]**2+X[1]**2), X[2])  # Phi (co-latitude - different symbol to Zhong)
+    phi = atan2(sqrt(X[0] ** 2 + X[1] ** 2), X[2])  # Phi (co-latitude - different symbol to Zhong)
 
-    conductive_term = rmin*(rmax - r) / (r*(rmax - rmin))
+    conductive_term = rmin * (rmax - r) / (r * (rmax - rmin))
     # evaluate P_lm node-wise using scipy lpmv
     l, m, eps_c, eps_s = 3, 2, 0.01, 0.01
     Plm = Function(Q, name="P_lm")
     cos_phi = Function(Q).interpolate(cos(phi))
     Plm.dat.data[:] = scipy.special.lpmv(m, l, cos_phi.dat.data_ro)
-    Plm.assign(Plm*math.sqrt(((2*l+1)*math.factorial(l-m))/(2*math.pi*math.factorial(l+m))))
+    Plm.assign(Plm * math.sqrt(((2 * l + 1) * math.factorial(l - m)) / (2 * math.pi * math.factorial(l + m))))
     if m == 0:
-        Plm.assign(Plm/math.sqrt(2))
-    T.interpolate(conductive_term +
-                  (eps_c*cos(m*theta) + eps_s*sin(m*theta)) * Plm * sin(pi*(r - rmin)/(rmax-rmin)))
+        Plm.assign(Plm / math.sqrt(2))
+    T.interpolate(
+        conductive_term + (eps_c * cos(m * theta) + eps_s * sin(m * theta)) * Plm * sin(pi * (r - rmin) / (rmax - rmin))
+    )
 
     Ra = Constant(7e3)  # Rayleigh number
     mu = exp(4.605170185988092 * (0.5 - T))
@@ -66,15 +67,14 @@
     Z_near_nullspace = create_stokes_nullspace(Z, closed=False, rotational=True, translations=[0, 1, 2])
 
     temp_bcs = {
-        boundary.bottom: {'T': 1.0},
-        boundary.top: {'T': 0.0},
+        boundary.bottom: {"T": 1.0},
+        boundary.top: {"T": 0.0},
     }
     stokes_bcs = {
-        boundary.bottom: {'un': 0},
-        boundary.top: {'un': 0},
+        boundary.bottom: {"un": 0},
+        boundary.top: {"un": 0},
     }
 
-<<<<<<< HEAD
     energy_solver_extra_params = {
         "ksp_converged_reason": None,
         "ksp_view": None,
@@ -85,37 +85,12 @@
     )
 
     stokes_solver_extra_params = {
-=======
-    energy_solver = EnergySolver(T, u, approximation, delta_t, ImplicitMidpoint, bcs=temp_bcs)
-    energy_solver.solver_parameters['ksp_converged_reason'] = None
-    energy_solver.solver_parameters['ksp_view'] = None
-    energy_solver.solver_parameters['ksp_rtol'] = 1e-7
-
-    solver_parameters_update = {
->>>>>>> 7036dd3c
         "fieldsplit_0": {
             "ksp_converged_reason": None,
             "ksp_monitor_true_residual": None,
             "ksp_view": None,
             "ksp_rtol": 1e-7,
         },
-<<<<<<< HEAD
-        "fieldsplit_1": {
-            "ksp_converged_reason": None,
-            "ksp_view": None,
-            "ksp_rtol": 1e-5,
-        },
-    }
-    stokes_solver = StokesSolver(
-        z,
-        T,
-        approximation,
-        bcs=stokes_bcs,
-        nullspace=Z_nullspace,
-        transpose_nullspace=Z_nullspace,
-        near_nullspace=Z_near_nullspace,
-        solver_parameters_extra=stokes_solver_extra_params,
-=======
         "fieldsplit_1": {"ksp_view": None, "ksp_rtol": 1e-5},
     }
     stokes_solver = StokesSolver(
@@ -123,11 +98,10 @@
         approximation,
         T,
         bcs=stokes_bcs,
-        solver_parameters_update=solver_parameters_update,
+        solver_parameters_update=stokes_solver_extra_params,
         nullspace=Z_nullspace,
         transpose_nullspace=Z_nullspace,
         near_nullspace=Z_near_nullspace,
->>>>>>> 7036dd3c
     )
 
     # Now perform the time loop:
