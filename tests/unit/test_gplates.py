import pickle
from pathlib import Path
import numpy as np

from gadopt import *
from gadopt.gplates import GplatesVelocityFunction, pyGplatesConnector, ensure_reconstruction


def test_obtain_muller_2022_se():
    gplates_data_path = Path(__file__).resolve().parents[2] / "demos/mantle_convection/gplates_global"
    plate_reconstruction_files_with_path = ensure_reconstruction("Muller 2022 SE v1.2", gplates_data_path)

    # Check if the files are downloaded and accessible
    for file_list in plate_reconstruction_files_with_path.values():
        for file_path in file_list:
            assert Path(file_path).exists(), f"{file_path} does not exist."


<<<<<<< HEAD
def test_gplates(should_visualise=False):
=======
def test_gplates(write_pvd=False):
>>>>>>> 35f1e7b4
    gplates_data_path = Path(__file__).resolve().parents[2] / "demos/mantle_convection/gplates_global"

    # Set up geometry:
    rmin, rmax, ref_level, nlayers = 1.22, 2.22, 5, 16

    # Construct a CubedSphere mesh and then extrude into a sphere
    mesh2d = CubedSphereMesh(rmin, refinement_level=ref_level, degree=2)
    mesh = ExtrudedMesh(
        mesh2d,
        layers=nlayers,
        layer_height=(rmax - rmin)/(nlayers-1),
        extrusion_type="radial",
    )
    mesh.cartesian = False  # I don't think we need this in the tests, but for clarity

    V = VectorFunctionSpace(mesh, "CG", 2)
    mueller_2022_se = ensure_reconstruction("Muller 2022 SE v1.2", gplates_data_path)

    # compute surface velocities
    rec_model = pyGplatesConnector(
        rotation_filenames=mueller_2022_se["rotation_filenames"],
        topology_filenames=mueller_2022_se["topology_filenames"],
        nseeds=1e5,
        nneighbours=4,
        oldest_age=409,
        delta_t=1.0
    )

    gplates_function = GplatesVelocityFunction(V, gplates_connector=rec_model, top_boundary_marker="top")

    surface_rms = []

    # Create a VTK file if needed
<<<<<<< HEAD
    if should_visualise:
=======
    if write_pvd:
>>>>>>> 35f1e7b4
        vtkfile = VTKFile("gplates_velocity.pvd")

    for t in np.arange(409, 0, -50):
        gplates_function.update_plate_reconstruction(rec_model.age2ndtime(t))

        # Visualise the velocity field
<<<<<<< HEAD
        if should_visualise:
=======
        if write_pvd:
>>>>>>> 35f1e7b4
            vtkfile.write(gplates_function)

        # Calculate and test radial component
        radial_component = assemble(inner(gplates_function, FacetNormal(mesh)) * ds_t)

        # Assert that radial component is essentially zero
        assert abs(radial_component) < 5e-9, f"Radial component at time {t} Ma is {radial_component}, should be 0"

        surface_rms.append(sqrt(assemble(inner(gplates_function, gplates_function) * ds_t)))

    # Loading reference plate velocities
    test_data_path = Path(__file__).resolve().parent / "data"

    with open(test_data_path / "test_gplates.pkl", "rb") as file:
        ref_surface_rms = pickle.load(file)

    np.testing.assert_allclose(surface_rms, ref_surface_rms)<|MERGE_RESOLUTION|>--- conflicted
+++ resolved
@@ -16,11 +16,7 @@
             assert Path(file_path).exists(), f"{file_path} does not exist."
 
 
-<<<<<<< HEAD
-def test_gplates(should_visualise=False):
-=======
 def test_gplates(write_pvd=False):
->>>>>>> 35f1e7b4
     gplates_data_path = Path(__file__).resolve().parents[2] / "demos/mantle_convection/gplates_global"
 
     # Set up geometry:
@@ -54,22 +50,14 @@
     surface_rms = []
 
     # Create a VTK file if needed
-<<<<<<< HEAD
-    if should_visualise:
-=======
     if write_pvd:
->>>>>>> 35f1e7b4
         vtkfile = VTKFile("gplates_velocity.pvd")
 
     for t in np.arange(409, 0, -50):
         gplates_function.update_plate_reconstruction(rec_model.age2ndtime(t))
 
         # Visualise the velocity field
-<<<<<<< HEAD
-        if should_visualise:
-=======
         if write_pvd:
->>>>>>> 35f1e7b4
             vtkfile.write(gplates_function)
 
         # Calculate and test radial component
