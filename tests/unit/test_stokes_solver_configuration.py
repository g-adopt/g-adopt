--- conflicted
+++ resolved
@@ -17,23 +17,11 @@
     "dictionary",
     "cartesian_false",
     "linear_false",
-]
-
-<<<<<<< HEAD
-test_cases = [
-    "unspecified",
-    "direct",
-    "iterative",
-    "dictionary",
-    "cartesian_false",
-    "linear_false",
     "add_parameter",
     "delete_parameter",
     "change_tolerance",
 ]
 
-=======
->>>>>>> 7036dd3c
 
 @pytest.mark.parametrize("test_case", test_cases)
 def test_solver_parameters_argument(test_case):
@@ -56,7 +44,6 @@
     match test_case:
         case "unspecified":
             solver_parameters = None
-<<<<<<< HEAD
             solver_parameters_extra = None
             expected_value = base_linear_params_with_log | direct_stokes_solver_parameters
         case "direct":
@@ -70,31 +57,16 @@
         case "dictionary":
             solver_parameters = example_solver_params
             solver_parameters_extra = None
-=======
-            expected_value = base_linear_params_with_log | direct_stokes_solver_parameters
-        case "direct":
-            solver_parameters = "direct"
-            expected_value = base_linear_params_with_log | direct_stokes_solver_parameters
-        case "iterative":
-            solver_parameters = "iterative"
-            expected_value = base_linear_params_with_log | iterative_stokes_solver_parameters
-        case "dictionary":
-            solver_parameters = example_solver_params
->>>>>>> 7036dd3c
             expected_value = example_solver_params
         case "cartesian_false":
             mesh.cartesian = False
             solver_parameters = None
-<<<<<<< HEAD
             solver_parameters_extra = None
-=======
->>>>>>> 7036dd3c
             expected_value = base_linear_params_with_log | iterative_stokes_solver_parameters
             expected_value["fieldsplit_1"] |= {"ksp_converged_reason": None}
         case "linear_false":
             mu = fd.sym(fd.grad(fd.split(stokes_function)[0]))
             solver_parameters = "direct"
-<<<<<<< HEAD
             solver_parameters_extra = None
             expected_value = {"snes_monitor": None} | newton_stokes_solver_parameters | direct_stokes_solver_parameters
         case "add_parameter":
@@ -117,24 +89,15 @@
             expected_value = base_linear_params_with_log | iterative_stokes_solver_parameters
             expected_value["fieldsplit_0"]["ksp_rtol"] = 1e-4
             expected_value["fieldsplit_1"]["ksp_rtol"] = 1e-3
-=======
-            expected_value = {"snes_monitor": None} | newton_stokes_solver_parameters | direct_stokes_solver_parameters
->>>>>>> 7036dd3c
 
     approximation = BoussinesqApproximation(1, mu=mu)
 
     stokes_solver = StokesSolver(
         stokes_function,
-<<<<<<< HEAD
-        temperature,
-        approximation,
-        solver_parameters=solver_parameters,
-        solver_parameters_extra=solver_parameters_extra,
-=======
         approximation,
         temperature,
         solver_parameters=solver_parameters,
->>>>>>> 7036dd3c
+        solver_parameters_extra=solver_parameters_extra,
     )
 
     assert stokes_solver.solver_parameters == expected_value
