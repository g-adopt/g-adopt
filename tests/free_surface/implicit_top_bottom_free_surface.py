--- conflicted
+++ resolved
@@ -17,22 +17,7 @@
         self.zeta_error = 0
         self.absorption_penalty(dt_factor)
 
-<<<<<<< HEAD
-        if self.solver_parameters == 'iterative':
-            # Schur complement splitting leads to a nullspace in the velocity block.
-            # Adding a small absorption term bringing the vertical velocity to zero removes this nullspace
-            # and does not affect convergence provided that this term is small compared with the overall numerical error.
-            self.absorption_penalty(dt_factor)
-            self.stokes_solver.F += (
-                self.penalty
-                * self.stokes_solver.tests[0][1]
-                * (self.stokes_solver.solution[1] - 0)
-                * dx
-            )
-            self.stokes_solver.setup_solver()
-=======
         super().__init__(dt_factor, **kwargs)
->>>>>>> 7036dd3c
 
     def setup_function_space(self):
         self.Z = MixedFunctionSpace([self.V, self.W, self.W, self.W])  # Mixed function space with bottom free surface.
