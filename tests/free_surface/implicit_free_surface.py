from explicit_free_surface import ExplicitFreeSurfaceModel
from test_free_surface import run_benchmark

from gadopt import *


class ImplicitFreeSurfaceModel(ExplicitFreeSurfaceModel):
    # Test case from Section 3.1.1 of `An implicit free surface algorithm
    # for geodynamical simulations', Kramer et al 2012.

    name = "implicit"
    bottom_free_surface = False
    direct = True
    iterative = True

    def __init__(self, dt_factor, iterative_2d=False, **kwargs):
        self.solver_parameters = "iterative" if iterative_2d else "direct"
        super().__init__(dt_factor, **kwargs)

    def setup_function_space(self):
        # Mixed function space for velocity, pressure and eta.
        self.Z = MixedFunctionSpace([self.V, self.W, self.W])

    def setup_variables(self):
        # Function to store the solutions:
        self.z = Function(self.Z)  # a field over the mixed function space Z.
        self.stokes_vars = self.z.subfunctions

        # Next rename for output:
        self.stokes_vars[0].rename("Velocity")
        self.stokes_vars[1].rename("Pressure")
        self.stokes_vars[2].rename("eta")

    def initialise_free_surfaces(self):
        # initial free surface amplitude (dimensionless)
        self.F0 = Constant(1000 / self.L0)
        # Initial free surface condition
        self.stokes_vars[2].interpolate(self.F0 * cos(self.kk * self.X[0]))
        self.eta_analytical = Function(self.stokes_vars[2], name="eta analytical")

    def setup_bcs(self):
        # No normal flow except on the free surface
        # Free surface boundary conditions are applied automatically in
        # stokes_integrators and momentum_equation for implicit free surface coupling.
        self.stokes_bcs = {
<<<<<<< HEAD
            self.top_id: {"free_surface": {"eta_index": 2, "Ra_fs": 1}},
            self.bottom_id: {"un": 0},
            self.left_id: {"un": 0},
            self.right_id: {"un": 0},
=======
            self.boundary.top: {'free_surface': {}},  # Free surface boundary conditions are applied automatically in stokes_integrators and momentum_equation for implicit free surface coupling
            self.boundary.bottom: {'un': 0},
            self.boundary.left: {'un': 0},
            self.boundary.right: {'un': 0},
>>>>>>> 8f082925
        }

    def setup_solver(self):
        self.stokes_solver = StokesSolver(
            self.z,
            self.approximation,
            coupled_tstep=self.dt,
            theta=0.5,
            bcs=self.stokes_bcs,
            solver_parameters=self.solver_parameters,
            nullspace={
                "nullspace": self.Z_nullspace,
                "transpose_nullspace": self.Z_nullspace,
                "near_nullspace": self.Z_near_nullspace,
            },
        )

    def calculate_error(self):
<<<<<<< HEAD
        local_error = assemble(
            pow(self.stokes_vars[2] - self.eta_analytical, 2) * self.ds(self.top_id)
        )
        self.error += local_error * self.dt
=======
        local_error = assemble(pow(self.stokes_vars[2]-self.eta_analytical, 2)*self.ds(self.boundary.top))
        self.error += local_error*self.dt
>>>>>>> 8f082925

    def write_file(self):
        self.output_file.write(
            self.stokes_vars[0],
            self.stokes_vars[1],
            self.stokes_vars[2],
            self.eta_analytical,
        )

    def advance_timestep(self):
        # Solve Stokes sytem:
        self.stokes_solver.solve()


if __name__ == "__main__":
    run_benchmark(ImplicitFreeSurfaceModel)<|MERGE_RESOLUTION|>--- conflicted
+++ resolved
@@ -43,17 +43,10 @@
         # Free surface boundary conditions are applied automatically in
         # stokes_integrators and momentum_equation for implicit free surface coupling.
         self.stokes_bcs = {
-<<<<<<< HEAD
-            self.top_id: {"free_surface": {"eta_index": 2, "Ra_fs": 1}},
-            self.bottom_id: {"un": 0},
-            self.left_id: {"un": 0},
-            self.right_id: {"un": 0},
-=======
-            self.boundary.top: {'free_surface': {}},  # Free surface boundary conditions are applied automatically in stokes_integrators and momentum_equation for implicit free surface coupling
-            self.boundary.bottom: {'un': 0},
-            self.boundary.left: {'un': 0},
-            self.boundary.right: {'un': 0},
->>>>>>> 8f082925
+            self.boundary.top: {"free_surface": {"eta_index": 2, "Ra_fs": 1}},
+            self.boundary.bottom: {"un": 0},
+            self.boundary.left: {"un": 0},
+            self.boundary.right: {"un": 0},
         }
 
     def setup_solver(self):
@@ -72,15 +65,11 @@
         )
 
     def calculate_error(self):
-<<<<<<< HEAD
         local_error = assemble(
-            pow(self.stokes_vars[2] - self.eta_analytical, 2) * self.ds(self.top_id)
+            pow(self.stokes_vars[2] - self.eta_analytical, 2)
+            * self.ds(self.boundary.top)
         )
         self.error += local_error * self.dt
-=======
-        local_error = assemble(pow(self.stokes_vars[2]-self.eta_analytical, 2)*self.ds(self.boundary.top))
-        self.error += local_error*self.dt
->>>>>>> 8f082925
 
     def write_file(self):
         self.output_file.write(
