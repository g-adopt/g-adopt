--- conflicted
+++ resolved
@@ -5,12 +5,9 @@
 # so it is a good test of the tensor implementation of SU, compared
 # with the quasi 1D demo based on Figure 2.7.
 
+import numpy as np
+
 from gadopt import *
-<<<<<<< HEAD
-=======
-from gadopt.time_stepper import DIRK33
-import numpy as np
->>>>>>> d2619fb0
 
 nx, ny = 10, 10
 mesh = UnitSquareMesh(nx, ny, quadrilateral=True)
