# Demo for scalar advection-diffusion based on Figure 2.19 in
# Chapter 2 Steady transport problems from Finite element Methods
# for Flow problems - Donea and Huerta, 2003
# In this demo the flow direction is 'skewed' relative to the grid
# so it is a good test of the tensor implementation of SU, compared
# with the quasi 1D demo based on Figure 2.7.

from gadopt import *
from gadopt.time_stepper import DIRK33

nx, ny = 10, 10
mesh = UnitSquareMesh(nx, ny, quadrilateral=True)
mesh.cartesian = True

# We set up a function space of discontinous bilinear elements for :math:`q`, and
# a vector-valued continuous function space for our velocity field.
Q = FunctionSpace(mesh, "CG", 1)
V = VectorFunctionSpace(mesh, "CG", 1)

# We set up the initial velocity field using a simple analytic expression.
x, y = SpatialCoordinate(mesh)
velocity = as_vector((cos(30 * pi / 180), sin(30 * pi / 180)))
u = Function(V).interpolate(velocity)
VTKFile("advdif_DH219_u.pvd").write(u)

# the diffusivity based on a chosen grid Peclet number
Pe = 1e1  # This seems very high so presumably diffusion added from SU dominates.
h = 1.0 / nx
kappa = Constant(1 * h / (2 * Pe))

# the tracer function and its initial condition
q_init = Constant(0.0)
q = Function(Q).interpolate(q_init)

# We declare the output filename, and write out the initial condition.
outfile = VTKFile("advdif_DH219_skew_CG1_Pe" + str(Pe) + "_SU.pvd")
outfile.write(q)

# time period and time step
T = 10.0
dt = 0.01

# Use G-ADOPT's GenericTransportSolver to advect the tracer. We use the diagonally
<<<<<<< HEAD
# implicit DIRK33 Runge-Kutta method for timestepping. 'T' means that the boundary
# conditions will be applied strongly by the solver.
terms = ["advection", "diffusion"]
eq_attrs = {"diffusivity": kappa, "u": u}
# strongly applied dirichlet bcs on top and bottom
q_left = conditional(y < 0.2, 0.0, 1.0)
q_bottom = 0
bcs = {3: {"T": q_bottom}, 1: {"T": q_left}}
=======
# implicit DIRK33 Runge-Kutta method for timestepping. 'g' means that the boundary
# conditions will be applied strongly by the solver.
terms = ["advection", "diffusion"]
eq_attrs = {"diffusivity": kappa, "u": u}
# strongly applied Dirichlet bcs on top and bottom
g_left = conditional(y < 0.2, 0.0, 1.0)
g_bottom = 0
bcs = {3: {"g": g_bottom}, 1: {"g": g_left}}
>>>>>>> d63af3db
adv_diff_solver = GenericTransportSolver(
    terms, q, dt, DIRK33, eq_attrs=eq_attrs, bcs=bcs, su_diffusivity=kappa
)

# Get nubar (additional SU diffusion) for plotting
nubar = Function(Q).interpolate(adv_diff_solver.equation.su_nubar)
<<<<<<< HEAD
nubar_outfile = VTKFile("advdof_DH219_skew_CG1_Pe" + str(Pe) + "_SU_nubar.pvd")
=======
nubar_outfile = VTKFile("advdof_DH219_skew_CG1_Pe"+str(Pe)+"_SU_nubar.pvd")
>>>>>>> d63af3db
nubar_outfile.write(nubar)

t = 0.0
step = 0
while t < T - 0.5 * dt:
    # the solution reaches a steady state and finishes the solve when a  max no. of iterations is reached
    adv_diff_solver.solve()

    step += 1
    t += dt

    if step % 10 == 0:
        outfile.write(q)
        print("t=", t)<|MERGE_RESOLUTION|>--- conflicted
+++ resolved
@@ -41,16 +41,6 @@
 dt = 0.01
 
 # Use G-ADOPT's GenericTransportSolver to advect the tracer. We use the diagonally
-<<<<<<< HEAD
-# implicit DIRK33 Runge-Kutta method for timestepping. 'T' means that the boundary
-# conditions will be applied strongly by the solver.
-terms = ["advection", "diffusion"]
-eq_attrs = {"diffusivity": kappa, "u": u}
-# strongly applied dirichlet bcs on top and bottom
-q_left = conditional(y < 0.2, 0.0, 1.0)
-q_bottom = 0
-bcs = {3: {"T": q_bottom}, 1: {"T": q_left}}
-=======
 # implicit DIRK33 Runge-Kutta method for timestepping. 'g' means that the boundary
 # conditions will be applied strongly by the solver.
 terms = ["advection", "diffusion"]
@@ -59,18 +49,13 @@
 g_left = conditional(y < 0.2, 0.0, 1.0)
 g_bottom = 0
 bcs = {3: {"g": g_bottom}, 1: {"g": g_left}}
->>>>>>> d63af3db
 adv_diff_solver = GenericTransportSolver(
     terms, q, dt, DIRK33, eq_attrs=eq_attrs, bcs=bcs, su_diffusivity=kappa
 )
 
 # Get nubar (additional SU diffusion) for plotting
 nubar = Function(Q).interpolate(adv_diff_solver.equation.su_nubar)
-<<<<<<< HEAD
 nubar_outfile = VTKFile("advdof_DH219_skew_CG1_Pe" + str(Pe) + "_SU_nubar.pvd")
-=======
-nubar_outfile = VTKFile("advdof_DH219_skew_CG1_Pe"+str(Pe)+"_SU_nubar.pvd")
->>>>>>> d63af3db
 nubar_outfile.write(nubar)
 
 t = 0.0
