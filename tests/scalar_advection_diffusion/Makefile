include ../../rules.mk

cases := $(shell python3 test_scalar_advection_diffusion_DH27.py)
sentinels := $(addprefix .sentinel.,$(cases))

.PHONY: all $(cases) clean check

all: $(cases) integrated_q.log integrated_q_DH219.log

$(cases): %: .sentinel.%

<<<<<<< HEAD
$(sentinels): scalar_advection_diffusion_DH27.py
	$(info running advection diffusion $(subst .sentinel.,,$@) $<)
	tsp -N 1 -f python3 $< $(subst .sentinel.,,$@)
	echo 'done' > $@
=======
$(sentinels) : category := scalar_advection_diffusion_DH27
$(sentinels) : exec_args = $(subst .sentinel.,,$@)
$(sentinels) : desc = $(exec_args)
$(sentinels) : scalar_advection_diffusion_DH27.py
	$(run-python)
>>>>>>> 83759f97

integrated_q.log : category := tests
integrated_q.log: scalar_advection_diffusion.py
<<<<<<< HEAD
	$(info running $<)
	/usr/bin/time --format="$@ finished in %E" tsp -f python3 $<
=======
	$(run-python)
>>>>>>> 83759f97

integrated_q_DH219.log : category := tests
integrated_q_DH219.log: scalar_advection_diffusion_DH219_skew.py
<<<<<<< HEAD
	$(info running $<)
	/usr/bin/time --format="$@ finished in %E" tsp -f python3 $<
=======
	$(run-python)
>>>>>>> 83759f97

clean:
	rm -f *.dat .sentinel.* *.log
	rm -rf CG* __pycache__

check: $(sentinels) integrated_q.log integrated_q_DH219.log
	python3 -m pytest<|MERGE_RESOLUTION|>--- conflicted
+++ resolved
@@ -9,36 +9,19 @@
 
 $(cases): %: .sentinel.%
 
-<<<<<<< HEAD
-$(sentinels): scalar_advection_diffusion_DH27.py
-	$(info running advection diffusion $(subst .sentinel.,,$@) $<)
-	tsp -N 1 -f python3 $< $(subst .sentinel.,,$@)
-	echo 'done' > $@
-=======
 $(sentinels) : category := scalar_advection_diffusion_DH27
 $(sentinels) : exec_args = $(subst .sentinel.,,$@)
 $(sentinels) : desc = $(exec_args)
 $(sentinels) : scalar_advection_diffusion_DH27.py
 	$(run-python)
->>>>>>> 83759f97
 
 integrated_q.log : category := tests
 integrated_q.log: scalar_advection_diffusion.py
-<<<<<<< HEAD
-	$(info running $<)
-	/usr/bin/time --format="$@ finished in %E" tsp -f python3 $<
-=======
 	$(run-python)
->>>>>>> 83759f97
 
 integrated_q_DH219.log : category := tests
 integrated_q_DH219.log: scalar_advection_diffusion_DH219_skew.py
-<<<<<<< HEAD
-	$(info running $<)
-	/usr/bin/time --format="$@ finished in %E" tsp -f python3 $<
-=======
 	$(run-python)
->>>>>>> 83759f97
 
 clean:
 	rm -f *.dat .sentinel.* *.log
