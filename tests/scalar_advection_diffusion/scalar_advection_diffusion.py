--- conflicted
+++ resolved
@@ -2,12 +2,9 @@
 # again using G-ADOPT's GenericTransportSolver and a CG discretisation with Streamline
 # Upwind (SU) stabilisation, albeit here we introduce some explicit diffusion.
 
+import numpy as np
+
 from gadopt import *
-<<<<<<< HEAD
-=======
-from gadopt.time_stepper import DIRK33
-import numpy as np
->>>>>>> d2619fb0
 
 # We use a 40-by-40 mesh of squares.
 mesh = UnitSquareMesh(40, 40, quadrilateral=True)
