import hashlib
import warnings
from pathlib import Path

import pandas as pd
import pytest

# Different variations of gmsh come up with different meshes from the geo file.
# If we see a mesh different to what we're expecting, warn the user and set
# the tests to xfail
b = Path(__file__).parent.resolve()
expected_md5 = "41b8157a5e18f467dbd1e7538d1236d6"
<<<<<<< HEAD
with open(b / "square.msh") as f:
    mesh_md5 = h = hashlib.md5(f.read().encode()).hexdigest()
if mesh_md5 != expected_md5:
    warn_str = f"""
    Mesh file has changed since known good output was created:
    Known good md5sum: {expected_md5}, Created mesh md5sum: {mesh_md5}
    """
    warnings.warn(UserWarning(warn_str))
else:
    warn_str = ""
=======
>>>>>>> 8f082925


def hash_check():
    with open(b / "square.msh", "r") as f:
        mesh_md5 = hashlib.md5(f.read().encode()).hexdigest()
    if mesh_md5 != expected_md5:
        warn_str = f"Known good md5sum: {expected_md5}, Created mesh md5sum: {mesh_md5}"
        warnings.warn(UserWarning(warn_str))
    return mesh_md5 != expected_md5


@pytest.mark.xfail("hash_check()", reason="Mesh file has changed since known good output was created")
def test_base_case():
    df = pd.read_csv(b / "params.log", sep="\\s+", header=0).iloc[-1]
    expected = pd.read_pickle(b / "expected.pkl")
    kwargs = {"check_names": False}
    different_mesh = hash_check()
    if different_mesh:
        kwargs |= {"rtol": 1e-4}
    pd.testing.assert_series_equal(df[["u_rms", "nu_top"]], expected, **kwargs)
    if not different_mesh:
        assert abs(df.name - expected.name) <= 2<|MERGE_RESOLUTION|>--- conflicted
+++ resolved
@@ -10,23 +10,10 @@
 # the tests to xfail
 b = Path(__file__).parent.resolve()
 expected_md5 = "41b8157a5e18f467dbd1e7538d1236d6"
-<<<<<<< HEAD
-with open(b / "square.msh") as f:
-    mesh_md5 = h = hashlib.md5(f.read().encode()).hexdigest()
-if mesh_md5 != expected_md5:
-    warn_str = f"""
-    Mesh file has changed since known good output was created:
-    Known good md5sum: {expected_md5}, Created mesh md5sum: {mesh_md5}
-    """
-    warnings.warn(UserWarning(warn_str))
-else:
-    warn_str = ""
-=======
->>>>>>> 8f082925
 
 
 def hash_check():
-    with open(b / "square.msh", "r") as f:
+    with open(b / "square.msh") as f:
         mesh_md5 = hashlib.md5(f.read().encode()).hexdigest()
     if mesh_md5 != expected_md5:
         warn_str = f"Known good md5sum: {expected_md5}, Created mesh md5sum: {mesh_md5}"
@@ -34,7 +21,9 @@
     return mesh_md5 != expected_md5
 
 
-@pytest.mark.xfail("hash_check()", reason="Mesh file has changed since known good output was created")
+@pytest.mark.xfail(
+    "hash_check()", reason="Mesh file has changed since known good output was created"
+)
 def test_base_case():
     df = pd.read_csv(b / "params.log", sep="\\s+", header=0).iloc[-1]
     expected = pd.read_pickle(b / "expected.pkl")
