--- conflicted
+++ resolved
@@ -55,29 +55,17 @@
     u_, p_ = z.subfunctions
 
     # RHS provided by assess solution: rho'=r**k Y_lm
-<<<<<<< HEAD
     solution = assess.SphericalStokesSolutionSmoothFreeSlip(
         float(l), float(m), float(k), nu=1.0, Rp=rmax, Rm=rmin, g=1.0
     )
-=======
-    solution = assess.SphericalStokesSolutionSmoothFreeSlip(float(l), float(m), float(k), nu=float(mu), Rp=rmax, Rm=rmin, g=1.0)
->>>>>>> 8f082925
     u_xyz = Function(V).interpolate(X)
     rhop = Function(Vscl)
     rhop.dat.data[:] = [solution.delta_rho_cartesian(xyzi) for xyzi in u_xyz.dat.data]
 
     T = -rhop  # RHS
 
-<<<<<<< HEAD
     approximation = Approximation("BA", dimensional=False, parameters={"Ra": 1})
-    stokes_bcs = {bottom_id: {"u": 0}, top_id: {"u": 0}}
-=======
-    approximation = BoussinesqApproximation(1)
-    stokes_bcs = {
-        boundary.bottom: {'un': 0},
-        boundary.top: {'un': 0},
-    }
->>>>>>> 8f082925
+    stokes_bcs = {boundary.bottom: {"u": 0}, boundary.top: {"u": 0}}
 
     # Nullspaces and near-nullspaces:
     Z_nullspace = create_stokes_nullspace(Z, closed=True, rotational=True)
