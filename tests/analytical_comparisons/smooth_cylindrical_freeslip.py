import assess
import numpy

from gadopt import *

# Projection solver parameters for nullspaces:
_project_solver_parameters = {
    "snes_type": "ksponly",
    "ksp_type": "gmres",
    "pc_type": "sor",
    "mat_type": "aij",
    "ksp_rtol": 1e-12,
}


def model(level, k, nn, do_write=False):
    """The smooth initial condition, cylindrical domain, free-slip boundary condition model.

    Args:
        level: refinement level
        k: radial degree
        nn: wave number per radial degree
        do_write: whether to output the velocity/pressure fields
    """

    rmin, rmax = 1.22, 2.22
    nn = k * nn

    k = Constant(k)
    nn = Constant(nn)

    ncells = level * 256
    nlayers = level * 16

    # Construct a circle mesh and then extrude into a cylinder:
    mesh1d = CircleManifoldMesh(ncells, radius=rmin, degree=2)
    mesh = ExtrudedMesh(mesh1d, layers=nlayers, extrusion_type="radial")
    mesh.cartesian = False
    boundary = get_boundary_ids(mesh)

    # Define geometric quantities
    X = SpatialCoordinate(mesh)
    r = sqrt(X[0] ** 2 + X[1] ** 2)
    phi = atan2(X[1], X[0])

    # Set up function spaces - currently using the P2P1 element pair :
    V = VectorFunctionSpace(mesh, "CG", 2)  # velocity function space (vector)
    W = FunctionSpace(mesh, "CG", 1)  # pressure function space (scalar)
    # vector version of W, used for coordinates in anal. pressure solution
    Wvec = VectorFunctionSpace(mesh, "CG", 1)
    Z = MixedFunctionSpace([V, W])

    # Set up fields on these function spaces - split into each component so that they are easily accessible:
    z = Function(Z)  # a field over the mixed function space Z.
    u_, p_ = z.subfunctions

    T = -(r**k) / rmax**k * cos(nn * phi)  # RHS

<<<<<<< HEAD
    approximation = Approximation("BA", dimensional=False, parameters={"Ra": 1})
    stokes_bcs = {bottom_id: {"un": 0}, top_id: {"un": 0}}
=======
    approximation = BoussinesqApproximation(1)
    stokes_bcs = {
        boundary.bottom: {'un': 0},
        boundary.top: {'un': 0},
    }
>>>>>>> 8f082925

    # Nullspaces and near-nullspaces:
    Z_nullspace = create_stokes_nullspace(Z, closed=True, rotational=True)
    Z_near_nullspace = create_stokes_nullspace(
        Z, closed=False, rotational=True, translations=[0, 1]
    )

    stokes_solver = StokesSolver(
        z,
        approximation,
        T,
        bcs=stokes_bcs,
        nullspace={
            "nullspace": Z_nullspace,
            "transpose_nullspace": Z_nullspace,
            "near_nullspace": Z_near_nullspace,
        },
    )
    # use tighter tolerances than default to ensure convergence:
    stokes_solver.solver_parameters["fieldsplit_0"]["ksp_rtol"] = 1e-13
    stokes_solver.solver_parameters["fieldsplit_1"]["ksp_rtol"] = 1e-11

    # Solve system - configured for solving non-linear systems, where everything is on the LHS (as above)
    # and the RHS == 0.
    stokes_solver.solve()

    # take out null modes through L2 projection from velocity and pressure
    # removing rotation from velocity:
    rot = as_vector((-X[1], X[0]))
    coef = assemble(dot(rot, u_) * dx) / assemble(dot(rot, rot) * dx)
    u_.project(u_ - rot * coef, solver_parameters=_project_solver_parameters)

    # removing constant nullspace from pressure
    coef = assemble(p_ * dx) / assemble(Constant(1.0) * dx(domain=mesh))
    p_.project(p_ - coef, solver_parameters=_project_solver_parameters)

    solution = assess.CylindricalStokesSolutionSmoothFreeSlip(
        int(float(nn)), int(float(k)), nu=1.0
    )

    # compute u analytical and error
    uxy = Function(V).interpolate(as_vector((X[0], X[1])))
    u_anal = Function(V, name="AnalyticalVelocity")
    u_anal.dat.data[:] = [solution.velocity_cartesian(xyi) for xyi in uxy.dat.data]
    u_error = Function(V, name="VelocityError").assign(u_ - u_anal)

    # compute p analytical and error
    pxy = Function(Wvec).interpolate(as_vector((X[0], X[1])))
    p_anal = Function(W, name="AnalyticalPressure")
    p_anal.dat.data[:] = [solution.pressure_cartesian(xyi) for xyi in pxy.dat.data]
    p_error = Function(W, name="PressureError").assign(p_ - p_anal)

    if do_write:
        # Write output files in VTK format:
        u_.rename("Velocity")
        p_.rename("Pressure")
        u_file = VTKFile("fs_velocity_{}.pvd".format(level))
        p_file = VTKFile("fs_pressure_{}.pvd".format(level))

        # Write output:
        u_file.write(u_, u_anal, u_error)
        p_file.write(p_, p_anal, p_error)

    l2anal_u = numpy.sqrt(assemble(dot(u_anal, u_anal) * dx))
    l2anal_p = numpy.sqrt(assemble(dot(p_anal, p_anal) * dx))
    l2error_u = numpy.sqrt(assemble(dot(u_error, u_error) * dx))
    l2error_p = numpy.sqrt(assemble(dot(p_error, p_error) * dx))

    return l2error_u, l2error_p, l2anal_u, l2anal_p<|MERGE_RESOLUTION|>--- conflicted
+++ resolved
@@ -56,16 +56,8 @@
 
     T = -(r**k) / rmax**k * cos(nn * phi)  # RHS
 
-<<<<<<< HEAD
     approximation = Approximation("BA", dimensional=False, parameters={"Ra": 1})
-    stokes_bcs = {bottom_id: {"un": 0}, top_id: {"un": 0}}
-=======
-    approximation = BoussinesqApproximation(1)
-    stokes_bcs = {
-        boundary.bottom: {'un': 0},
-        boundary.top: {'un': 0},
-    }
->>>>>>> 8f082925
+    stokes_bcs = {boundary.bottom: {"un": 0}, boundary.top: {"un": 0}}
 
     # Nullspaces and near-nullspaces:
     Z_nullspace = create_stokes_nullspace(Z, closed=True, rotational=True)
@@ -108,11 +100,13 @@
 
     # compute u analytical and error
     uxy = Function(V).interpolate(as_vector((X[0], X[1])))
+    uxy = Function(V).interpolate(as_vector((X[0], X[1])))
     u_anal = Function(V, name="AnalyticalVelocity")
     u_anal.dat.data[:] = [solution.velocity_cartesian(xyi) for xyi in uxy.dat.data]
     u_error = Function(V, name="VelocityError").assign(u_ - u_anal)
 
     # compute p analytical and error
+    pxy = Function(Wvec).interpolate(as_vector((X[0], X[1])))
     pxy = Function(Wvec).interpolate(as_vector((X[0], X[1])))
     p_anal = Function(W, name="AnalyticalPressure")
     p_anal.dat.data[:] = [solution.pressure_cartesian(xyi) for xyi in pxy.dat.data]
