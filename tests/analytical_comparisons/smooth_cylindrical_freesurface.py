--- conflicted
+++ resolved
@@ -93,16 +93,10 @@
     # solution.
     approximation = Approximation("BA", dimensional=False, parameters={"Ra": 1})
     stokes_bcs = {
-<<<<<<< HEAD
-        bottom_id: {"un": 0},
-        top_id: {  # Apply the free surface boundary condition
+        boundary.bottom: {"un": 0},
+        boundary.top: {  # Apply the free surface boundary condition
             "free_surface": {"eta_index": 0, "Ra_fs": 1, "variable_rho_fs": False}
         },
-=======
-        boundary.bottom: {"un": 0},
-        # Apply the free surface boundary condition
-        boundary.top: {"free_surface": {"variable_rho_fs": False}},
->>>>>>> 8f082925
     }
 
     # Characteristic time scale (dimensionless). Simulation runs for 10 characteristic
@@ -153,15 +147,18 @@
 
     # compute u analytical and error
     uxy = Function(V).interpolate(as_vector((X[0], X[1])))
+    uxy = Function(V).interpolate(as_vector((X[0], X[1])))
     u_anal = Function(V, name="AnalyticalVelocity")
     u_anal.dat.data[:] = [solution.velocity_cartesian(xyi) for xyi in uxy.dat.data]
 
     # compute p analytical and error
+    pxy = Function(Wvec).interpolate(as_vector((X[0], X[1])))
     pxy = Function(Wvec).interpolate(as_vector((X[0], X[1])))
     p_anal = Function(W, name="AnalyticalPressure")
     p_anal.dat.data[:] = [solution.pressure_cartesian(xyi) for xyi in pxy.dat.data]
 
     # compute eta analytical and error
+    etaxy = Function(Wvec).interpolate(as_vector((X[0], X[1])))
     etaxy = Function(Wvec).interpolate(as_vector((X[0], X[1])))
     eta_anal = Function(W, name="AnalyticalEta")
     eta_anal.dat.data[:] = [
@@ -205,20 +202,11 @@
     p_error.assign(p_ - p_anal)
     eta_error.assign(eta_ - eta_anal)
 
-<<<<<<< HEAD
     l2anal_u = numpy.sqrt(assemble(dot(u_anal, u_anal) * _dx))
     l2anal_p = numpy.sqrt(assemble(dot(p_anal, p_anal) * _dx))
-    l2anal_eta = numpy.sqrt(assemble(dot(eta_anal, eta_anal) * ds(top_id)))
+    l2anal_eta = numpy.sqrt(assemble(dot(eta_anal, eta_anal) * ds(boundary.top)))
     l2error_u = numpy.sqrt(assemble(dot(u_error, u_error) * _dx))
     l2error_p = numpy.sqrt(assemble(dot(p_error, p_error) * _dx))
-    l2error_eta = numpy.sqrt(assemble(dot(eta_error, eta_error) * ds(top_id)))
-=======
-    l2anal_u = numpy.sqrt(assemble(dot(u_anal, u_anal)*_dx))
-    l2anal_p = numpy.sqrt(assemble(dot(p_anal, p_anal)*_dx))
-    l2anal_eta = numpy.sqrt(assemble(dot(eta_anal, eta_anal)*ds(boundary.top)))
-    l2error_u = numpy.sqrt(assemble(dot(u_error, u_error)*_dx))
-    l2error_p = numpy.sqrt(assemble(dot(p_error, p_error)*_dx))
-    l2error_eta = numpy.sqrt(assemble(dot(eta_error, eta_error)*ds(boundary.top)))
->>>>>>> 8f082925
+    l2error_eta = numpy.sqrt(assemble(dot(eta_error, eta_error) * ds(boundary.top)))
 
     return l2error_u, l2error_p, l2error_eta, l2anal_u, l2anal_p, l2anal_eta