from argparse import ArgumentParser
from functools import partial
from importlib import import_module
from pathlib import Path
from subprocess import run

import firedrake as fd
from mpi4py import MPI

import gadopt as ga


def write_checkpoint(checkpoint_file, checkpoint_fields, dump_counter):
    """Write checkpointed fields to the checkpoint file."""
    time_output.assign(time_now)

    checkpoint_file.save_mesh(mesh)
    for field_name, field in checkpoint_fields.items():
        if isinstance(field, list):
            for i, field_element in enumerate(field):
                checkpoint_file.save_function(
                    field_element, name=f"{field_name} #{i}", idx=dump_counter
                )
        else:
            checkpoint_file.save_function(field, name=field_name, idx=dump_counter)


def write_output(output_file):
    """Write output fields to the output file."""
    time_output.assign(time_now)

    if Simulation.dimensional:
        density.interpolate(rho_material)
    else:
        compo_rayleigh.interpolate(RaB)
    viscosity.interpolate(mu)
    if "Trim_2023" in Simulation.name:
        Simulation.internal_heating_rate(H, time_now)

    output_file.write(
        time_output,
        *stokes_function.subfunctions,
        temperature,
        *level_set,
<<<<<<< HEAD
        *level_set_grad_proj,
        *output_fields,
=======
        *level_set_grad,
        RaB,
        density,
        viscosity,
        int_heat_rate,
>>>>>>> f7bc1aad
    )


# Import Simulation class
parser = ArgumentParser()
parser.add_argument("benchmark")
args = parser.parse_args()
Simulation = import_module(args.benchmark).Simulation

if Simulation.restart_from_checkpoint:  # Restore mesh and key functions
    with fd.CheckpointFile(
        f"{Simulation.name}/checkpoint_{Simulation.restart_from_checkpoint}.h5".lower(),
        "r",
    ) as h5_check:
        mesh = h5_check.load_mesh("firedrake_default")

        dump_counter = h5_check.get_timestepping_history(mesh, "Time")["index"][-1]
        time_output = h5_check.load_function(mesh, "Time", idx=dump_counter)
        stokes_function = h5_check.load_function(mesh, "Stokes", idx=dump_counter)
        temperature = h5_check.load_function(mesh, "Temperature", idx=dump_counter)

        i = 0
        level_set = []
        while True:
            try:
                level_set.append(
                    h5_check.load_function(mesh, f"Level set #{i}", idx=dump_counter)
                )
                i += 1
            except RuntimeError:
                break

    # Thickness of the hyperbolic tangent profile in the conservative level-set approach
    if Simulation.name == "Trim_2023":
        epsilon = 1 / 2 / Simulation.k
    else:
        epsilon = ga.interface_thickness(level_set[0].function_space())
    if Simulation.name == "Schmalholz_2011":
        epsilon.interpolate(
            mesh.comm.allreduce(mesh.cell_sizes.dat.data.min(), MPI.MIN) / 4
        )

    time_now = time_output.dat.data[0]
else:  # Initialise mesh and key functions
    # Set up geometry; boundary mapping: {1: left, 2: right, 3: bottom, 4: top}
    try:
        mesh_path = Path(Simulation.mesh_file)
        if not mesh_path.exists():
            if MPI.COMM_WORLD.rank == 0:
                if mesh_path.with_suffix(".geo").exists():
                    run(["gmsh", "-2", str(mesh_path.with_suffix(".geo"))])
                else:
                    Simulation.generate_mesh()
        mesh = fd.Mesh(str(mesh_path))
    except AttributeError:
        mesh = fd.RectangleMesh(
            *Simulation.mesh_elements,
            *[sum(z) for z in zip(Simulation.domain_origin, Simulation.domain_dims)],
            *Simulation.domain_origin,
            quadrilateral=True,
        )

    # Set up Stokes function spaces corresponding to the mixed Q2Q1 Taylor-Hood element
    func_space_vel = fd.VectorFunctionSpace(mesh, "CG", 2)
    func_space_pres = fd.FunctionSpace(mesh, "CG", 1)
    func_space_stokes = fd.MixedFunctionSpace([func_space_vel, func_space_pres])
    stokes_function = fd.Function(func_space_stokes)

    # Define temperature function space and initialise temperature
    func_space_temp = fd.FunctionSpace(mesh, "CG", 2)
    temperature = fd.Function(func_space_temp, name="Temperature")
    Simulation.initialise_temperature(temperature)

    # Set up function spaces and functions used in the level-set approach
    func_space_ls = fd.FunctionSpace(mesh, "DQ", Simulation.level_set_func_space_deg)
    level_set = [
        fd.Function(func_space_ls, name=f"Level set #{i}")
        for i in range(len(Simulation.materials) - 1)
    ]

    # Thickness of the hyperbolic tangent profile in the conservative level-set approach
    if Simulation.name == "Trim_2023":
        epsilon = 1 / 2 / Simulation.k
    else:
        epsilon = ga.interface_thickness(func_space_ls)
    if Simulation.name == "Schmalholz_2011":
        epsilon.interpolate(
            mesh.comm.allreduce(mesh.cell_sizes.dat.data.min(), MPI.MIN) / 4
        )

    # Initialise level set
    for ls, kwargs in zip(level_set, Simulation.signed_distance_kwargs_list):
        ga.assign_level_set_values(ls, epsilon, **kwargs)

    time_output = fd.Function(func_space_pres, name="Time")
    time_now = 0
    dump_counter = 0

# Whether we start from checkpoint or not, we annotate our mesh as cartesian
mesh.cartesian = True

# Extract velocity and pressure from the Stokes function
velocity, pressure = fd.split(stokes_function)  # UFL expressions
# Associated Firedrake functions
stokes_function.subfunctions[0].rename("Velocity")
stokes_function.subfunctions[1].rename("Pressure")

# Continuous function space for material field output
func_space_output = fd.FunctionSpace(mesh, "CG", Simulation.level_set_func_space_deg)
output_fields = []
# Set up material fields and the equation system
approximation_parameters = {}
if Simulation.dimensional:
    rho_material = ga.material_field(
        level_set,
        [material.density for material in Simulation.materials],
        interface="sharp",
    )
    density = fd.Function(func_space_output, name="Density")
    output_fields.append(density)
    approximation_parameters["rho"] = Simulation.reference_material.density
    approximation_parameters["delta_rho"] = (
        rho_material - Simulation.reference_material.density
    )
    approximation_parameters["RaB"] = 1
else:
    if Simulation.materials[0].RaB is None:
        RaB_material = [Simulation.Ra * material.B for material in Simulation.materials]
    else:
        RaB_material = [material.RaB for material in Simulation.materials]
    RaB = ga.material_field(
        level_set,
        RaB_material,
        interface="arithmetic" if Simulation.name == "Trim_2023" else "sharp",
    )
    compo_rayleigh = fd.Function(func_space_output, name="RaB")
    output_fields.append(compo_rayleigh)
    approximation_parameters["RaB"] = RaB

mu = ga.material_field(
    level_set,
    [material.viscosity(velocity, temperature) for material in Simulation.materials],
    interface="sharp" if Simulation.name == "Schmalholz_2011" else "geometric",
)
viscosity = fd.Function(func_space_output, name="Viscosity")
output_fields.append(viscosity)
approximation_parameters["mu"] = mu

if Simulation.name == "Trim_2023":
    H = fd.Function(temperature.function_space(), name="Internal heating rate")
    output_fields.append(H)
    approximation_parameters["H"] = H

if Simulation.dimensional:
    approximation_parameters["g"] = Simulation.g
    approximation_parameters["T0"] = 0

Ra = getattr(Simulation, "Ra", 0)
approximation = ga.BoussinesqApproximation(Ra, **approximation_parameters)

# Timestep object
real_func_space = fd.FunctionSpace(mesh, "R", 0)
timestep = fd.Function(real_func_space).assign(Simulation.initial_timestep)

# Set up energy and Stokes solvers
energy_solver = ga.EnergySolver(
    temperature,
    velocity,
    approximation,
    timestep,
    ga.ImplicitMidpoint,
    bcs=Simulation.temp_bcs,
)
stokes_nullspace = ga.create_stokes_nullspace(
    stokes_function.function_space(), **Simulation.stokes_nullspace_args
)
stokes_solver = ga.StokesSolver(
    stokes_function,
    temperature,
    approximation,
    bcs=Simulation.stokes_bcs,
    quad_degree=None,
    solver_parameters=Simulation.stokes_solver_params,
    nullspace=stokes_nullspace,
    transpose_nullspace=stokes_nullspace,
)

# Solve initial Stokes system
stokes_solver.solve()

# Set up level-set solvers
adv_kwargs = {"u": velocity, "timestep": timestep}
reini_kwargs = {"epsilon": epsilon, "timestep": 1e-2, "frequency": 5}
if Simulation.name == "Tosi_2015":
    # Speed up simulation by avoiding frequent reinitialisation
    reini_kwargs["frequency"] = 10
level_set_solver = [
    ga.LevelSetSolver(ls, adv_kwargs=adv_kwargs, reini_kwargs=reini_kwargs)
    for ls in level_set
]
level_set_grad = [ls_solv.solution_grad for ls_solv in level_set_solver]

# Time-loop objects
t_adapt = ga.TimestepAdaptor(
    timestep,
    velocity,
    stokes_function.subfunctions[0].function_space(),
    target_cfl=Simulation.subcycles * 0.6,
    maximum_timestep=Simulation.dump_period,
)
output_file = fd.output.VTKFile(
    f"{Simulation.name}/output_{Simulation.restart_from_checkpoint}_check.pvd".lower(),
    target_degree=Simulation.level_set_func_space_deg,
)
checkpoint_file = fd.CheckpointFile(
    f"{Simulation.name}/checkpoint_{Simulation.restart_from_checkpoint + 1}.h5".lower(),
    mode="w",
)

# Fields to include in checkpoints
checkpoint_fields = {
    "Time": time_output,
    "Stokes": stokes_function,
    "Temperature": temperature,
    "Level set": level_set,
}

# Objects used to calculate simulation diagnostics
diag_vars = {
    "epsilon": epsilon,
    "level_set": level_set,
<<<<<<< HEAD
    "level_set_grad_proj": level_set_grad_proj,
=======
    "level_set_grad_proj": level_set_grad,
    "density": density,
>>>>>>> f7bc1aad
    "viscosity": viscosity,
}
geo_diag = ga.GeodynamicalDiagnostics(
    stokes_function, temperature, bottom_id=3, top_id=4
)

<<<<<<< HEAD
# Function to be coupled with the energy solver
if "Trim_2023" in Simulation.name:
    update_forcings = partial(Simulation.internal_heating_rate, H)
=======
if Simulation.name == "Trim_2023":
    # Omit level-set reinitialisation
    disable_reinitialisation = True
    # Function to be coupled with the energy solver
    update_forcings = partial(Simulation.internal_heating_rate, int_heat_rate_ufl)
>>>>>>> f7bc1aad
else:
    disable_reinitialisation = False
    update_forcings = None

# Add old velocity to simulation class for steady state criteria for Tosi benchmark
if "Tosi_2015" in Simulation.name:
    Simulation.velocity_old = fd.Function(stokes_solver.solution.subfunctions[0])

# Perform the time loop
step = 0
while True:
    # Calculate simulation diagnostics
    Simulation.diagnostics(time_now, geo_diag, diag_vars)

    # Write to output file and increment dump counter
    if time_now >= dump_counter * Simulation.dump_period:
        # Write to checkpoint file
        if dump_counter % Simulation.checkpoint_period == 0:
            write_checkpoint(checkpoint_file, checkpoint_fields, dump_counter)
        write_output(output_file)
        dump_counter += 1

    # Update timestep
    if Simulation.time_end is not None:
        t_adapt.maximum_timestep = min(
            Simulation.dump_period, Simulation.time_end - time_now
        )
    t_adapt.update_timestep()

    # Solve energy system
    energy_solver.solve(update_forcings=update_forcings, t=time_now)

    # Advect each level set
    for ls_solv in level_set_solver:
        ls_solv.solve(disable_reinitialisation=disable_reinitialisation)

    if "Tosi_2015" in Simulation.name:
        # Update old velocity prior to solving for Tosi steady state criteria
        Simulation.velocity_old.assign(stokes_solver.solution.subfunctions[0])

    # Solve Stokes system
    stokes_solver.solve()

    # Progress simulation time and increment time-loop step counter
    time_now += float(timestep)
    step += 1

    # Check if simulation has completed
    end_time = Simulation.time_end is not None and time_now >= Simulation.time_end
    steady = Simulation.steady_state_condition(stokes_solver)
    if end_time or steady:
        # Calculate final simulation diagnostics
        Simulation.diagnostics(time_now, geo_diag, diag_vars)
        # Save post-processing fields and produce graphs
        Simulation.plot_diagnostics()

        # Write final simulation state to checkpoint file
        write_checkpoint(checkpoint_file, checkpoint_fields, dump_counter)
        checkpoint_file.close()
        # Write final simulation state to output file
        write_output(output_file)

        break<|MERGE_RESOLUTION|>--- conflicted
+++ resolved
@@ -42,16 +42,8 @@
         *stokes_function.subfunctions,
         temperature,
         *level_set,
-<<<<<<< HEAD
-        *level_set_grad_proj,
+        *level_set_grad,
         *output_fields,
-=======
-        *level_set_grad,
-        RaB,
-        density,
-        viscosity,
-        int_heat_rate,
->>>>>>> f7bc1aad
     )
 
 
@@ -283,29 +275,18 @@
 diag_vars = {
     "epsilon": epsilon,
     "level_set": level_set,
-<<<<<<< HEAD
-    "level_set_grad_proj": level_set_grad_proj,
-=======
-    "level_set_grad_proj": level_set_grad,
-    "density": density,
->>>>>>> f7bc1aad
+    "level_set_grad": level_set_grad,
     "viscosity": viscosity,
 }
 geo_diag = ga.GeodynamicalDiagnostics(
     stokes_function, temperature, bottom_id=3, top_id=4
 )
 
-<<<<<<< HEAD
-# Function to be coupled with the energy solver
-if "Trim_2023" in Simulation.name:
-    update_forcings = partial(Simulation.internal_heating_rate, H)
-=======
 if Simulation.name == "Trim_2023":
     # Omit level-set reinitialisation
     disable_reinitialisation = True
     # Function to be coupled with the energy solver
-    update_forcings = partial(Simulation.internal_heating_rate, int_heat_rate_ufl)
->>>>>>> f7bc1aad
+    update_forcings = partial(Simulation.internal_heating_rate, H)
 else:
     disable_reinitialisation = False
     update_forcings = None
