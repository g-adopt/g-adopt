from argparse import ArgumentParser
from functools import partial
from importlib import import_module
from pathlib import Path
from subprocess import run

import firedrake as fd
from mpi4py import MPI

import gadopt as ga


def write_checkpoint(checkpoint_file, checkpoint_fields, dump_counter):
    """Write checkpointed fields to the checkpoint file."""
    time_output.assign(time_now)

    checkpoint_file.save_mesh(mesh)
    for field_name, field in checkpoint_fields.items():
        if isinstance(field, list):
            for i, field_element in enumerate(field):
                checkpoint_file.save_function(
                    field_element, name=f"{field_name} #{i}", idx=dump_counter
                )
        else:
            checkpoint_file.save_function(field, name=field_name, idx=dump_counter)


def write_output(output_file):
    """Write output fields to the output file."""
    time_output.assign(time_now)

    RaB.interpolate(RaB_ufl) if dimensionless else density.interpolate(
        dens_diff + ref_dens
    )
    viscosity.interpolate(viscosity_ufl)
    if "Trim_2023" in Simulation.name:
        Simulation.internal_heating_rate(int_heat_rate_ufl, time_now)
    else:
        int_heat_rate.interpolate(int_heat_rate_ufl)

    output_file.write(
        time_output,
        *stokes_function.subfunctions,
        temperature,
        *level_set,
        *level_set_grad_proj,
        RaB,
        density,
        viscosity,
        int_heat_rate,
    )


# Import Simulation class
parser = ArgumentParser()
parser.add_argument("benchmark")
args = parser.parse_args()
Simulation = import_module(args.benchmark).Simulation

if Simulation.restart_from_checkpoint:  # Restore mesh and key functions
    with fd.CheckpointFile(
        f"{Simulation.name}/checkpoint_{Simulation.restart_from_checkpoint}.h5".lower(),
        "r",
    ) as h5_check:
        mesh = h5_check.load_mesh("firedrake_default")

        dump_counter = h5_check.get_timestepping_history(mesh, "Time")["index"][-1]
        time_output = h5_check.load_function(mesh, "Time", idx=dump_counter)
        stokes_function = h5_check.load_function(mesh, "Stokes", idx=dump_counter)
        temperature = h5_check.load_function(mesh, "Temperature", idx=dump_counter)

        i = 0
        level_set = []
        while True:
            try:
                level_set.append(
                    h5_check.load_function(mesh, f"Level set #{i}", idx=dump_counter)
                )
                i += 1
            except RuntimeError:
                break

    # Thickness of the hyperbolic tangent profile in the conservative level-set approach
<<<<<<< HEAD
    if "Trim_2023" in Simulation.name:
        epsilon = 1 / 2 / Simulation.k
    else:  # Empirical calibration that seems to be robust
        local_min_mesh_size = mesh.cell_sizes.dat.data.min()
        epsilon = mesh.comm.allreduce(local_min_mesh_size, MPI.MIN) / 4
=======
    if Simulation.name == "Trim_2023":
        epsilon = 1 / 2 / Simulation.k
    else:
        epsilon = ga.interface_thickness(level_set[0].function_space())
    if Simulation.name == "Schmalholz_2011":
        epsilon.interpolate(
            mesh.comm.allreduce(mesh.cell_sizes.dat.data.min(), MPI.MIN) / 4
        )
>>>>>>> 46850706

    time_now = time_output.dat.data[0]
else:  # Initialise mesh and key functions
    # Set up geometry; boundary mapping: {1: left, 2: right, 3: bottom, 4: top}
    try:
        mesh_path = Path(Simulation.mesh_file)
        if not mesh_path.exists():
            if MPI.COMM_WORLD.rank == 0:
                if mesh_path.with_suffix(".geo").exists():
                    run(["gmsh", "-2", str(mesh_path.with_suffix(".geo"))])
                else:
                    Simulation.generate_mesh()
        mesh = fd.Mesh(str(mesh_path))
    except AttributeError:
        mesh = fd.RectangleMesh(
            *Simulation.mesh_elements,
            *[sum(z) for z in zip(Simulation.domain_origin, Simulation.domain_dims)],
            *Simulation.domain_origin,
            quadrilateral=True,
        )

    # Set up Stokes function spaces corresponding to the mixed Q2Q1 Taylor-Hood element
    func_space_vel = fd.VectorFunctionSpace(mesh, "CG", 2)
    func_space_pres = fd.FunctionSpace(mesh, "CG", 1)
    func_space_stokes = fd.MixedFunctionSpace([func_space_vel, func_space_pres])
    stokes_function = fd.Function(func_space_stokes)

    # Define temperature function space and initialise temperature
    func_space_temp = fd.FunctionSpace(mesh, "CG", 2)
    temperature = fd.Function(func_space_temp, name="Temperature")
    Simulation.initialise_temperature(temperature)

    # Set up function spaces and functions used in the level-set approach
    func_space_ls = fd.FunctionSpace(mesh, "DQ", Simulation.level_set_func_space_deg)
    level_set = [
        fd.Function(func_space_ls, name=f"Level set #{i}")
        for i in range(len(Simulation.materials) - 1)
    ]

    # Thickness of the hyperbolic tangent profile in the conservative level-set approach
<<<<<<< HEAD
    if "Trim_2023" in Simulation.name:
        epsilon = 1 / 2 / Simulation.k
    else:  # Empirical calibration that seems to be robust
        local_min_mesh_size = mesh.cell_sizes.dat.data.min()
        epsilon = mesh.comm.allreduce(local_min_mesh_size, MPI.MIN) / 4
=======
    if Simulation.name == "Trim_2023":
        epsilon = 1 / 2 / Simulation.k
    else:
        epsilon = ga.interface_thickness(func_space_ls)
    if Simulation.name == "Schmalholz_2011":
        epsilon.interpolate(
            mesh.comm.allreduce(mesh.cell_sizes.dat.data.min(), MPI.MIN) / 4
        )
>>>>>>> 46850706

    # Initialise level set
    for ls, kwargs in zip(level_set, Simulation.signed_distance_kwargs_list):
        ga.assign_level_set_values(ls, epsilon, **kwargs)

    time_output = fd.Function(func_space_pres, name="Time")
    time_now = 0
    dump_counter = 0

# Whether we start from checkpoint or not, we annotate our mesh as cartesian
mesh.cartesian = True

# Extract velocity and pressure from the Stokes function
velocity, pressure = fd.split(stokes_function)  # UFL expressions
# Associated Firedrake functions
stokes_function.subfunctions[0].rename("Velocity")
stokes_function.subfunctions[1].rename("Pressure")

# Set up fields that depend on the material interface
func_space_interp = fd.FunctionSpace(mesh, "CG", Simulation.level_set_func_space_deg)

if "Trim_2023" in Simulation.name:
    ref_dens, dens_diff, density, RaB_ufl, RaB, dimensionless = ga.density_RaB(
        Simulation, level_set, func_space_interp, method="arithmetic"
    )
else:
    ref_dens, dens_diff, density, RaB_ufl, RaB, dimensionless = ga.density_RaB(
        Simulation, level_set, func_space_interp
    )

viscosity_ufl = ga.field_interface(
    level_set,
    [material.viscosity(velocity, temperature) for material in Simulation.materials],
    method="sharp" if "Schmalholz_2011" in Simulation.name else "geometric",
)
viscosity = fd.Function(func_space_interp, name="Viscosity").interpolate(viscosity_ufl)

if "Trim_2023" in Simulation.name:
    int_heat_rate_ufl = fd.Function(
        temperature.function_space(), name="Internal heating rate"
    )
    int_heat_rate = int_heat_rate_ufl
    Simulation.internal_heating_rate(int_heat_rate_ufl, 0)
else:
    int_heat_rate_ufl = ga.field_interface(
        level_set,
        [material.internal_heating_rate() for material in Simulation.materials],
        method="geometric",
    )
    int_heat_rate = fd.Function(
        func_space_interp, name="Internal heating rate"
    ).interpolate(int_heat_rate_ufl)

# Timestep object
real_func_space = fd.FunctionSpace(mesh, "R", 0)
timestep = fd.Function(real_func_space).assign(Simulation.initial_timestep)

# Set up energy and Stokes solvers
approximation = ga.BoussinesqApproximation(
    Simulation.Ra,
    mu=viscosity_ufl,
    rho=ref_dens,
    alpha=1,
    g=Simulation.g,
    T0=0,
    RaB=RaB_ufl,
    delta_rho=dens_diff,
    kappa=1,
    H=int_heat_rate_ufl,
)
energy_solver = ga.EnergySolver(
    temperature,
    velocity,
    approximation,
    timestep,
    ga.ImplicitMidpoint,
    bcs=Simulation.temp_bcs,
)
stokes_nullspace = ga.create_stokes_nullspace(
    stokes_function.function_space(), **Simulation.stokes_nullspace_args
)
stokes_solver = ga.StokesSolver(
    stokes_function,
    temperature,
    approximation,
    bcs=Simulation.stokes_bcs,
    quad_degree=None,
    solver_parameters=Simulation.stokes_solver_params,
    nullspace=stokes_nullspace,
    transpose_nullspace=stokes_nullspace,
)

# Solve initial Stokes system
stokes_solver.solve()

# Set up level-set solvers
level_set_solver = [
    ga.LevelSetSolver(
        ls, velocity, timestep, ga.eSSPRKs10p3, Simulation.subcycles, epsilon
    )
    for ls in level_set
]
level_set_grad_proj = [ls_solv.level_set_grad_proj for ls_solv in level_set_solver]
if "Trim_2023" in Simulation.name:
    for ls_solver in level_set_solver:
        ls_solver.reini_params["iterations"] = 0

# Time-loop objects
t_adapt = ga.TimestepAdaptor(
    timestep,
    velocity,
    stokes_function.subfunctions[0].function_space(),
    target_cfl=Simulation.subcycles * 0.6,
    maximum_timestep=Simulation.dump_period,
)
output_file = fd.output.VTKFile(
    f"{Simulation.name}/output_{Simulation.restart_from_checkpoint}_check.pvd".lower(),
    target_degree=Simulation.level_set_func_space_deg,
)
checkpoint_file = fd.CheckpointFile(
    f"{Simulation.name}/checkpoint_{Simulation.restart_from_checkpoint + 1}.h5".lower(),
    mode="w",
)

# Fields to include in checkpoints
checkpoint_fields = {
    "Time": time_output,
    "Stokes": stokes_function,
    "Temperature": temperature,
    "Level set": level_set,
}

# Objects used to calculate simulation diagnostics
diag_vars = {
    "epsilon": epsilon,
    "level_set": level_set,
    "level_set_grad_proj": level_set_grad_proj,
    "density": density,
    "viscosity": viscosity,
    "int_heat_rate": int_heat_rate,
}
geo_diag = ga.GeodynamicalDiagnostics(
    stokes_function, temperature, bottom_id=3, top_id=4
)

# Function to be coupled with the energy solver
if "Trim_2023" in Simulation.name:
    update_forcings = partial(Simulation.internal_heating_rate, int_heat_rate_ufl)
else:
    update_forcings = None

# Add old velocity to simulation class for steady state criteria for Tosi benchmark
if "Tosi_2015" in Simulation.name:
    Simulation.velocity_old = fd.Function(stokes_solver.solution.subfunctions[0])

# Perform the time loop
step = 0
while True:
    # Calculate simulation diagnostics
    Simulation.diagnostics(time_now, geo_diag, diag_vars)

    # Write to output file and increment dump counter
    if time_now >= dump_counter * Simulation.dump_period:
        # Write to checkpoint file
        if dump_counter % Simulation.checkpoint_period == 0:
            write_checkpoint(checkpoint_file, checkpoint_fields, dump_counter)
        write_output(output_file)
        dump_counter += 1

    # Update timestep
    if Simulation.time_end is not None:
        t_adapt.maximum_timestep = min(
            Simulation.dump_period, Simulation.time_end - time_now
        )
    t_adapt.update_timestep()

    # Solve energy system
    energy_solver.solve(update_forcings=update_forcings, t=time_now)

    # Advect each level set
    for ls_solv in level_set_solver:
        ls_solv.solve(step)

    if "Tosi_2015" in Simulation.name:
        # Update old velocity prior to solving for Tosi steady state criteria
        Simulation.velocity_old.assign(stokes_solver.solution.subfunctions[0])

    # Solve Stokes system
    stokes_solver.solve()

    # Progress simulation time and increment time-loop step counter
    time_now += float(timestep)
    step += 1

    # Check if simulation has completed
    end_time = Simulation.time_end is not None and time_now >= Simulation.time_end
    steady = Simulation.steady_state_condition(stokes_solver)
    if end_time or steady:
        # Calculate final simulation diagnostics
        Simulation.diagnostics(time_now, geo_diag, diag_vars)
        # Save post-processing fields and produce graphs
        Simulation.plot_diagnostics()

        # Write final simulation state to checkpoint file
        write_checkpoint(checkpoint_file, checkpoint_fields, dump_counter)
        checkpoint_file.close()
        # Write final simulation state to output file
        write_output(output_file)

        break<|MERGE_RESOLUTION|>--- conflicted
+++ resolved
@@ -81,13 +81,6 @@
                 break
 
     # Thickness of the hyperbolic tangent profile in the conservative level-set approach
-<<<<<<< HEAD
-    if "Trim_2023" in Simulation.name:
-        epsilon = 1 / 2 / Simulation.k
-    else:  # Empirical calibration that seems to be robust
-        local_min_mesh_size = mesh.cell_sizes.dat.data.min()
-        epsilon = mesh.comm.allreduce(local_min_mesh_size, MPI.MIN) / 4
-=======
     if Simulation.name == "Trim_2023":
         epsilon = 1 / 2 / Simulation.k
     else:
@@ -96,7 +89,6 @@
         epsilon.interpolate(
             mesh.comm.allreduce(mesh.cell_sizes.dat.data.min(), MPI.MIN) / 4
         )
->>>>>>> 46850706
 
     time_now = time_output.dat.data[0]
 else:  # Initialise mesh and key functions
@@ -137,13 +129,6 @@
     ]
 
     # Thickness of the hyperbolic tangent profile in the conservative level-set approach
-<<<<<<< HEAD
-    if "Trim_2023" in Simulation.name:
-        epsilon = 1 / 2 / Simulation.k
-    else:  # Empirical calibration that seems to be robust
-        local_min_mesh_size = mesh.cell_sizes.dat.data.min()
-        epsilon = mesh.comm.allreduce(local_min_mesh_size, MPI.MIN) / 4
-=======
     if Simulation.name == "Trim_2023":
         epsilon = 1 / 2 / Simulation.k
     else:
@@ -152,7 +137,6 @@
         epsilon.interpolate(
             mesh.comm.allreduce(mesh.cell_sizes.dat.data.min(), MPI.MIN) / 4
         )
->>>>>>> 46850706
 
     # Initialise level set
     for ls, kwargs in zip(level_set, Simulation.signed_distance_kwargs_list):
