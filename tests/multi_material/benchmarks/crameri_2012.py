from dataclasses import dataclass

<<<<<<< HEAD
import initial_signed_distance as isd
=======
import firedrake as fd
>>>>>>> 46850706
import matplotlib.pyplot as plt
import numpy as np
from mpi4py import MPI

import gadopt as ga
from gadopt.level_set_tools import min_max_height


@dataclass
class Mantle(ga.Material):
    def viscosity(self, *args, **kwargs):
        return 1e21


@dataclass
class Lithosphere(ga.Material):
    def viscosity(self, *args, **kwargs):
        return 1e23


@dataclass
class Air(ga.Material):
    def viscosity(self, *args, **kwargs):
        return 1e18


class Simulation:
    """Compositional benchmark.
    Crameri, F., Schmeling, H., Golabek, G. J., Duretz, T., Orendt, R.,
    Buiter, S. J. H., ... & Tackley, P. J. (2012).
    A comparison of numerical surface topography calculations in geodynamic modelling:
    an evaluation of the 'sticky air' method.
    Geophysical Journal International, 189(1), 38-54.
    """

    name = "Crameri_2012"

    restart_from_checkpoint = 0

    # Mesh resolution should be sufficient to capture eventual small-scale dynamics
    # in the neighbourhood of material interfaces tracked by the level-set approach.
    # Insufficient mesh refinement can lead to unwanted motion of material interfaces.
    domain_dims = (2.8e6, 8e5)
    domain_origin = (0, 0)
    mesh_file = "benchmarks/crameri_2012.msh"

    # Degree of the function space on which the level-set function is defined.
    level_set_func_space_deg = 2

    # Parameters to initialise surface level set
    interface_coords_x = np.linspace(0.0, domain_dims[0], int(domain_dims[0] / 1e3) + 1)
    callable_args = (
        surface_deflection := 7e3,
        surface_perturbation_wavelength := domain_dims[0],
        surface_coord_y := 7e5,
    )
    surface_signed_distance_kwargs = {
        "interface_geometry": "curve",
        "interface_callable": "cosine",
        "interface_args": (interface_coords_x, *callable_args),
    }
    # Parameters to initialise LAB level set
    interface_coords_x = np.array([0.0, domain_dims[0]])
    callable_args = (lab_slope := 0, lab_coord_y := 6e5)
    lab_signed_distance_kwargs = {
        "interface_geometry": "curve",
        "interface_callable": "line",
        "interface_args": (interface_coords_x, *callable_args),
    }
    # The following list must be ordered such that, unpacking from the end, each dictionary
    # contains the keyword arguments required to initialise the signed-distance array
    # corresponding to the interface between a given material and the remainder of the
    # numerical domain (all previous materials excluded). By convention, the material thus
    # isolated occupies the positive side of the signed-distance array.
    signed_distance_kwargs_list = [
        lab_signed_distance_kwargs,
        surface_signed_distance_kwargs,
    ]

    # Material ordering must follow the logic implemented in the above two lists. In
    # other words, the last material in the below list corresponds to the portion of
    # the numerical domain entirely isolated by the level set initialised using the
    # first pair of arguments (unpacking from the end) in the above two lists.
    # Consequently, the first material in the below list occupies the negative side of
    # the level set resulting from the last pair of arguments above.
    mantle = Mantle(density=3300)
    lithosphere = Lithosphere(density=3300)
    air = Air(density=0)
    materials = [mantle, lithosphere, air]
    reference_material = mantle

    # Physical parameters
    Ra, g = 1, 10

    # Boundary conditions
    temp_bcs = {}
    stokes_bcs = {1: {"ux": 0}, 2: {"ux": 0}, 3: {"ux": 0, "uy": 0}, 4: {"uy": 0}}

    # Stokes solver options
    stokes_nullspace_args = {}
    stokes_solver_params = None

    # Timestepping objects
    initial_timestep = 1e10
    subcycles = 1
    dump_period = 2e3 * 365.25 * 8.64e4
    checkpoint_period = 5
    time_end = 1e5 * 365.25 * 8.64e4

    # Diagnostic objects
    diag_fields = {
        "output_time": [],
        "max_topography": [],
        "max_topography_analytical": [],
    }
    relaxation_rate = -0.2139e-11

    @classmethod
    def initialise_temperature(cls, temperature):
        pass

    @classmethod
    def steady_state_condition(cls, stokes_solver):
        pass

    @classmethod
    def diagnostics(cls, simu_time, geo_diag, diag_vars):
        max_topo = min_max_height(
            diag_vars["level_set"][1], diag_vars["epsilon"], side=0, mode="max"
        )
        max_topography_analytical = (
            cls.surface_deflection / 1e3 * np.exp(cls.relaxation_rate * simu_time)
        )

<<<<<<< HEAD
        cls.diag_fields["output_time"].append(simu_time / 8.64e4 / 365.25 / 1e3)
        cls.diag_fields["max_topography"].append(
            (max_topo - cls.top_material_interface_y) / 1e3
=======
        epsilon = diag_vars["epsilon"]
        eps_data = epsilon.dat.data_ro_with_halos
        level_set = diag_vars["level_set"][1]
        level_set_data = level_set.dat.data_ro_with_halos
        coords_data = (
            fd.Function(
                fd.VectorFunctionSpace(level_set.ufl_domain(), level_set.ufl_element())
            )
            .interpolate(fd.SpatialCoordinate(level_set))
            .dat.data_ro_with_halos
        )

        mask_ls = level_set_data <= 0.5
        if mask_ls.any():
            ind_lower_bound = coords_data[mask_ls, 1].argmax()
            max_topo_lower_bound = coords_data[mask_ls, 1][ind_lower_bound]
            if not mask_ls.all():
                hor_coord_lower_bound = coords_data[mask_ls, 0][ind_lower_bound]
                mask_hor_coord = (
                    abs(coords_data[~mask_ls, 0] - hor_coord_lower_bound) < 1e3
                )
                if mask_hor_coord.any():
                    ind_upper_bound = coords_data[~mask_ls, 1][mask_hor_coord].argmin()
                    max_topo_upper_bound = coords_data[~mask_ls, 1][mask_hor_coord][
                        ind_upper_bound
                    ]

                    ls_lower_bound = level_set_data[mask_ls][ind_lower_bound]
                    eps_lower_bound = eps_data[mask_ls][ind_lower_bound]
                    sdls_lower_bound = eps_lower_bound * np.log(
                        ls_lower_bound / (1 - ls_lower_bound)
                    )

                    ls_upper_bound = level_set_data[~mask_ls][mask_hor_coord][
                        ind_upper_bound
                    ]
                    eps_upper_bound = eps_data[~mask_ls][mask_hor_coord][
                        ind_upper_bound
                    ]
                    sdls_upper_bound = eps_upper_bound * np.log(
                        ls_upper_bound / (1 - ls_upper_bound)
                    )

                    ls_dist = sdls_upper_bound / (sdls_upper_bound - sdls_lower_bound)
                    max_topo = (
                        ls_dist * max_topo_lower_bound
                        + (1 - ls_dist) * max_topo_upper_bound
                    )
                else:
                    max_topo = max_topo_lower_bound
            else:
                max_topo = max_topo_lower_bound
        else:
            max_topo = -np.inf

        max_topo_global = level_set.comm.allreduce(max_topo, MPI.MAX)

        cls.diag_fields["output_time"].append(simu_time / 8.64e4 / 365.25 / 1e3)
        cls.diag_fields["max_topography"].append(
            (max_topo_global - cls.surface_coord_y) / 1e3
>>>>>>> 46850706
        )
        cls.diag_fields["max_topography_analytical"].append(max_topography_analytical)

        if MPI.COMM_WORLD.rank == 0:
            np.savez(
                f"{cls.name.lower()}/output_{Simulation.restart_from_checkpoint}_check",
                diag_fields=cls.diag_fields,
            )

    @classmethod
    def plot_diagnostics(cls):
        if MPI.COMM_WORLD.rank == 0:
            fig, ax = plt.subplots(1, 1, figsize=(12, 10), constrained_layout=True)

            ax.grid()

            ax.set_xlabel("Time (kyr)")
            ax.set_ylabel("Maximum topography (km)")

            ax.plot(
                cls.diag_fields["output_time"],
                cls.diag_fields["max_topography_analytical"],
                label="Analytical (Crameri et al., 2012)",
            )
            ax.plot(
                cls.diag_fields["output_time"],
                cls.diag_fields["max_topography"],
                label="Conservative level set",
            )

            ax.legend()

            fig.savefig(
                f"{cls.name}/maximum_topography.pdf".lower(),
                dpi=300,
                bbox_inches="tight",
            )<|MERGE_RESOLUTION|>--- conflicted
+++ resolved
@@ -1,10 +1,6 @@
 from dataclasses import dataclass
 
-<<<<<<< HEAD
-import initial_signed_distance as isd
-=======
 import firedrake as fd
->>>>>>> 46850706
 import matplotlib.pyplot as plt
 import numpy as np
 from mpi4py import MPI
@@ -139,72 +135,9 @@
             cls.surface_deflection / 1e3 * np.exp(cls.relaxation_rate * simu_time)
         )
 
-<<<<<<< HEAD
         cls.diag_fields["output_time"].append(simu_time / 8.64e4 / 365.25 / 1e3)
         cls.diag_fields["max_topography"].append(
             (max_topo - cls.top_material_interface_y) / 1e3
-=======
-        epsilon = diag_vars["epsilon"]
-        eps_data = epsilon.dat.data_ro_with_halos
-        level_set = diag_vars["level_set"][1]
-        level_set_data = level_set.dat.data_ro_with_halos
-        coords_data = (
-            fd.Function(
-                fd.VectorFunctionSpace(level_set.ufl_domain(), level_set.ufl_element())
-            )
-            .interpolate(fd.SpatialCoordinate(level_set))
-            .dat.data_ro_with_halos
-        )
-
-        mask_ls = level_set_data <= 0.5
-        if mask_ls.any():
-            ind_lower_bound = coords_data[mask_ls, 1].argmax()
-            max_topo_lower_bound = coords_data[mask_ls, 1][ind_lower_bound]
-            if not mask_ls.all():
-                hor_coord_lower_bound = coords_data[mask_ls, 0][ind_lower_bound]
-                mask_hor_coord = (
-                    abs(coords_data[~mask_ls, 0] - hor_coord_lower_bound) < 1e3
-                )
-                if mask_hor_coord.any():
-                    ind_upper_bound = coords_data[~mask_ls, 1][mask_hor_coord].argmin()
-                    max_topo_upper_bound = coords_data[~mask_ls, 1][mask_hor_coord][
-                        ind_upper_bound
-                    ]
-
-                    ls_lower_bound = level_set_data[mask_ls][ind_lower_bound]
-                    eps_lower_bound = eps_data[mask_ls][ind_lower_bound]
-                    sdls_lower_bound = eps_lower_bound * np.log(
-                        ls_lower_bound / (1 - ls_lower_bound)
-                    )
-
-                    ls_upper_bound = level_set_data[~mask_ls][mask_hor_coord][
-                        ind_upper_bound
-                    ]
-                    eps_upper_bound = eps_data[~mask_ls][mask_hor_coord][
-                        ind_upper_bound
-                    ]
-                    sdls_upper_bound = eps_upper_bound * np.log(
-                        ls_upper_bound / (1 - ls_upper_bound)
-                    )
-
-                    ls_dist = sdls_upper_bound / (sdls_upper_bound - sdls_lower_bound)
-                    max_topo = (
-                        ls_dist * max_topo_lower_bound
-                        + (1 - ls_dist) * max_topo_upper_bound
-                    )
-                else:
-                    max_topo = max_topo_lower_bound
-            else:
-                max_topo = max_topo_lower_bound
-        else:
-            max_topo = -np.inf
-
-        max_topo_global = level_set.comm.allreduce(max_topo, MPI.MAX)
-
-        cls.diag_fields["output_time"].append(simu_time / 8.64e4 / 365.25 / 1e3)
-        cls.diag_fields["max_topography"].append(
-            (max_topo_global - cls.surface_coord_y) / 1e3
->>>>>>> 46850706
         )
         cls.diag_fields["max_topography_analytical"].append(max_topography_analytical)
 
