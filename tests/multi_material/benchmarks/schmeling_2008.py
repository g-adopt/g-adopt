from dataclasses import dataclass

<<<<<<< HEAD
import initial_signed_distance as isd
=======
import firedrake as fd
>>>>>>> 46850706
import matplotlib.pyplot as plt
import numpy as np
from mpi4py import MPI
from pandas import read_excel

import gadopt as ga
from gadopt.level_set_tools import min_max_height


@dataclass
class Mantle(ga.Material):
    def viscosity(self, *args, **kwargs):
        return 1e21


@dataclass
class Lithosphere(ga.Material):
    def viscosity(self, *args, **kwargs):
        return 1e23


@dataclass
class Air(ga.Material):
    def viscosity(self, *args, **kwargs):
        return 1e19


class Simulation:
    """Compositional benchmark.
    Schmeling, H., Babeyko, A. Y., Enns, A., Faccenna, C., Funiciello, F., Gerya, T.,
    ... & Van Hunen, J. (2008).
    A benchmark comparison of spontaneous subduction models—Towards a free surface.
    Physics of the Earth and Planetary Interiors, 171(1-4), 198-223.
    """

    name = "Schmeling_2008"

    restart_from_checkpoint = 0

    # Mesh resolution should be sufficient to capture eventual small-scale dynamics
    # in the neighbourhood of material interfaces tracked by the level-set approach.
    # Insufficient mesh refinement can lead to unwanted motion of material interfaces.
    domain_dims = (3e6, 7.5e5)
    domain_origin = (0, 0)
    mesh_file = "benchmarks/schmeling_2008.msh"

    # Degree of the function space on which the level-set function @classmethod
    # is defined.cls
    level_set_func_space_deg = 2

    # Parameters to initialise surface level set
    interface_coords_x = np.array([0.0, domain_dims[0]])
    callable_args = (surface_slope := 0, surface_coord_y := 7e5)
    surface_signed_distance_kwargs = {
        "interface_geometry": "curve",
        "interface_callable": "line",
        "interface_args": (interface_coords_x, *callable_args),
    }
    # Parameters to initialise slab level set
    slab_interface_coords = [
        (domain_dims[0], 7e5),
        (1e6, 7e5),
        (1e6, 5e5),
        (1.1e6, 5e5),
        (1.1e6, 6e5),
        (domain_dims[0], 6e5),
    ]
    slab_boundary_coords = [(domain_dims[0], 7e5)]
    slab_signed_distance_kwargs = {
        "interface_geometry": "polygon",
        "interface_coordinates": slab_interface_coords,
        "boundary_coordinates": slab_boundary_coords,
    }
    # The following list must be ordered such that, unpacking from the end, each dictionary
    # contains the keyword arguments required to initialise the signed-distance array
    # corresponding to the interface between a given material and the remainder of the
    # numerical domain (all previous materials excluded). By convention, the material thus
    # isolated occupies the positive side of the signed-distance array.
    signed_distance_kwargs_list = [
        surface_signed_distance_kwargs,
        slab_signed_distance_kwargs,
    ]

    # Material ordering must follow the logic implemented in the above two lists. In
    # other words, the last material in the below list corresponds to the portion of
    # the numerical domain entirely isolated by the level set initialised using the
    # first pair of arguments (unpacking from the end) in the above two lists.
    # Consequently, the first material in the below list occupies the negative side of
    # the level set resulting from the last pair of arguments above.
    mantle = Mantle(density=3200)
    lithosphere = Lithosphere(density=3300)
    air = Air(density=0)
    materials = [mantle, air, lithosphere]
    reference_material = mantle

    # Physical parameters
    Ra, g = 1, 9.81

    # Boundary conditions
    temp_bcs = {}
    stokes_bcs = {1: {"ux": 0}, 2: {"ux": 0}, 3: {"uy": 0}, 4: {"uy": 0}}

    # Stokes solver options
    stokes_nullspace_args = {}
    stokes_solver_params = None

    # Timestepping objects
    initial_timestep = 1e11
    subcycles = 1
    dump_period = 8e5 * 365.25 * 8.64e4
    checkpoint_period = 5
    time_end = 6e7 * 365.25 * 8.64e4

    # Diagnostic objects
    diag_fields = {"output_time": [], "slab_tip_depth": []}

    @classmethod
    def initialise_temperature(cls, temperature):
        pass

    @classmethod
    def steady_state_condition(cls, stokes_solver):
        pass

    @classmethod
    def diagnostics(cls, simu_time, geo_diag, diag_vars):
        height = min_max_height(
            diag_vars["level_set"][1], diag_vars["epsilon"], side=1, mode="min"
        )

        cls.diag_fields["output_time"].append(simu_time / 8.64e4 / 365.25 / 1e6)
        cls.diag_fields["slab_tip_depth"].append(
            (cls.domain_dims[1] - 5e4 - height) / 1e3
        )

        if MPI.COMM_WORLD.rank == 0:
            np.savez(
                f"{cls.name.lower()}/output_{Simulation.restart_from_checkpoint}_check",
                diag_fields=cls.diag_fields,
            )

    @classmethod
    def plot_diagnostics(cls):
        if MPI.COMM_WORLD.rank == 0:
            datafile = "data/zslab-case1-best-reformatted.xlsx"

            model_names_schmeling = read_excel(
                datafile, sheet_name="Tabelle1", header=None, skiprows=2, nrows=1
            )

            geom_cols = []
            geom_col_names = []
            for col in model_names_schmeling:
                model_name = model_names_schmeling[col].item()
                if isinstance(model_name, str) and "geom" in model_name:
                    geom_cols.append(col)
                    geom_col_names.append(model_name)

            cols_to_read = np.repeat(geom_cols, 2)
            cols_to_read[1::2] += 1

            model_data = read_excel(
                datafile,
                sheet_name="Tabelle1",
                header=None,
                usecols=cols_to_read,
                skiprows=4,
            )

            fdcon_data = read_excel(
                datafile, sheet_name="zslabmodel5", header=None, usecols=[1, 2]
            )

            fig, ax = plt.subplots(1, 1, figsize=(12, 10), constrained_layout=True)

            ax.grid()

            ax.invert_yaxis()
            ax.set_xlim(right=65)

            ax.set_xlabel("Time (Myr)")
            ax.set_ylabel("Slab tip depth (km)")

            ax.plot(
                fdcon_data[1].dropna().values,
                fdcon_data[2].dropna().values,
                linestyle="dotted",
                label="FDCON 561x141 geom",
            )

            for col, col_name in zip(geom_cols, geom_col_names):
                ax.plot(
                    model_data[col].dropna().values,
                    model_data[col + 1].dropna().values,
                    linestyle="dotted",
                    label=col_name,
                )

            ax.plot(
                cls.diag_fields["output_time"],
                cls.diag_fields["slab_tip_depth"],
                color="black",
                label="Conservative level set",
            )

            ax.legend()

            fig.savefig(
                f"{cls.name}/slab_tip_depth.pdf".lower(), dpi=300, bbox_inches="tight"
            )<|MERGE_RESOLUTION|>--- conflicted
+++ resolved
@@ -1,10 +1,6 @@
 from dataclasses import dataclass
 
-<<<<<<< HEAD
-import initial_signed_distance as isd
-=======
 import firedrake as fd
->>>>>>> 46850706
 import matplotlib.pyplot as plt
 import numpy as np
 from mpi4py import MPI
