--- conflicted
+++ resolved
@@ -1,11 +1,7 @@
 Multi-material benchmark simulations underpinned by the conservative level-set approach.
 
 Simulations can be run using
-<<<<<<< HEAD
-`mpiexec -n NCORES python3 run_benchmark.py BENCHMARK`
-=======
 `mpiexec -n NCORES python3 run_benchmark.py benchmarks/BENCHMARK`
->>>>>>> 87893b35
 
 **crameri_2012**
 
