--- conflicted
+++ resolved
@@ -24,11 +24,7 @@
         )
     ],
     "robey_2019": [
-<<<<<<< HEAD
-        (lambda data: abs(max(data["rms_velocity"]) - 284.5), operator.le, 0.1),
-=======
         (lambda data: abs(max(data["rms_velocity"]) - 284.4), operator.le, 0.1),
->>>>>>> 5e5649ba
         (lambda data: abs(max(data["entrainment"]) - 0.919), operator.le, 1e-3),
     ],
     "schmalholz_2011": [
@@ -37,11 +33,7 @@
                 np.asarray(data["normalised_time"])[
                     np.asarray(data["slab_necking"]) <= 0.2
                 ].min()
-<<<<<<< HEAD
-                - 0.814
-=======
                 - 0.812
->>>>>>> 5e5649ba
             ),
             operator.le,
             1e-3,
@@ -53,17 +45,10 @@
                 np.asarray(data["output_time"])[
                     np.asarray(data["slab_tip_depth"]) >= 600
                 ].min()
-<<<<<<< HEAD
-                - 46.1
-            ),
-            operator.le,
-            0.1,
-=======
                 - 46.2
             ),
             operator.le,
             0.2,
->>>>>>> 5e5649ba
         )
     ],
     "tosi_2015": [
@@ -79,11 +64,7 @@
     ],
     "van_keken_1997_isothermal": [
         (lambda data: abs(max(data["rms_velocity"]) - 3.1e-3), operator.le, 5e-5),
-<<<<<<< HEAD
-        (lambda data: abs(max(data["entrainment"]) - 0.802), operator.le, 6e-3),
-=======
         (lambda data: abs(max(data["entrainment"]) - 0.802), operator.le, 3e-3),
->>>>>>> 5e5649ba
     ],
     "van_keken_1997_thermochemical": [
         (
