<<<<<<< HEAD
cases := $(wildcard benchmarks/*)
archive := output_0_reference.npz
outputs := $(foreach case,$(cases),$(case)/${archive})
ncpus := 4

all: $(outputs)

%/${archive}:
	$(info running $(notdir $(realpath $(dir $@))) multi-material benchmark)
	tsp -N $(ncpus) -f mpiexec -np $(ncpus) python3 run_benchmark.py $(dir $@) --without-plot
=======
include ../../rules.mk

cases := crameri_2012 gerya_2003 robey_2019 schmalholz_2011 schmeling_2008 tosi_2015 trim_2023 van_keken_1997_isothermal van_keken_1997_thermochemical

.PHONY: all clean check

all: $(cases)

$(cases) : ncpus := 8
$(cases) : category := multi_material
$(cases) : exec_cmd = mpiexec -np $(ncpus) python3 $< benchmarks.$*
$(cases): desc = $*
$(cases): %: run_benchmark.py benchmarks/%.py
	$(run-python)
>>>>>>> 83759f97

clean:
	rm -rf __pycache__
	@$(foreach case,$(cases),rm -rf $(case)/__pycache__;)
	@$(foreach case,$(cases),rm -rf $(case)/outputs;)
	@$(foreach case,$(cases),rm -f $(case)/*.pdf;)
	@$(foreach case,$(cases),rm -f $(case)/*.npz;)
	@$(foreach case,$(cases),rm -f $(case)/mesh/*.msh;)

check: $(cases)
	python3 -m pytest<|MERGE_RESOLUTION|>--- conflicted
+++ resolved
@@ -1,30 +1,19 @@
-<<<<<<< HEAD
+include ../../rules.mk
+
 cases := $(wildcard benchmarks/*)
 archive := output_0_reference.npz
 outputs := $(foreach case,$(cases),$(case)/${archive})
-ncpus := 4
+
+.PHONY: all clean check
 
 all: $(outputs)
 
-%/${archive}:
-	$(info running $(notdir $(realpath $(dir $@))) multi-material benchmark)
-	tsp -N $(ncpus) -f mpiexec -np $(ncpus) python3 run_benchmark.py $(dir $@) --without-plot
-=======
-include ../../rules.mk
-
-cases := crameri_2012 gerya_2003 robey_2019 schmalholz_2011 schmeling_2008 tosi_2015 trim_2023 van_keken_1997_isothermal van_keken_1997_thermochemical
-
-.PHONY: all clean check
-
-all: $(cases)
-
-$(cases) : ncpus := 8
-$(cases) : category := multi_material
-$(cases) : exec_cmd = mpiexec -np $(ncpus) python3 $< benchmarks.$*
-$(cases): desc = $*
-$(cases): %: run_benchmark.py benchmarks/%.py
+%/${archive} : category := multi_material
+%/${archive} : ncpus := 4
+%/${archive} : exec_cmd = mpiexec -np $(ncpus) python3 run_benchmark.py $(dir $@) --without-plot
+%/${archive} : desc = $*
+%/${archive}: run_benchmark.py
 	$(run-python)
->>>>>>> 83759f97
 
 clean:
 	rm -rf __pycache__
