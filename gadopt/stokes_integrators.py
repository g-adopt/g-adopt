--- conflicted
+++ resolved
@@ -12,11 +12,7 @@
 
 import abc
 from collections import defaultdict
-<<<<<<< HEAD
-from numbers import Number
-=======
 from typing import Any, Optional
->>>>>>> 7036dd3c
 from warnings import warn
 
 import firedrake as fd
@@ -235,13 +231,8 @@
     return fd.MixedVectorSpaceBasis(Z, null_space)
 
 
-<<<<<<< HEAD
-class StokesSolver(SolverOptions):
-    """Solves the Stokes system in place.
-=======
 class MetaPostInit(abc.ABCMeta):
     """Calls the implemented `prepare_solver` method after `__init__` returns.
->>>>>>> 7036dd3c
 
     The implemented behaviour allows any subclass `__init__` method to first call its
     parent class's `__init__` through super(), then execute its own code, and finally
@@ -331,21 +322,6 @@
         additional_forcing_term: fd.Form | None = None,
         bcs: dict[int | str, dict[str, Any]] = {},
         quad_degree: int = 6,
-<<<<<<< HEAD
-        solver_parameters: DefaultConfigType | None = None,
-        solver_parameters_extra: ExtraConfigType | None = None,
-        J: fd.Function | None = None,
-        constant_jacobian: bool = False,
-        coupled_tstep: float | None = None,
-        theta: float = 0.5,
-        nullspace: fd.MixedVectorSpaceBasis | None = None,
-        transpose_nullspace: fd.MixedVectorSpaceBasis | None = None,
-        near_nullspace: fd.MixedVectorSpaceBasis | None = None,
-    ):
-        self.solution_space = solution.function_space()
-        self.mesh = self.solution_space.mesh()
-        self.tests = fd.TestFunctions(self.solution_space)
-=======
         solver_parameters: dict[str, str | float] | str | None = None,
         solver_parameters_update: dict[str, str | float] | str | None = None,
         J: fd.Function | None = None,
@@ -354,7 +330,6 @@
         transpose_nullspace: fd.MixedVectorSpaceBasis = None,
         near_nullspace: fd.MixedVectorSpaceBasis = None,
     ) -> None:
->>>>>>> 7036dd3c
         self.solution = solution
         self.approximation = approximation
         self.dt = dt
@@ -362,15 +337,10 @@
         self.additional_forcing_term = additional_forcing_term
         self.bcs = bcs
         self.quad_degree = quad_degree
-<<<<<<< HEAD
-        self.coupled_tstep = coupled_tstep
-        self.theta = theta
-=======
         self.solver_parameters = solver_parameters
         self.solver_parameters_update = solver_parameters_update
         self.J = J
         self.constant_jacobian = constant_jacobian
->>>>>>> 7036dd3c
         self.nullspace = nullspace
         self.transpose_nullspace = transpose_nullspace
         self.near_nullspace = near_nullspace
@@ -397,12 +367,8 @@
         self.set_boundary_conditions()
         self.set_equations()
         self.set_form()
-<<<<<<< HEAD
-        self.set_solver_options(solver_parameters, solver_parameters_extra)
-=======
         self.set_petsc_options()
         self.set_solver()
->>>>>>> 7036dd3c
 
     def set_boundary_conditions(self) -> None:
         """Sets strong and weak boundary conditions."""
@@ -438,14 +404,6 @@
 
             self.weak_bcs[bc_id] = weak_bc
 
-<<<<<<< HEAD
-    def set_solver_options(
-        self,
-        solver_preset: DefaultConfigType | None,
-        solver_extras: ExtraConfigType | None,
-    ) -> None:
-        """Sets PETSc solver parameters."""
-=======
     def set_free_surface_boundary(
         self, params_fs: dict[str, int | bool], bc_id: int | str
     ) -> Expr:
@@ -488,7 +446,6 @@
 
     def set_petsc_options(self) -> None:
         """Sets PETSc solver options."""
->>>>>>> 7036dd3c
         # Application context for the inverse mass matrix preconditioner
         self.appctx = {"mu": self.approximation.mu / self.rho_continuity}
 
@@ -507,20 +464,6 @@
         if solver_preset is not None:
             match solver_preset:
                 case "direct":
-<<<<<<< HEAD
-                    default_config |= direct_stokes_solver_parameters
-                case "iterative":
-                    default_config |= iterative_stokes_solver_parameters
-                case _:
-                    raise ValueError("Solver type must be 'direct' or 'iterative'.")
-        elif self.mesh.topological_dimension() == 2 and self.mesh.cartesian:
-            default_config |= direct_stokes_solver_parameters
-        else:
-            default_config |= iterative_stokes_solver_parameters
-
-        # Extra options for iterative solvers
-        if default_config.get("pc_type") == "fieldsplit":
-=======
                     self.solver_parameters |= direct_stokes_solver_parameters
                 case "iterative":
                     self.solver_parameters |= iterative_stokes_solver_parameters
@@ -533,7 +476,6 @@
 
         # Extra monitoring options for iterative solvers
         if self.solver_parameters.get("pc_type") == "fieldsplit":
->>>>>>> 7036dd3c
             if DEBUG >= log_level:
                 default_config["fieldsplit_0"] |= {"ksp_converged_reason": None}
                 default_config["fieldsplit_1"] |= {"ksp_monitor": None}
@@ -541,18 +483,6 @@
             elif INFO >= log_level:
                 default_config["fieldsplit_1"] |= {"ksp_converged_reason": None}
 
-<<<<<<< HEAD
-                if self.free_surface_map:
-                    # Gather pressure and free surface fields for Schur complement solve
-                    fields_ind = ",".join(map(str, range(1, len(self.solution_split))))
-                    default_config |= {
-                        "pc_fieldsplit_0_fields": "0",
-                        "pc_fieldsplit_1_fields": fields_ind,
-                    }
-                    # Update mass inverse preconditioner
-                    default_config["fieldsplit_1"] |= {"pc_python_type": "gadopt.FreeSurfaceMassInvPC"}
-        self.init_solver_config(default_config, solver_extras, self.setup_solver)
-=======
         if self.solver_parameters_update is not None:
             for key, value in self.solver_parameters_update.items():
                 if isinstance(value, dict):
@@ -655,7 +585,6 @@
 
         self.eta_ind = 2
         self.free_surface_map = {}
->>>>>>> 7036dd3c
 
     def set_free_surface_boundary(
         self, params_fs: dict[str, int | bool], bc_id: int | str
@@ -736,15 +665,6 @@
                 {"pc_python_type": "gadopt.FreeSurfaceMassInvPC"}
             )
 
-<<<<<<< HEAD
-    def solve(self):
-        """Solves the system."""
-        self.solver.solve()
-
-        self.solution_old.assign(self.solution)
-
-=======
->>>>>>> 7036dd3c
     def force_on_boundary(self, subdomain_id: int | str, **kwargs) -> fd.Function:
         """Computes the force acting on a boundary.
 
@@ -894,16 +814,6 @@
         approximation: SmallDisplacementViscoelasticApproximation,
         stress_old: fd.Function,
         displacement: fd.Function,
-<<<<<<< HEAD
-        approximation: BaseApproximation,
-        dt: Number | fd.Constant,
-        bcs: dict[int, dict[str, Number]] = {},
-        quad_degree: int = 6,
-        solver_parameters: dict[str, str | Number] | str | None = None,
-        J: fd.Function | None = None,
-        constant_jacobian: bool = False,
-=======
->>>>>>> 7036dd3c
         **kwargs,
     ) -> None:
         super().__init__(solution, approximation, **kwargs)
