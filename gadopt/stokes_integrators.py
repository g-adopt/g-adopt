"""Solver classes targetting systems dealing with momentum conservation.

This module provides a fine-tuned abstract base class, `StokesSolverBase`, from which
efficient numerical solvers can be derived, such as `StokesSolver` for the Stokes system
of conservation equations and `ViscoelasticStokesSolver` for an incremental displacement
formulation of the latter using a Maxwell rheology. The module also exposes a function,
`create_stokes_nullspace`, to automatically generate null spaces compatible with PETSc
solvers and a class, `BoundaryNormalStressSolver`, to solve for the normal stress acting
on a domain boundary. Typically, users instantiate the `StokesSolver` class by providing
a relevant set of arguments and then call the `solve` method to request a solver update.
"""

import abc
from collections import defaultdict
from typing import Any
from warnings import warn

import firedrake as fd
from ufl.core.expr import Expr

from .approximations import (
    BaseApproximation,
    AnelasticLiquidApproximation,
    SmallDisplacementViscoelasticApproximation,
)
from .equations import Equation
from .free_surface_equation import free_surface_term
from .free_surface_equation import mass_term as mass_term_fs
from .momentum_equation import residual_terms_stokes
from .solver_options_manager import SolverOptions, DefaultConfigType, ExtraConfigType
from .utility import (
    DEBUG,
    INFO,
    InteriorBC,
    depends_on,
    is_cartesian,
    is_continuous,
    log_level,
    upward_normal,
    vertical_component,
)

iterative_stokes_solver_parameters = {
    "mat_type": "matfree",
    "ksp_type": "preonly",
    "pc_type": "fieldsplit",
    "pc_fieldsplit_type": "schur",
    "pc_fieldsplit_schur_type": "full",
    "fieldsplit_0": {
        "ksp_type": "cg",
        "ksp_rtol": 1e-5,
        "ksp_max_it": 1000,
        "pc_type": "python",
        "pc_python_type": "gadopt.SPDAssembledPC",
        "assembled_pc_type": "gamg",
        "assembled_mg_levels_pc_type": "sor",
        "assembled_pc_gamg_threshold": 0.01,
        "assembled_pc_gamg_square_graph": 100,
        "assembled_pc_gamg_coarse_eq_limit": 1000,
        "assembled_pc_gamg_mis_k_minimum_degree_ordering": True,
    },
    "fieldsplit_1": {
        "ksp_type": "fgmres",
        "ksp_rtol": 1e-4,
        "ksp_max_it": 200,
        "pc_type": "python",
        "pc_python_type": "firedrake.MassInvPC",
        "Mp_pc_type": "ksp",
        "Mp_ksp_ksp_rtol": 1e-5,
        "Mp_ksp_ksp_type": "cg",
        "Mp_ksp_pc_type": "sor",
    },
}
"""Default iterative solver parameters for solution of Stokes system.

We configure the Schur complement approach as described in Section of 4.3 of Davies et
al. (2022), using PETSc's fieldsplit preconditioner type, which provides a class of
preconditioners for mixed problems that allows a user to apply different preconditioners
to different blocks of the system.

The `fieldsplit_0` entries configure solver options for the velocity block. The linear
systems associated with this matrix are solved using a combination of the Conjugate
Gradient (`cg`) method and an algebraic multigrid preconditioner (`gamg`).

The `fieldsplit_1` entries contain solver options for the Schur complement solve itself.
For preconditioning, we approximate the Schur complement matrix with a mass matrix
scaled by viscosity, with the viscosity sourced from the approximation object provided
to Stokes solver. Since this preconditioner step involves an iterative solve, the Krylov
method used for the Schur complement needs to be of flexible type, and we use the
Flexible Generalized Minimal Residual (`fgmres`) method by default.

Note:
  G-ADOPT will use the above default iterative solver parameters if the argument
  `solver_parameters="iterative"` is provided or in 3-D if the `solver_parameters`
  argument is omitted. To make modifications to these default values, the most
  convenient approach is to provide the modified values as a dictionary via the
  `solver_parameters_update` argument. This dictionary can also hold new pairs of keys
  and values to extend the default ones.
  .
"""

direct_stokes_solver_parameters = {
    "mat_type": "aij",
    "ksp_type": "preonly",
    "pc_type": "lu",
    "pc_factor_mat_solver_type": "mumps",
}
"""Default direct solver parameters for solution of Stokes system.

We configure the direct solver to use the LU (`lu`) factorisation provided by the MUMPS
package.

Note:
  G-ADOPT will use the above default direct solver parameters if the argument
  `solver_parameters="direct"` is provided or in 2-D if the `solver_parameters`
  argument is omitted. To make modifications to these default values, the most
  convenient approach is to provide the modified values as a dictionary via the
  `solver_parameters_update` argument. This dictionary can also hold new pairs of keys
  and values to extend the default ones.
"""

newton_stokes_solver_parameters = {
    "snes_type": "newtonls",
    "snes_linesearch_type": "l2",
    "snes_max_it": 100,
    "snes_atol": 1e-10,
    "snes_rtol": 1e-5,
}
"""Default non-linear solver parameters for solution of Stokes system.

We use a setup based on Newton's method (newtonls) with a secant line
search over the L2-norm of the function.

Note:
  G-ADOPT will use the above default non-linear solver parameters in conjunction with
  the above iterative or default solver parameters if the viscosity, `mu`, provided to
  the approximation depends on the solver's solution. To make modifications to these
  default values, the most convenient approach is to provide the modified values as a
  dictionary via the `solver_parameters_update` argument. This dictionary can also hold
  new pairs of keys and values to extend the default ones.
"""


def create_stokes_nullspace(
    Z: fd.functionspaceimpl.WithGeometry,
    closed: bool = True,
    rotational: bool = False,
    translations: list[int] | None = None,
    ala_approximation: AnelasticLiquidApproximation | None = None,
    top_subdomain_id: str | int | None = None,
) -> fd.nullspace.MixedVectorSpaceBasis:
    """Create a null space for the mixed Stokes system.

    Arguments:
      Z: Firedrake mixed function space associated with the Stokes system
      closed: Whether to include a constant pressure null space
      rotational: Whether to include all rotational modes
      translations: List of translations to include
      ala_approximation: AnelasticLiquidApproximation for calculating (non-constant) right nullspace
      top_subdomain_id: Boundary id of top surface. Required when providing
                        ala_approximation.

    Returns:
      A Firedrake mixed vector space basis incorporating the null space components

    """
    # ala_approximation and top_subdomain_id are both needed when calculating right nullspace for ala
    if (ala_approximation is None) != (top_subdomain_id is None):
        raise ValueError(
            "Both ala_approximation and top_subdomain_id must be provided, or both must be None."
        )

    X = fd.SpatialCoordinate(Z.mesh())
    dim = len(X)
    stokes_subspaces = Z.subspaces

    if rotational:
        if dim == 2:
            rotV = fd.Function(stokes_subspaces[0]).interpolate(
                fd.as_vector((-X[1], X[0]))
            )
            basis = [rotV]
        elif dim == 3:
            x_rotV = fd.Function(stokes_subspaces[0]).interpolate(
                fd.as_vector((0, -X[2], X[1]))
            )
            y_rotV = fd.Function(stokes_subspaces[0]).interpolate(
                fd.as_vector((X[2], 0, -X[0]))
            )
            z_rotV = fd.Function(stokes_subspaces[0]).interpolate(
                fd.as_vector((-X[1], X[0], 0))
            )
            basis = [x_rotV, y_rotV, z_rotV]
        else:
            raise ValueError("Unknown dimension")
    else:
        basis = []

    if translations:
        for tdim in translations:
            vec = [0] * dim
            vec[tdim] = 1
            basis.append(
                fd.Function(stokes_subspaces[0]).interpolate(fd.as_vector(vec))
            )

    if basis:
        V_nullspace = fd.VectorSpaceBasis(basis, comm=Z.mesh().comm)
        V_nullspace.orthonormalize()
    else:
        V_nullspace = stokes_subspaces[0]

    if closed:
        if ala_approximation:
            p = ala_right_nullspace(
                W=stokes_subspaces[1],
                approximation=ala_approximation,
                top_subdomain_id=top_subdomain_id,
            )
            p_nullspace = fd.VectorSpaceBasis([p], comm=Z.mesh().comm)
            p_nullspace.orthonormalize()
        else:
            p_nullspace = fd.VectorSpaceBasis(constant=True, comm=Z.mesh().comm)
    else:
        p_nullspace = stokes_subspaces[1]

    null_space = [V_nullspace, p_nullspace]

    # If free surface unknowns, add dummy free surface nullspace
    null_space += stokes_subspaces[2:]

    return fd.MixedVectorSpaceBasis(Z, null_space)


class StokesSolverBase(SolverOptions, abc.ABC):
    """Solver for a system involving mass and momentum conservation.

    Args:
      solution:
        Firedrake function representing the field over the mixed Stokes space
      approximation:
        G-ADOPT approximation defining terms in the system of equations
      dt:
        Float specifying the time step if the system involves a coupled time integration
      theta:
        Float defining the theta scheme parameter used in a coupled time integration
      additional_forcing_term:
        Firedrake form specifying an additional term contributing to the residual
      bcs:
        Dictionary specifying boundary conditions (identifier, type, and value)
      quad_degree:
        Integer denoting the quadrature degree
      solver_parameters:
        Dictionary of PETSc solver options or string matching one of the default sets
      solver_parameters_extra:
        Dictionary of PETSc solver options used to update the default G-ADOPT options
      J:
        Firedrake function representing the Jacobian of the mixed Stokes system
      constant_jacobian:
        Boolean specifying whether the Jacobian of the system is constant
      nullspace:
        A `MixedVectorSpaceBasis` for the operator's kernel
      transpose_nullspace:
        A `MixedVectorSpaceBasis` for the kernel of the operator's transpose
      near_nullspace:
        A `MixedVectorSpaceBasis` for the operator's smallest eigenmodes (e.g. rigid
        body modes)

    ### Valid keys for boundary conditions
    |   Condition   |  Type  |                 Description                  |
    | :------------ | :----- | :------------------------------------------: |
    | u             | Strong | Solution                                     |
    | ux            | Strong | Solution along the first Cartesian axis      |
    | uy            | Strong | Solution along the second Cartesian axis     |
    | uz            | Strong | Solution along the third Cartesian axis      |
    | un            | Weak   | Solution along the normal to the boundary    |
    | stress        | Weak   | Traction across the boundary                 |
    | normal_stress | Weak   | Stress component normal to the boundary      |
    | free_surface  | Weak   | Free-surface characteristics of the boundary |

    ### Valid keys describing the free surface boundary
    |     Argument    | Required |                   Description                    |
    | :-------------- | :------: | :----------------------------------------------: |
    | delta_rho_fs    | Yes (d)  | Density contrast along the free surface          |
    | RaFS            | Yes (nd) | Rayleigh number (free-surface density contrast)  |
    | variable_rho_fs | No       | Account for buoyancy effects on interior density |

    ### Classic theta values for coupled implicit time integration
    | Theta |        Scheme         |
    | :---- | :-------------------: |
    | 0.5   | Crank-Nicolson method |
    | 1.0   | Backward Euler method |

    **Note**: Such a coupling can arise in the case of a free-surface implementation.
    """

    name = "MomentumSolver"

    def __init__(
        self,
        solution: fd.Function,
        approximation: BaseApproximation,
        /,
        *,
        dt: float | None = None,
        theta: float = 0.5,
        additional_forcing_term: fd.Form | None = None,
        bcs: dict[int | str, dict[str, Any]] = {},
        quad_degree: int = 6,
        solver_parameters: DefaultConfigType | None = None,
        solver_parameters_extra: ExtraConfigType | None = None,
        J: fd.Function | None = None,
        constant_jacobian: bool = False,
        nullspace: fd.MixedVectorSpaceBasis | None = None,
        transpose_nullspace: fd.MixedVectorSpaceBasis | None = None,
        near_nullspace: fd.MixedVectorSpaceBasis | None = None,
    ) -> None:
        self.solution = solution
        self.approximation = approximation
        self.dt = dt
        self.theta = theta
        self.additional_forcing_term = additional_forcing_term
        self.bcs = bcs
        self.quad_degree = quad_degree
        self.J = J
        self.constant_jacobian = constant_jacobian
        self.nullspace = nullspace
        self.transpose_nullspace = transpose_nullspace
        self.near_nullspace = near_nullspace

        self.solution_old = self.solution.copy(deepcopy=True)
        self.solution_space = self.solution.function_space()
        self.mesh = self.solution_space.mesh()
        self.k = upward_normal(self.mesh)

        self.solution_split = fd.split(self.solution)
        self.solution_old_split = fd.split(self.solution_old)
        self.solution_theta_split = [
            self.theta * sol + (1 - self.theta) * sol_old
            for sol, sol_old in zip(self.solution_split, self.solution_old_split)
        ]
        self.tests = fd.TestFunctions(self.solution_space)

        self.rho_continuity = self.approximation.rho_continuity()
        self.equations = []  # G-ADOPT's Equation instances
        self.F = 0.0  # Weak form of the system

        self.set_boundary_conditions()
        self.set_equations()
        self.set_form()
        self.set_solver_options(solver_parameters, solver_parameters_extra)
        self.set_solver()

    def set_boundary_conditions(self) -> None:
        """Sets strong and weak boundary conditions."""
        self.strong_bcs = []
        self.weak_bcs = {}

        bc_map = {"u": self.solution_space.sub(0)}
        if is_cartesian(self.mesh):
            bc_map["ux"] = bc_map["u"].sub(0)
            bc_map["uy"] = bc_map["u"].sub(1)
            if self.mesh.geometric_dimension() == 3:
                bc_map["uz"] = bc_map["u"].sub(2)

        for bc_id, bc in self.bcs.items():
            weak_bc = defaultdict(float)

            for bc_type, val in bc.items():
                match bc_type:
                    case "u" | "ux" | "uy" | "uz":
                        self.strong_bcs.append(
                            fd.DirichletBC(bc_map[bc_type], val, bc_id)
                        )
                    case "free_surface":
                        if not hasattr(self, "set_free_surface_boundary"):
                            raise ValueError(
                                "This solver does not implement a free surface."
                            )
                        weak_bc["normal_stress"] += self.set_free_surface_boundary(
                            val, bc_id
                        )
                    case _:
                        weak_bc[bc_type] += val

            self.weak_bcs[bc_id] = weak_bc

    def set_free_surface_boundary(
        self, params_fs: dict[str, int | bool], bc_id: int | str
    ) -> Expr:
        """Sets the given boundary as a free surface.

        This method calculates the normal stress at the free surface boundary. In the
        coupled approach, it also sets a zero-interior strong condition away from that
        boundary and populates the `free_surface_map` dictionary used to calculate the
        free-surface contribution to the momentum weak form.

        Args:
          params_fs:
            Dictionary holding information about the free surface boundary
          bc_id:
            Integer representing the index of the mesh boundary

        Returns:
          UFL expression for the normal stress at the free surface boundary
        """

    @abc.abstractmethod
    def set_equations(self):
        """Sets Equation instances for each equation in the system.

        Equations must be ordered like solutions in the mixed space.
        """

    def set_form(self) -> None:
        """Sets the weak form including linear and bilinear terms."""
        for equation, solution, solution_old in zip(
            self.equations, self.solution_split, self.solution_old_split
        ):
            if equation.mass_term:
                if equation.scaling_factor != -self.theta:
                    raise ValueError(
                        "Equation scaling does not match employed theta scheme."
                    )
                self.F += equation.mass((solution - solution_old) / self.dt)
            self.F -= equation.residual(solution)

    def set_solver_options(
        self,
        solver_preset: DefaultConfigType | None,
        solver_extras: ExtraConfigType | None,
    ) -> None:
        """Sets PETSc solver options."""
        # Application context for the inverse mass matrix preconditioner
        self.appctx = {"mu": self.approximation.mu / self.rho_continuity}

        if isinstance(solver_preset, dict):
            self.init_solver_config(solver_preset, solver_extras, self.set_solver)
            return

        default_config = {}
        if not depends_on(self.approximation.mu, self.solution):
            default_config |= {"snes_type": "ksponly"}
        else:
            default_config |= newton_stokes_solver_parameters

        if INFO >= log_level:
            default_config |= {"snes_monitor": None}

        if solver_preset is not None:
            match solver_preset:
                case "direct":
                    default_config |= direct_stokes_solver_parameters
                case "iterative":
                    default_config |= iterative_stokes_solver_parameters
                case _:
                    raise ValueError("Solver type must be 'direct' or 'iterative'.")
<<<<<<< HEAD
        elif self.mesh.topological_dimension() == 2 and self.mesh.cartesian:
            default_config |= direct_stokes_solver_parameters
=======
        elif self.mesh.topological_dimension() == 2 and is_cartesian(self.mesh):
            self.solver_parameters |= direct_stokes_solver_parameters
>>>>>>> 834a95ab
        else:
            default_config |= iterative_stokes_solver_parameters

        # Extra monitoring options for iterative solvers
        if default_config.get("pc_type") == "fieldsplit":
            if DEBUG >= log_level:
                default_config["fieldsplit_0"] |= {"ksp_converged_reason": None}
                default_config["fieldsplit_1"] |= {"ksp_monitor": None}

            elif INFO >= log_level:
                default_config["fieldsplit_1"] |= {"ksp_converged_reason": None}

        self.init_solver_config(default_config, solver_extras, self.set_solver)

    def set_solver(self) -> None:
        """Sets up the Firedrake variational problem and solver."""
        if self.additional_forcing_term is not None:
            self.F += self.additional_forcing_term

        if self.constant_jacobian:
            trial = fd.TrialFunction(self.solution_space)
            F = fd.replace(self.F, {self.solution: trial})
            a, L = fd.lhs(F), fd.rhs(F)

            self.problem = fd.LinearVariationalProblem(
                a, L, self.solution, bcs=self.strong_bcs, constant_jacobian=True
            )
            self.solver = fd.LinearVariationalSolver(
                self.problem,
                solver_parameters=self.solver_parameters,
                nullspace=self.nullspace,
                transpose_nullspace=self.transpose_nullspace,
                near_nullspace=self.near_nullspace,
                appctx=self.appctx,
                options_prefix=self.name,
            )
        else:
            self.problem = fd.NonlinearVariationalProblem(
                self.F, self.solution, bcs=self.strong_bcs, J=self.J
            )
            self.solver = fd.NonlinearVariationalSolver(
                self.problem,
                solver_parameters=self.solver_parameters,
                nullspace=self.nullspace,
                transpose_nullspace=self.transpose_nullspace,
                near_nullspace=self.near_nullspace,
                appctx=self.appctx,
                options_prefix=self.name,
            )

    def solve(self) -> None:
        """Solves the system."""
        self.solver.solve()
        self.solution_old.assign(self.solution)


class StokesSolver(StokesSolverBase):
    """Solver for the Stokes system.

    Args:
      solution:
        Firedrake function representing the field over the mixed Stokes space
      approximation:
        G-ADOPT approximation defining terms in the system of equations
      T:
        Firedrake function representing the temperature field
      dt:
        Float quantifying the time step used in a coupled time integration
      theta:
        Float quantifying the implicit contribution in a coupled time integration
      additional_forcing_term:
        Firedrake form specifying an additional term contributing to the residual
      bcs:
        Dictionary specifying boundary conditions (identifier, type, and value)
      quad_degree:
        Integer denoting the quadrature degree
      solver_parameters:
        Dictionary of PETSc solver options or string matching one of the default sets
      solver_parameters_extra:
        Dictionary of PETSc solver options used to update the default G-ADOPT options
      J:
        Firedrake function representing the Jacobian of the mixed Stokes system
      constant_jacobian:
        Boolean specifying whether the Jacobian of the system is constant
      nullspace:
        A `MixedVectorSpaceBasis` for the operator's kernel
      transpose_nullspace:
        A `MixedVectorSpaceBasis` for the kernel of the operator's transpose
      near_nullspace:
        A `MixedVectorSpaceBasis` for the operator's smallest eigenmodes (e.g. rigid
        body modes)
    """

    name = "Stokes"

    def __init__(
        self,
        solution: fd.Function,
        approximation: BaseApproximation,
        T: fd.Function | float = 0.0,
        /,
        **kwargs,
    ) -> None:
        self.T = T

        self.eta_ind = 2
        self.free_surface_map = {}
        super().__init__(solution, approximation, **kwargs)

    def set_free_surface_boundary(
        self, params_fs: dict[str, int | bool], bc_id: int | str
    ) -> Expr:
        # Set internal degrees of freedom to zero to prevent singular matrix
        self.strong_bcs.append(
            InteriorBC(self.solution_space[self.eta_ind], 0.0, bc_id)
        )

        normal_stress, buoyancy = self.approximation.free_surface_terms(
            self.solution_split[1],
            self.T,
            self.solution_theta_split[self.eta_ind],
            **params_fs,
        )
        # Associate the free-surface index with the boundary id and buoyancy term
        # Note: This assumes that ordering of the free-surface boundary conditions is
        # the same as that of free-surface functions in the mixed space.
        self.free_surface_map[bc_id] = [self.eta_ind, buoyancy]

        self.eta_ind += 1

        return normal_stress

    def set_equations(self) -> None:
        u, p = self.solution_split[:2]
        stress = self.approximation.stress(u)
        source = self.approximation.buoyancy(p, self.T) * self.k
        eqs_attrs = [
            {"p": p, "stress": stress, "source": source},
            {"u": u, "rho_continuity": self.rho_continuity},
        ]

        for i in range(len(residual_terms_stokes)):
            self.equations.append(
                Equation(
                    self.tests[i],
                    self.solution_space[i],
                    residual_terms_stokes[i],
                    eq_attrs=eqs_attrs[i],
                    approximation=self.approximation,
                    bcs=self.weak_bcs,
                    quad_degree=self.quad_degree,
                )
            )

        for bc_id, (eta_ind, buoyancy) in self.free_surface_map.items():
            eq_attrs = {"boundary_id": bc_id, "buoyancy_scale": buoyancy, "u": u}

            self.equations.append(
                Equation(
                    self.tests[eta_ind],
                    self.solution_space[eta_ind],
                    free_surface_term,
                    mass_term=mass_term_fs,
                    eq_attrs=eq_attrs,
                    quad_degree=self.quad_degree,
                    scaling_factor=-self.theta,
                )
            )

    def set_solver_options(
        self, solver_preset: DefaultConfigType | None, solver_extras: ExtraConfigType | None
    ) -> None:
        super().set_solver_options(solver_preset, None)
        if self.free_surface_map and self.is_iterative_solver():
            # Update application context
            self.appctx["free_surface"] = self.free_surface_map
            self.appctx["ds"] = self.equations[-1].ds

            # Gather pressure and free surface fields for Schur complement solve
            fields_ind = ",".join(map(str, range(1, len(self.solution_split))))
            pres_freesurf_solver_opts = {"pc_fieldsplit_0_fields": "0", "pc_fieldsplit_1_fields": fields_ind}
            # Update mass inverse preconditioner
            pres_freesurf_solver_opts["fieldsplit_1"] = {"pc_python_type": "gadopt.FreeSurfaceMassInvPC"}
            # Update solver params with pressure/free surface options - do not run the update callback
            self.update_solver_config(pres_freesurf_solver_opts, False)
        if solver_extras is not None:
            # Update solver params with user changes - do not run the update callback
            self.update_solver_config(solver_extras, False)

    def force_on_boundary(self, subdomain_id: int | str, **kwargs) -> fd.Function:
        """Computes the force acting on a boundary.

        Arguments:
          subdomain_id: The subdomain ID of a physical boundary.

        Returns:
          The force acting on the boundary.

        """
        if not hasattr(self, "BoundaryNormalStressSolvers"):
            self.BoundaryNormalStressSolvers = {}

        if subdomain_id not in self.BoundaryNormalStressSolvers:
            self.BoundaryNormalStressSolvers[subdomain_id] = BoundaryNormalStressSolver(
                self, subdomain_id, **kwargs
            )

        return self.BoundaryNormalStressSolvers[subdomain_id].solve()


def ala_right_nullspace(
    W: fd.functionspaceimpl.WithGeometry,
    approximation: AnelasticLiquidApproximation,
    top_subdomain_id: str | int,
):
    r"""Compute pressure nullspace for Anelastic Liquid Approximation.

    Arguments:
      W: pressure function space
      approximation: AnelasticLiquidApproximation with equation parameters
      top_subdomain_id: boundary id of top surface

    Returns:
      pressure nullspace solution

    To obtain the pressure nullspace solution for the Stokes equation in Anelastic Liquid Approximation,
    which includes a pressure-dependent buoyancy term, we try to solve the equation:

    $$
      -nabla p + g "Di" rho chi c_p/(c_v gamma) hatk p = 0
    $$

    Taking the divergence:

    $$
      -nabla * nabla p + nabla * (g "Di" rho chi c_p/(c_v gamma) hatk p) = 0,
    $$

    then testing it with q:

    $$
        int_Omega -q nabla * nabla p dx + int_Omega q nabla * (g "Di" rho chi c_p/(c_v gamma) hatk p) dx = 0
    $$

    followed by integration by parts:

    $$
        int_Gamma -bb n * q nabla p ds + int_Omega nabla q cdot nabla p dx +
        int_Gamma bb n * hatk q g "Di" rho chi c_p/(c_v gamma) p dx -
        int_Omega nabla q * hatk g "Di" rho chi c_p/(c_v gamma) p dx = 0
    $$

    This elliptic equation can be solved with natural boundary conditions by imposing our original equation above, which eliminates
    all boundary terms:

    $$
      int_Omega nabla q * nabla p dx - int_Omega nabla q * hatk g "Di" rho chi c_p/(c_v gamma) p dx = 0.
    $$

    However, if we do so on all boundaries we end up with a system that has the same nullspace, as the one we are after (note that
    we ended up merely testing the original equation with $nabla q$). Instead we use the fact that the gradient of the null mode
    is always vertical, and thus the null mode is constant at any horizontal level (geoid), specifically the top surface. Choosing
    any nonzero constant for this surface fixes the arbitrary scalar multiplier of the null mode. We choose the value of one
    and apply it as a Dirichlet boundary condition.

    Note that this procedure does not necessarily compute the exact nullspace of the *discretised* Stokes system. In particular,
    since not every test function $v in V$, the velocity test space, can be written as $v=nabla q$ with $q in W$, the
    pressure test space, the two terms do not necessarily exactly cancel when tested with $v$ instead of $nabla q$ as in our
    final equation. However, in practice the discrete error appears to be small enough, and providing this nullspace gives
    an improved convergence of the iterative Stokes solver.
    """
    W = fd.FunctionSpace(mesh=W.mesh(), family=W.ufl_element())
    q = fd.TestFunction(W)
    p = fd.Function(W, name="pressure_nullspace")

    # Fix the solution at the top boundary
    bc = fd.DirichletBC(W, 1.0, top_subdomain_id)

    F = fd.inner(fd.grad(q), fd.grad(p)) * fd.dx

    k = upward_normal(W.mesh())

    F += (
        -fd.inner(fd.grad(q), k * approximation.dbuoyancydp(p, fd.Constant(1.0)) * p)
        * fd.dx
    )

    fd.solve(F == 0, p, bcs=bc)
    return p


class ViscoelasticStokesSolver(StokesSolverBase):
    """Solves the Stokes system assuming a Maxwell viscoelastic rheology.

    Args:
      solution:
        Firedrake function representing the field over the mixed Stokes space
      approximation:
        G-ADOPT approximation defining terms in the system of equations
      stress_old:
        Firedrake function representing the deviatoric stress at the previous time step
      displacement:
        Firedrake function representing the total displacement
      dt:
        Float quantifying the time step used in a coupled time integration
      theta:
        Float quantifying the implicit contribution in a coupled time integration
      additional_forcing_term:
        Firedrake form specifying an additional term contributing to the residual
      bcs:
        Dictionary specifying boundary conditions (identifier, type, and value)
      quad_degree:
        Integer denoting the quadrature degree
      solver_parameters:
        Dictionary of PETSc solver options or string matching one of the default sets
      solver_parameters_extra:
        Dictionary of PETSc solver options used to update the default G-ADOPT options
      J:
        Firedrake function representing the Jacobian of the mixed Stokes system
      constant_jacobian:
        Boolean specifying whether the Jacobian of the system is constant
      nullspace:
        A `MixedVectorSpaceBasis` for the operator's kernel
      transpose_nullspace:
        A `MixedVectorSpaceBasis` for the kernel of the operator's transpose
      near_nullspace:
        A `MixedVectorSpaceBasis` for the operator's smallest eigenmodes (e.g. rigid
        body modes)
    """

    name = "Viscoelastic"

    def __init__(
        self,
        solution: fd.Function,
        approximation: SmallDisplacementViscoelasticApproximation,
        stress_old: fd.Function,
        displacement: fd.Function,
        **kwargs,
    ) -> None:
        super().__init__(solution, approximation, **kwargs)

        self.stress_old = stress_old  # Deviatoric stress from previous time step
        self.displacement = displacement  # Total displacement

        # Replace approximation's viscosity with effective viscosity
        approximation.mu = approximation.effective_viscosity(self.dt)
        # Scaling factor for the previous stress
        self.stress_scale = self.approximation.prefactor_prestress(self.dt)

    def set_free_surface_boundary(
        self, params_fs: dict[str, int | bool], bc_id: int | str
    ) -> Expr:
        # First, make the displacement term implicit by incorporating the unknown
        # `incremental displacement' (u) that we are solving for. Then, calculate the
        # free surface stress term. This is also referred to as the Hydrostatic
        # Prestress advection term in the GIA literature.
        u, p = self.solution_split
        normal_stress, _ = self.approximation.free_surface_terms(
            p, 0.0, vertical_component(u + self.displacement), **params_fs
        )

        return normal_stress

    def set_equations(self) -> None:
        """Sets up UFL forms for the viscoelastic Stokes equations residual."""
        u, p = self.solution_split
        stress = self.approximation.stress(u, self.stress_old, self.dt)
        source = self.approximation.buoyancy(self.displacement) * self.k
        eqs_attrs = [
            {"p": p, "stress": stress, "source": source},
            {"u": u, "rho_continuity": self.rho_continuity},
        ]

        for i in range(len(residual_terms_stokes)):
            self.equations.append(
                Equation(
                    self.tests[i],
                    self.solution_space[i],
                    residual_terms_stokes[i],
                    eq_attrs=eqs_attrs[i],
                    approximation=self.approximation,
                    bcs=self.weak_bcs,
                    quad_degree=self.quad_degree,
                    # Scaling factor roughly size of mantle Maxwell time to make sure
                    # that dimensional solve converges with strong bcs in parallel
                    scaling_factor=1e-10,
                )
            )

    def solve(self) -> None:
        super().solve()

        # Interpolating with adjoint fails when using indexed expression (returned by
        # split): map toset must be same as Dataset
        u_sub = self.solution.subfunctions[0]
        # Update history stress term to form RHS explicit forcing in the next timestep
        self.stress_old.interpolate(
            self.stress_scale
            * self.approximation.stress(u_sub, self.stress_old, self.dt)
        )
        # Increment total displacement
        self.displacement.interpolate(self.displacement + u_sub)


class BoundaryNormalStressSolver(SolverOptions):
    r"""A class for calculating surface forces acting on a boundary.

    This solver computes topography on boundaries using the equation:

    $$
    h = sigma_(rr) / (g delta rho)
    $$

    where $sigma_(rr)$ is defined as:

    $$
    sigma_(rr) = [-p I + 2 mu (nabla u + nabla u^T)] . hat n . hat n
    $$

    Instead of assuming a unit normal vector $hat n$, this solver uses `FacetNormal`
    from Firedrake to accurately determine the normal vectors, which is particularly
    useful for complex meshes like icosahedron meshes in spherical simulations.

    Arguments:
        stokes_solver (StokesSolver): The Stokes solver providing the necessary fields for calculating stress.
        subdomain_id (str | int): The subdomain ID of a physical boundary.
        **kwargs: Optional keyword arguments. You can provide:
            - solver_parameters (dict[str, str | float]): Parameters to control the variational solver.
            If not provided, defaults are chosen based on whether the Stokes solver is direct or iterative.
            - solver_parameters_extra: Dictionary of PETSc solver options used to update the default solver
            options. If not provided, defaults to None (i.e. do not modify default settings)
    """

    direct_solve_parameters = {
        "mat_type": "aij",
        "ksp_type": "preonly",
        "pc_type": "lu",
        "pc_factor_mat_solver_type": "mumps",
    }
    iterative_solver_parameters = {
        "ksp_type": "cg",
        "pc_type": "hypre",
        "ksp_rtol": 1e-9,
        "ksp_atol": 1e-12,
        "ksp_max_it": 1000,
        "ksp_converged_reason": None,
    }

    name = "BoundaryNormalStressSolver"

    def __init__(self, stokes_solver: StokesSolver, subdomain_id: int | str, **kwargs):
        # pressure and velocity together with viscosity are needed
        self.u, self.p, *self.eta = stokes_solver.solution.subfunctions

        # geometry
        self.mesh = stokes_solver.mesh
        self.dim = self.mesh.geometric_dimension()

        # approximation tells us if we need to consider compressible formulation or not
        self.approximation = stokes_solver.approximation

        # Domain id that we want to use for boundary force
        self.subdomain_id = subdomain_id

        self._kwargs = kwargs

        solver_parameters = self._kwargs.get(
            "solver_parameters",
            BoundaryNormalStressSolver.iterative_solver_parameters
            if stokes_solver.is_iterative_solver()
            else BoundaryNormalStressSolver.direct_solve_parameters,
        )

        self.init_solver_config(solver_parameters, self._kwargs.get("solver_parameters_extra"))
        self.setup_solver()

    def solve(self):
        """
        Solves a linear system for the force and applies necessary boundary conditions.

        Returns:
            The modified force after solving the linear system and applying boundary conditions.
        """
        # Solve for the force
        self.solver.solve()

        # Take the average out
        vave = fd.assemble(self.force * self.ds) / fd.assemble(1 * self.ds)
        self.force.assign(self.force - vave)

        # Re-apply the zero condition everywhere except for the boundary
        self.interior_null_bc.apply(self.force)

        return self.force

    def setup_solver(self):
        # Define the solution in the pressure function space
        # Pressure is chosen as it has a lower rank compared to velocity
        # If pressure is discontinuous, we need to use a continuous equivalent
        if not is_continuous(self.p):
            warn(
                "BoundaryNormalStressSolver: Pressure field is discontinuous. Using an equivalent continous lagrange element."
            )
            Q = fd.FunctionSpace(
                self.mesh, "Lagrange", self.p.function_space().ufl_element().degree()
            )
        else:
            Q = fd.FunctionSpace(self.mesh, self.p.ufl_element())

        self.force = fd.Function(Q, name=f"force_{self.subdomain_id}")

        # Normal vector
        n = fd.FacetNormal(self.mesh)

        phi = fd.TestFunction(Q)
        v = fd.TrialFunction(Q)

        stress_with_pressure = self.approximation.stress(self.u) - self.p * fd.Identity(
            self.dim
        )

        ds_kwargs = {
            "domain": self.mesh,
            "degree": self._kwargs.get("quad_degree", None),
        }
        if self.mesh.extruded and self.subdomain_id in ["top", "bottom"]:
            self.ds = (fd.ds_t if self.subdomain_id == "top" else fd.ds_b)(**ds_kwargs)
        else:
            self.ds = fd.ds(self.subdomain_id, **ds_kwargs)

        # Setting up the variational problem
        a = phi * v * self.ds
        L = -phi * fd.dot(fd.dot(stress_with_pressure, n), n) * self.ds

        # Setting up boundary condition, problem and solver
        # The field is only meaningful on the boundary, so set zero everywhere else
        self.interior_null_bc = InteriorBC(Q, 0.0, [self.subdomain_id])

        self.problem = fd.LinearVariationalProblem(
            a, L, self.force, bcs=self.interior_null_bc, constant_jacobian=True
        )
        self.solver = fd.LinearVariationalSolver(
            self.problem,
            solver_parameters=self.solver_parameters,
            options_prefix=f"{BoundaryNormalStressSolver.name}_{self.subdomain_id}",
        )<|MERGE_RESOLUTION|>--- conflicted
+++ resolved
@@ -455,13 +455,8 @@
                     default_config |= iterative_stokes_solver_parameters
                 case _:
                     raise ValueError("Solver type must be 'direct' or 'iterative'.")
-<<<<<<< HEAD
-        elif self.mesh.topological_dimension() == 2 and self.mesh.cartesian:
+        elif self.mesh.topological_dimension() == 2 and is_cartesian(self.mesh):
             default_config |= direct_stokes_solver_parameters
-=======
-        elif self.mesh.topological_dimension() == 2 and is_cartesian(self.mesh):
-            self.solver_parameters |= direct_stokes_solver_parameters
->>>>>>> 834a95ab
         else:
             default_config |= iterative_stokes_solver_parameters
 
