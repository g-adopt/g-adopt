from .momentum_equation import StokesEquations
from .utility import upward_normal, ensure_constant
from .utility import log_level, INFO, DEBUG, depends_on
from .preconditioners import AugmentedLagrangianContext
import firedrake as fd

iterative_stokes_solver_parameters = {
    "mat_type": "matfree",
    "ksp_type": "preonly",
    "pc_type": "fieldsplit",
    "pc_fieldsplit_type": "schur",
    "pc_fieldsplit_schur_type": "full",
    "fieldsplit_0": {
        "ksp_type": "cg",
        "ksp_rtol": 1e-5,
        "ksp_max_it": 1000,
        "pc_type": "python",
        "pc_python_type": "gadopt.SPDAssembledPC",
        "assembled_pc_type": "gamg",
        "assembled_mg_levels_pc_type": "sor",
        "assembled_pc_gamg_threshold": 0.01,
        "assembled_pc_gamg_square_graph": 100,
        "assembled_pc_gamg_coarse_eq_limit": 1000,
<<<<<<< HEAD
        "assembled_pc_gamg_mis_k_minimum_degree_ordering": True,
=======
>>>>>>> b3f5bcaa
    },
    "fieldsplit_1": {
        "ksp_type": "fgmres",
        "ksp_rtol": 1e-4,
        "ksp_max_it": 200,
        "pc_type": "python",
        "pc_python_type": "gadopt.VariableMassInvPC",
        "Mp_ksp_rtol": 1e-5,
        "Mp_ksp_type": "cg",
        "Mp_pc_type": "sor",
    }
}
p2p0_stokes_solver_parameters = {
    'mat_type': 'nest',
    'ksp_atol': 1e-10,
    'ksp_converged_reason': None,
    'ksp_max_it': 500,
    'ksp_monitor_true_residual': None,
    'ksp_rtol': 1e-09,
    'ksp_type': 'fgmres',
    'pc_fieldsplit_schur_factorization_type': 'full',
    'pc_fieldsplit_schur_precondition': 'user',
    'pc_fieldsplit_type': 'schur',
    'pc_type': 'fieldsplit',
    'fieldsplit_0': {
        'ksp_convergence_test': 'skip',
        'ksp_max_it': 1,
        'ksp_norm_type': 'unpreconditioned',
        'ksp_richardson_self_scale': False,
        'ksp_type': 'richardson',
        'mg_coarse_assembled': {
            'mat_type': 'aij',
            'pc_telescope_reduction_factor': 1,
            'pc_telescope_subcomm_type': 'contiguous',
            'pc_type': 'telescope',
            'telescope_pc_factor_mat_solver_type': 'superlu_dist',
            'telescope_pc_type': 'lu'
        },
        'mg_coarse_pc_python_type': 'firedrake.AssembledPC',
        'mg_coarse_pc_type': 'python',
        'mg_levels': {
            'ksp_convergence_test': 'skip',
            'ksp_max_it': 6,
            'ksp_norm_type': 'unpreconditioned',
            'ksp_type': 'fgmres',
            'patch_pc_patch_construct_dim': 0,
            'patch_pc_patch_construct_type': 'star',
            'patch_pc_patch_dense_inverse': True,
            'patch_pc_patch_local_type': 'additive',
            'patch_pc_patch_partition_of_unity': False,
            'patch_pc_patch_precompute_element_tensors': True,
            'patch_pc_patch_save_operators': True,
            'patch_pc_patch_statistics': False,
            'patch_pc_patch_sub_mat_type': 'seqdense',
            'patch_pc_patch_symmetrise_sweep': False,
            'patch_sub_ksp_type': 'preonly',
            'patch_sub_pc_factor_mat_solver_type': 'petsc',
            'patch_sub_pc_type': 'lu',
            'pc_python_type': 'firedrake.PatchPC',
            'pc_type': 'python'
        },
        'pc_mg_log': None,
        'pc_mg_type': 'full',
        'pc_type': 'mg'
    },
    'fieldsplit_1': {
        'ksp_type': 'preonly',
        'pc_python_type': 'gadopt.P0MassInvPC',
        'pc_type': 'python'
    }
}


al_stokes_solver_parameters = {
    "mat_type": "matfree",
    "ksp_type": "fgmres",
    "ksp_monitor": None,
    "pc_type": "fieldsplit",
    "pc_fieldsplit_type": "schur",
    "pc_fieldsplit_schur_type": "full",
    "fieldsplit_0": {
        "ksp_type": "preonly",
        #"ksp_converged_reason": None,
        "pc_type": "python",
        "pc_python_type": "gadopt.AugmentedAssembledPC",
        "assembled_pc_type": "lu",
        "pc_factor_mat_solver_type": "mumps",
    },
    "fieldsplit_1": {
        "ksp_type": "preonly",
        "pc_type": "python",
        "pc_python_type": "gadopt.VariableMassInvPC",
        "Mp_ksp_type": "cg",
        "Mp_ksp_rtol": 1e-5,
        "Mp_ksp_converged_reason": None,
        "Mp_pc_type": "sor",
        "Mp2_ksp_type": "cg",
        "Mp2_ksp_rtol": 1e-5,
        "Mp2_pc_type": "sor",
        "Mp2_ksp_converged_reason": None,
    }
}

direct_stokes_solver_parameters = {
    "mat_type": "aij",
    "ksp_type": "preonly",
    "pc_type": "lu",
    "pc_factor_mat_solver_type": "mumps",
}

newton_stokes_solver_parameters = {
    "snes_type": "newtonls",
    "snes_linesearch_type": "l2",
    "snes_max_it": 100,
    "snes_atol": 1e-10,
    "snes_rtol": 1e-5,
    "snes_converged_reason": None,
}


def create_stokes_nullspace(Z, closed=True, rotational=False, translations=None):
    """
    Create nullspace for the mixed Stokes system.

    :arg closed: if closed include constant pressure nullspace
    :arg rotational: if rotational include all rotational modes
    :translations: list of dimensions (0 to dim-1) corresponding to translations to include
    """
    X = fd.SpatialCoordinate(Z.mesh())
    dim = len(X)
    V, W = Z.subfunctions
    if rotational:
        if dim == 2:
            rotV = fd.Function(V).interpolate(fd.as_vector((-X[1], X[0])))
            basis = [rotV]
        elif dim == 3:
            x_rotV = fd.Function(V).interpolate(fd.as_vector((0, -X[2], X[1])))
            y_rotV = fd.Function(V).interpolate(fd.as_vector((X[2], 0, -X[0])))
            z_rotV = fd.Function(V).interpolate(fd.as_vector((-X[1], X[0], 0)))
            basis = [x_rotV, y_rotV, z_rotV]
        else:
            raise ValueError("Unknown dimension")
    else:
        basis = []
    if translations:
        for tdim in translations:
            vec = [0] * dim
            vec[tdim] = 1
            basis.append(fd.Function(V).interpolate(fd.as_vector(vec)))

    if basis:
        V_nullspace = fd.VectorSpaceBasis(basis, comm=Z.mesh().comm)
        V_nullspace.orthonormalize()
    else:
        V_nullspace = V

    if closed:
        p_nullspace = fd.VectorSpaceBasis(constant=True, comm=Z.mesh().comm)
    else:
        p_nullspace = W

    return fd.MixedVectorSpaceBasis(Z, [V_nullspace, p_nullspace])


class StokesSolver:
    name = 'Stokes'

    def __init__(self, z, T, approximation, bcs=None, mu=1,
                 quad_degree=6, cartesian=True, solver_parameters=None,
                 closed=True, rotational=False, J=None,
                 gamma=None,
                 **kwargs):
        self.Z = z.function_space()
        self.mesh = self.Z.mesh()
        self.test = fd.TestFunctions(self.Z)
        self.equations = StokesEquations(self.Z, self.Z, quad_degree=quad_degree,
                                         compressible=approximation.compressible)
        self.solution = z
        self.approximation = approximation
        self.mu = ensure_constant(mu)
        self.gamma = ensure_constant(gamma)
        self.solver_parameters = solver_parameters
        self.J = J
        self.linear = not depends_on(self.mu, self.solution)

        self.solver_kwargs = kwargs
        u, p = fd.split(self.solution)
        self.k = upward_normal(self.Z.mesh(), cartesian)
        self.fields = {
            'velocity': u,
            'pressure': p,
            'viscosity': self.mu,
            'interior_penalty': fd.Constant(2.0),  # allows for some wiggle room in imposition of weak BCs
                                                   # 6.25 matches C_ip=100. in "old" code for Q2Q1 in 2d.
            'source': self.approximation.buoyancy(p, T) * self.k,
            'rho_continuity': self.approximation.rho_continuity(),
        }
        self.appctx = {"mu": self.mu}
        if self.gamma is not None:
            self.fields['gamma'] = self.gamma
            self.appctx['gamma'] = self.gamma

        self.weak_bcs = {}
        self.strong_bcs = []
        for id, bc in bcs.items():
            weak_bc = {}
            for type, value in bc.items():
                if type == 'u':
                    self.strong_bcs.append(fd.DirichletBC(self.Z.sub(0), value, id))
                elif type == 'ux':
                    self.strong_bcs.append(fd.DirichletBC(self.Z.sub(0).sub(0), value, id))
                elif type == 'uy':
                    self.strong_bcs.append(fd.DirichletBC(self.Z.sub(0).sub(1), value, id))
                elif type == 'uz':
                    self.strong_bcs.append(fd.DirichletBC(self.Z.sub(0).sub(2), value, id))
                else:
                    weak_bc[type] = value
            self.weak_bcs[id] = weak_bc

        self.F = 0
        for test, eq, u in zip(self.test, self.equations, fd.split(self.solution)):
            self.F -= eq.residual(test, u, u, self.fields, bcs=self.weak_bcs)

        if self.solver_parameters is None:
            if self.linear:
                self.solver_parameters = {"snes_type": "ksponly"}
            else:
                self.solver_parameters = newton_stokes_solver_parameters.copy()
            if INFO >= log_level:
                self.solver_parameters['snes_monitor'] = None

            if self.gamma is not None:
                # Augmented Lagrangian only implemted for P2-P0 at the moment
                assert self.Z.sub(0).ufl_element().degree() == 2
                # assert self.Z.sub(1).ufl_element().degree() == 0
                # only for isoviscous
                # assert isinstance(self.mu, fd.Constant)
                self.solver_parameters.update(al_stokes_solver_parameters)
                #self.solver_parameters.update(hacky_stokes_solver_parameters)
                alc = AugmentedLagrangianContext(self.F, self.solution, self.gamma, bcs=self.strong_bcs)
                self.solver_kwargs['post_function_callback'] = alc.post_function_callback
                self.appctx['alc'] = alc
            elif self.mesh.topological_dimension() == 2 and cartesian:
                self.solver_parameters.update(direct_stokes_solver_parameters)
            else:
                self.solver_parameters.update(iterative_stokes_solver_parameters)
                if DEBUG >= log_level:
                    self.solver_parameters['fieldsplit_0']['ksp_converged_reason'] = None
                    self.solver_parameters['fieldsplit_1']['ksp_monitor'] = None
                elif INFO >= log_level:
                    self.solver_parameters['fieldsplit_1']['ksp_converged_reason'] = None
        # solver is setup only last minute
        # so people can overwrite parameters we've setup here
        self._solver_setup = False

    def setup_solver(self):
        self.problem = fd.NonlinearVariationalProblem(self.F, self.solution,
                                                      bcs=self.strong_bcs, J=self.J)
        self.solver = fd.NonlinearVariationalSolver(self.problem,
                                                    solver_parameters=self.solver_parameters,
                                                    options_prefix=self.name,
                                                    appctx=self.appctx,
                                                    **self.solver_kwargs)
        if self.gamma is not None:
            from .mg_transfers import VariablePkP0SchoeberlTransfer, NullTransfer
            V = self.Z.sub(0)
            Q = self.Z.sub(1)
            tdim = self.mesh.topological_dimension()
            hierarchy = "uniform"
            restriction = False
            vtransfer = VariablePkP0SchoeberlTransfer(tdim, hierarchy)
            qtransfer = NullTransfer()
            transfers = {V.ufl_element(): (vtransfer.prolong, vtransfer.restrict if restriction else fd.restrict, fd.inject),
                         Q.ufl_element(): (fd.prolong, fd.restrict, qtransfer.inject)}
            transfermanager = fd.TransferManager(native_transfers=transfers)
            self.solver.set_transfer_manager(transfermanager)
            def wrap(f, message):
                def wrapper(*args, **kwargs):
                    if hasattr(args[0], 'getSizes'):
                        print(message, f'  {args[0].getSizes()}')
                    else:
                        print(message)
                    return f(*args, **kwargs)
                return wrapper
            ctx = self.solver._ctx._jac.petscmat.getPythonContext()
            #ctx.mult = wrap(ctx.mult, 'Multiplying coupled matrix')
            def wrap_createSubMatrix(f, message):
                def wrapper(*args, **kwargs):
                    print('Creating submatrix!!')
                    submat = f(*args, **kwargs)
                    ctx = submat.getPythonContext()
                    ctx.mult = wrap(ctx.mult, message)
                    return submat
                return wrapper
            #ctx.createSubMatrix = wrap_createSubMatrix(ctx.createSubMatrix, 'Multiplying sub-matrix')

        self._solver_setup = True

    def solve(self):
        if not self._solver_setup:
            self.setup_solver()
        self.solver.solve()<|MERGE_RESOLUTION|>--- conflicted
+++ resolved
@@ -21,10 +21,7 @@
         "assembled_pc_gamg_threshold": 0.01,
         "assembled_pc_gamg_square_graph": 100,
         "assembled_pc_gamg_coarse_eq_limit": 1000,
-<<<<<<< HEAD
         "assembled_pc_gamg_mis_k_minimum_degree_ordering": True,
-=======
->>>>>>> b3f5bcaa
     },
     "fieldsplit_1": {
         "ksp_type": "fgmres",
