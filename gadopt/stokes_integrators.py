r"""This module provides a fine-tuned solver class for the Stokes system of conservation
equations and a function to automatically set the associated null spaces. Users
instantiate the `StokesSolver` class by providing relevant parameters and call the
`solve` method to request a solver update.

"""

from collections import defaultdict
from numbers import Number
from typing import Optional
from warnings import warn

import firedrake as fd
from ufl.core.expr import Expr

from .approximations import BaseApproximation, AnelasticLiquidApproximation
from .equations import Equation
from .free_surface_equation import free_surface_term
from .free_surface_equation import mass_term as mass_term_fs
from .momentum_equation import residual_terms_stokes
from .utility import (
    DEBUG,
    INFO,
    InteriorBC,
    depends_on,
    is_continuous,
    log_level,
    upward_normal,
    vertical_component,
)

iterative_stokes_solver_parameters = {
    "mat_type": "matfree",
    "ksp_type": "preonly",
    "pc_type": "fieldsplit",
    "pc_fieldsplit_type": "schur",
    "pc_fieldsplit_schur_type": "full",
    "fieldsplit_0": {
        "ksp_type": "cg",
        "ksp_rtol": 1e-5,
        "ksp_max_it": 1000,
        "pc_type": "python",
        "pc_python_type": "gadopt.SPDAssembledPC",
        "assembled_pc_type": "gamg",
        "assembled_mg_levels_pc_type": "sor",
        "assembled_pc_gamg_threshold": 0.01,
        "assembled_pc_gamg_square_graph": 100,
        "assembled_pc_gamg_coarse_eq_limit": 1000,
        "assembled_pc_gamg_mis_k_minimum_degree_ordering": True,
    },
    "fieldsplit_1": {
        "ksp_type": "fgmres",
        "ksp_rtol": 1e-4,
        "ksp_max_it": 200,
        "pc_type": "python",
        "pc_python_type": "firedrake.MassInvPC",
        "Mp_pc_type": "ksp",
        "Mp_ksp_ksp_rtol": 1e-5,
        "Mp_ksp_ksp_type": "cg",
        "Mp_ksp_pc_type": "sor",
    }
}
"""Default iterative solver parameters for solution of stokes system.

We configure the Schur complement approach as described in Section of
4.3 of Davies et al. (2022), using PETSc's fieldsplit preconditioner
type, which provides a class of preconditioners for mixed problems
that allows a user to apply different preconditioners to different
blocks of the system.

The fieldsplit_0 entries configure solver options for the velocity
block. The linear systems associated with this matrix are solved using
a combination of the Conjugate Gradient (cg) method and an algebraic
multigrid preconditioner (GAMG).

The fieldsplit_1 entries contain solver options for the Schur
complement solve itself. For preconditioning, we approximate the Schur
complement matrix with a mass matrix scaled by viscosity, with the
viscosity provided through the optional mu keyword argument to Stokes
solver. Since this preconditioner step involves an iterative solve,
the Krylov method used for the Schur complement needs to be of
flexible type, and we use FGMRES by default.

We note that our default solver parameters can be augmented or
adjusted by accessing the solver_parameter dictionary, for example:

```
   stokes_solver.solver_parameters['fieldsplit_0']['ksp_converged_reason'] = None
   stokes_solver.solver_parameters['fieldsplit_0']['ksp_rtol'] = 1e-3
   stokes_solver.solver_parameters['fieldsplit_0']['assembled_pc_gamg_threshold'] = -1
   stokes_solver.solver_parameters['fieldsplit_1']['ksp_converged_reason'] = None
   stokes_solver.solver_parameters['fieldsplit_1']['ksp_rtol'] = 1e-2
```

Note:
  G-ADOPT defaults to iterative solvers in 3-D.
"""

direct_stokes_solver_parameters = {
    "mat_type": "aij",
    "ksp_type": "preonly",
    "pc_type": "lu",
    "pc_factor_mat_solver_type": "mumps",
}
"""Default direct solver parameters for solution of Stokes system.

Configured to use LU factorisation, using the MUMPS library.

Note:
  G-ADOPT defaults to direct solvers in 2-D.
"""

newton_stokes_solver_parameters = {
    "snes_type": "newtonls",
    "snes_linesearch_type": "l2",
    "snes_max_it": 100,
    "snes_atol": 1e-10,
    "snes_rtol": 1e-5,
}
"""Default solver parameters for non-linear systems.

We use a setup based on Newton's method (newtonls) with a secant line
search over the L2-norm of the function.
"""


def create_stokes_nullspace(
    Z: fd.functionspaceimpl.WithGeometry,
    closed: bool = True,
    rotational: bool = False,
    translations: Optional[list[int]] = None,
    ala_approximation: Optional[AnelasticLiquidApproximation] = None,
    top_subdomain_id: Optional[str | int] = None,
) -> fd.nullspace.MixedVectorSpaceBasis:
    """Create a null space for the mixed Stokes system.

    Arguments:
      Z: Firedrake mixed function space associated with the Stokes system
      closed: Whether to include a constant pressure null space
      rotational: Whether to include all rotational modes
      translations: List of translations to include
      ala_approximation: AnelasticLiquidApproximation for calculating (non-constant) right nullspace
      top_subdomain_id: Boundary id of top surface. Required when providing
                        ala_approximation.

    Returns:
      A Firedrake mixed vector space basis incorporating the null space components

    """
    # ala_approximation and top_subdomain_id are both needed when calculating right nullspace for ala
    if (ala_approximation is None) != (top_subdomain_id is None):
        raise ValueError("Both ala_approximation and top_subdomain_id must be provided, or both must be None.")

    X = fd.SpatialCoordinate(Z.mesh())
    dim = len(X)
    stokes_subspaces = Z.subspaces

    if rotational:
        if dim == 2:
            rotV = fd.Function(stokes_subspaces[0]).interpolate(fd.as_vector((-X[1], X[0])))
            basis = [rotV]
        elif dim == 3:
            x_rotV = fd.Function(stokes_subspaces[0]).interpolate(fd.as_vector((0, -X[2], X[1])))
            y_rotV = fd.Function(stokes_subspaces[0]).interpolate(fd.as_vector((X[2], 0, -X[0])))
            z_rotV = fd.Function(stokes_subspaces[0]).interpolate(fd.as_vector((-X[1], X[0], 0)))
            basis = [x_rotV, y_rotV, z_rotV]
        else:
            raise ValueError("Unknown dimension")
    else:
        basis = []

    if translations:
        for tdim in translations:
            vec = [0] * dim
            vec[tdim] = 1
            basis.append(fd.Function(stokes_subspaces[0]).interpolate(fd.as_vector(vec)))

    if basis:
        V_nullspace = fd.VectorSpaceBasis(basis, comm=Z.mesh().comm)
        V_nullspace.orthonormalize()
    else:
        V_nullspace = stokes_subspaces[0]

    if closed:
        if ala_approximation:
            p = ala_right_nullspace(W=stokes_subspaces[1], approximation=ala_approximation, top_subdomain_id=top_subdomain_id)
            p_nullspace = fd.VectorSpaceBasis([p], comm=Z.mesh().comm)
            p_nullspace.orthonormalize()
        else:
            p_nullspace = fd.VectorSpaceBasis(constant=True, comm=Z.mesh().comm)
    else:
        p_nullspace = stokes_subspaces[1]

    null_space = [V_nullspace, p_nullspace]

    # If free surface unknowns, add dummy free surface nullspace
    null_space += stokes_subspaces[2:]

    return fd.MixedVectorSpaceBasis(Z, null_space)


class StokesSolver:
    """Solves the Stokes system in place.

    Note: Null space options can be generated using `create_stokes_nullspace`.

    Arguments:
      solution: Firedrake function representing mixed Stokes system
      T: Firedrake function representing temperature
      approximation: Approximation describing system of equations
      bcs: Dictionary of identifier-value pairs specifying boundary conditions
      quad_degree: Quadrature degree. Default value is `2p + 1`, where
                   p is the polynomial degree of the trial space
      solver_parameters: Either a dictionary of PETSc solver parameters or a string
                         specifying a default set of parameters defined in G-ADOPT
      J: Firedrake function representing the Jacobian of the system
      constant_jacobian: Whether the Jacobian of the system is constant
      coupled_tstep: Timestep for advancing free surface equation
      theta: Timestepping prefactor for free surface equation, where
             theta = 0: Forward Euler, theta = 0.5: Crank-Nicolson (default),
             or theta = 1: Backward Euler
      nullspace:
        A `MixedVectorSpaceBasis` for the operator's kernel
      transpose_nullspace:
        A `MixedVectorSpaceBasis` for the kernel of the operator's transpose
      near_nullspace:
        A `MixedVectorSpaceBasis` for the operator's smallest eigenmodes (e.g. rigid
        body modes)

    """

    name = "Stokes"

    def __init__(
        self,
        solution: fd.Function,
        T: fd.Function,
        approximation: BaseApproximation,
        bcs: dict[int, dict[str, Number]] = {},
        quad_degree: int = 6,
        solver_parameters: Optional[dict[str, str | Number] | str] = None,
        J: Optional[fd.Function] = None,
        constant_jacobian: bool = False,
        coupled_tstep: Optional[float] = None,
        theta: float = 0.5,
        nullspace: fd.MixedVectorSpaceBasis = None,
        transpose_nullspace: fd.MixedVectorSpaceBasis = None,
        near_nullspace: fd.MixedVectorSpaceBasis = None,
    ):
        self.solution_space = solution.function_space()
        self.mesh = self.solution_space.mesh()
        self.tests = fd.TestFunctions(self.solution_space)
        self.solution = solution
        self.T = T
        self.approximation = approximation
        self.bcs = bcs
        self.quad_degree = quad_degree
        self.solver_parameters = solver_parameters
        self.coupled_tstep = coupled_tstep
        self.theta = theta
        self.nullspace = nullspace
        self.transpose_nullspace = transpose_nullspace
        self.near_nullspace = near_nullspace

        self.solution_old = solution.copy(deepcopy=True)
        self.solution_split = fd.split(solution)
        self.solution_old_split = fd.split(self.solution_old)
        self.solution_theta_split = [
            theta * sol + (1 - theta) * sol_old
            for sol, sol_old in zip(self.solution_split, self.solution_old_split)
        ]

        self.J = J
        self.constant_jacobian = constant_jacobian
        self.linear = not depends_on(self.approximation.mu, self.solution)

        self.k = upward_normal(self.mesh)

        # Setup boundary conditions
        self.weak_bcs = {}
        self.strong_bcs = []

        # Free surface parameters
        self.free_surface_map = {}
        self.eta_ind = 2
        self.buoyancy_fs = [None] * len(self.solution_split)

        self.set_boundary_conditions()

        # eta is a list of 0, 1 or multiple free surface fields
        self.u, self.p, *self.eta = fd.split(self.solution)

        self.rho_mass = self.approximation.rho_continuity()

        self.equations = []
        self.F = 0.0  # Weak form of the system

        self.set_equations()
        self.set_form()

        self.set_solver_options()

        # Solver object is set up later to permit editing default solver options.
        self._solver_ready = False

    def set_boundary_conditions(self) -> None:
        """Sets strong and weak boundary conditions."""
        bc_map = {"u": self.solution_space.sub(0)}
        if self.mesh.cartesian:
            bc_map["ux"] = bc_map["u"].sub(0)
            bc_map["uy"] = bc_map["u"].sub(1)
            if self.mesh.geometric_dimension() == 3:
                bc_map["uz"] = bc_map["u"].sub(2)

        for bc_id, bc in self.bcs.items():
            weak_bc = defaultdict(float)

            for bc_type, val in bc.items():
                match bc_type:
                    case "u" | "ux" | "uy" | "uz":
                        self.strong_bcs.append(
                            fd.DirichletBC(bc_map[bc_type], val, bc_id)
                        )
                    case "free_surface":
                        weak_bc["normal_stress"] += self.set_free_surface_boundary(
                            val, bc_id
                        )
                        self.eta_ind += 1
                    case _:
                        weak_bc[bc_type] += val

            self.weak_bcs[bc_id] = weak_bc

    def set_solver_options(self) -> None:
        """Sets PETSc solver parameters."""
        # Application context for the inverse mass matrix preconditioner
        self.appctx = {
            "mu": self.approximation.mu / self.approximation.rho_continuity()
        }

        if isinstance(solver_preset := self.solver_parameters, dict):
            return

        if not depends_on(self.approximation.mu, self.solution):
            self.solver_parameters = {"snes_type": "ksponly"}
        else:
            self.solver_parameters = newton_stokes_solver_parameters.copy()

        if INFO >= log_level:
            self.solver_parameters["snes_monitor"] = None

        if solver_preset is not None:
            match solver_preset:
                case "direct":
                    self.solver_parameters.update(direct_stokes_solver_parameters)
                case "iterative":
                    self.solver_parameters.update(iterative_stokes_solver_parameters)
                case _:
                    raise ValueError("Solver type must be 'direct' or 'iterative'.")
        elif self.mesh.topological_dimension() == 2 and self.mesh.cartesian:
            self.solver_parameters.update(direct_stokes_solver_parameters)
        else:
            self.solver_parameters.update(iterative_stokes_solver_parameters)

        # Extra options for iterative solvers
        if self.solver_parameters.get("pc_type") == "fieldsplit":
            if DEBUG >= log_level:
                self.solver_parameters["fieldsplit_0"]["ksp_converged_reason"] = None
                self.solver_parameters["fieldsplit_1"]["ksp_monitor"] = None
            elif INFO >= log_level:
                self.solver_parameters["fieldsplit_1"]["ksp_converged_reason"] = None

                if self.free_surface_map:
                    # Gather pressure and free surface fields for Schur complement solve
                    fields_ind = ",".join(map(str, range(1, len(self.solution_split))))
                    self.solver_parameters.update(
                        {
                            "pc_fieldsplit_0_fields": "0",
                            "pc_fieldsplit_1_fields": fields_ind,
                        }
                    )
                    # Update mass inverse preconditioner
                    self.solver_parameters["fieldsplit_1"].update(
                        {"pc_python_type": "gadopt.FreeSurfaceMassInvPC"}
                    )

    def set_free_surface_boundary(
        self, params_fs: dict[str, int | bool], bc_id: int
    ) -> Expr:
        # Associate the free-surface index with the boundary id
        # Note: This assumes that ordering of the free-surface boundary conditions is
        # the same as that of free-surface functions in the mixed space.
        self.free_surface_map[bc_id] = self.eta_ind

        # Set internal degrees of freedom to zero to prevent singular matrix
        self.strong_bcs.append(InteriorBC(self.solution_space[self.eta_ind], 0, bc_id))

        normal_stress, self.buoyancy_fs[self.eta_ind] = (
            self.approximation.free_surface_terms(
                self.solution_split[1],
                self.T,
                self.solution_theta_split[self.eta_ind],
                **params_fs,
            )
        )

        return normal_stress

    def set_equations(self) -> None:
        u, p = self.solution_split[:2]
        stress = self.approximation.stress(self.u)
        source = self.approximation.buoyancy(self.p, self.T) * self.k
        eqs_attrs = [
            {"p": p, "stress": stress, "source": source},
            {"u": u, "rho_mass": self.approximation.rho_continuity()},
        ]

        for i in range(len(residual_terms_stokes)):
            self.equations.append(
                Equation(
                    self.tests[i],
                    self.solution_space[i],
                    residual_terms_stokes[i],
                    eq_attrs=eqs_attrs[i],
                    approximation=self.approximation,
                    bcs=self.weak_bcs,
                    quad_degree=self.quad_degree,
                )
            )

        for bc_id, eta_ind in self.free_surface_map.items():
            eq_attrs = {
                "boundary_id": bc_id,
                "buoyancy_scale": self.buoyancy_fs[eta_ind],
                "u": u,
            }

            self.equations.append(
                Equation(
                    self.tests[eta_ind],
                    self.solution_space[eta_ind],
                    free_surface_term,
                    mass_term=mass_term_fs,
                    eq_attrs=eq_attrs,
                    quad_degree=self.quad_degree,
                    scaling_factor=-self.theta,
                )
            )

    def set_form(self) -> None:
        """Sets the weak form including linear and bilinear terms."""
        for equation, solution, solution_old in zip(
            self.equations, self.solution_split, self.solution_old_split
        ):
            if equation.mass_term:
                assert equation.scaling_factor == -self.theta
                self.F += equation.mass((solution - solution_old) / self.coupled_tstep)
            self.F -= equation.residual(solution)

    def setup_solver(self) -> None:
        """Sets up the solver."""
        if self.free_surface_map:
            self.appctx["free_surface"] = self.free_surface_map
            self.appctx["ds"] = self.equations[-1].ds

        if self.constant_jacobian:
            trial = fd.TrialFunction(self.solution_space)
            F = fd.replace(self.F, {self.solution: trial})
            a, L = fd.lhs(F), fd.rhs(F)

            self.problem = fd.LinearVariationalProblem(
                a, L, self.solution, bcs=self.strong_bcs, constant_jacobian=True
            )
            self.solver = fd.LinearVariationalSolver(
                self.problem,
                solver_parameters=self.solver_parameters,
                nullspace=self.nullspace,
                transpose_nullspace=self.transpose_nullspace,
                near_nullspace=self.near_nullspace,
                appctx=self.appctx,
                options_prefix=self.name,
            )
        else:
            self.problem = fd.NonlinearVariationalProblem(
                self.F, self.solution, bcs=self.strong_bcs, J=self.J
            )
            self.solver = fd.NonlinearVariationalSolver(
                self.problem,
                solver_parameters=self.solver_parameters,
                nullspace=self.nullspace,
                transpose_nullspace=self.transpose_nullspace,
                near_nullspace=self.near_nullspace,
                appctx=self.appctx,
                options_prefix=self.name,
            )

        self._solver_ready = True

    def solve(self):
        """Solves the system."""
        if not self._solver_ready:
            self.setup_solver()

        self.solver.solve()

        self.solution_old.assign(self.solution)

    def force_on_boundary(self, subdomain_id: int | str, **kwargs) -> fd.Function:
        """Computes the force acting on a boundary.

        Arguments:
          subdomain_id: The subdomain ID of a physical boundary.

        Returns:
          The force acting on the boundary.

        """
        if not hasattr(self, 'BoundaryNormalStressSolvers'):
            self.BoundaryNormalStressSolvers = {}

        if subdomain_id not in self.BoundaryNormalStressSolvers:
            self.BoundaryNormalStressSolvers[subdomain_id] = BoundaryNormalStressSolver(
                self, subdomain_id, **kwargs
            )

        return self.BoundaryNormalStressSolvers[subdomain_id].solve()


def ala_right_nullspace(
        W: fd.functionspaceimpl.WithGeometry,
        approximation: AnelasticLiquidApproximation,
        top_subdomain_id: str | int):
    r"""Compute pressure nullspace for Anelastic Liquid Approximation.

        Arguments:
          W: pressure function space
          approximation: AnelasticLiquidApproximation with equation parameters
          top_subdomain_id: boundary id of top surface

        Returns:
          pressure nullspace solution

        To obtain the pressure nullspace solution for the Stokes equation in Anelastic Liquid Approximation,
        which includes a pressure-dependent buoyancy term, we try to solve the equation:

        $$
          -nabla p + g "Di" rho chi c_p/(c_v gamma) hatk p = 0
        $$

        Taking the divergence:

        $$
          -nabla * nabla p + nabla * (g "Di" rho chi c_p/(c_v gamma) hatk p) = 0,
        $$

        then testing it with q:

        $$
            int_Omega -q nabla * nabla p dx + int_Omega q nabla * (g "Di" rho chi c_p/(c_v gamma) hatk p) dx = 0
        $$

        followed by integration by parts:

        $$
            int_Gamma -bb n * q nabla p ds + int_Omega nabla q cdot nabla p dx +
            int_Gamma bb n * hatk q g "Di" rho chi c_p/(c_v gamma) p dx -
            int_Omega nabla q * hatk g "Di" rho chi c_p/(c_v gamma) p dx = 0
        $$

        This elliptic equation can be solved with natural boundary conditions by imposing our original equation above, which eliminates
        all boundary terms:

        $$
          int_Omega nabla q * nabla p dx - int_Omega nabla q * hatk g "Di" rho chi c_p/(c_v gamma) p dx = 0.
        $$

        However, if we do so on all boundaries we end up with a system that has the same nullspace, as the one we are after (note that
        we ended up merely testing the original equation with $nabla q$). Instead we use the fact that the gradient of the null mode
        is always vertical, and thus the null mode is constant at any horizontal level (geoid), specifically the top surface. Choosing
        any nonzero constant for this surface fixes the arbitrary scalar multiplier of the null mode. We choose the value of one
        and apply it as a Dirichlet boundary condition.

        Note that this procedure does not necessarily compute the exact nullspace of the *discretised* Stokes system. In particular,
        since not every test function $v in V$, the velocity test space, can be written as $v=nabla q$ with $q in W$, the
        pressure test space, the two terms do not necessarily exactly cancel when tested with $v$ instead of $nabla q$ as in our
        final equation. However, in practice the discrete error appears to be small enough, and providing this nullspace gives
        an improved convergence of the iterative Stokes solver.
    """
    W = fd.FunctionSpace(mesh=W.mesh(), family=W.ufl_element())
    q = fd.TestFunction(W)
    p = fd.Function(W, name="pressure_nullspace")

    # Fix the solution at the top boundary
    bc = fd.DirichletBC(W, 1., top_subdomain_id)

    F = fd.inner(fd.grad(q), fd.grad(p)) * fd.dx

    k = upward_normal(W.mesh())

    F += - fd.inner(fd.grad(q), k * approximation.dbuoyancydp(p, fd.Constant(1.0)) * p) * fd.dx

    fd.solve(F == 0, p, bcs=bc)
    return p


class ViscoelasticStokesSolver(StokesSolver):
    """Solves the Stokes system assuming a Maxwell viscoelastic rheology.

    Arguments:
      z: Firedrake function representing mixed Stokes system
      stress_old: Firedrake function representing deviatoric stress from previous timestep
      displacement: Firedrake function representing displacement field
      approximation: Approximation describing system of equations
      dt: Timestep for viscoelastic rheology
      bcs: Dictionary of identifier-value pairs specifying boundary conditions
      quad_degree: Quadrature degree. Default value is `2p + 1`, where
                   p is the polynomial degree of the trial space
      solver_parameters: Either a dictionary of PETSc solver parameters or a string
                         specifying a default set of parameters defined in G-ADOPT
      J: Firedrake function representing the Jacobian of the system
      constant_jacobian: Whether the Jacobian of the system is constant
    """

    name = "ViscoelasticStokesSolver"

    def __init__(
        self,
        z: fd.Function,
        stress_old: fd.Function,
        displacement: fd.Function,
        approximation: BaseApproximation,
        dt: Number | fd.Constant,
        bcs: dict[int, dict[str, Number]] = {},
        quad_degree: int = 6,
        solver_parameters: Optional[dict[str, str | Number] | str] = None,
        J: Optional[fd.Function] = None,
        constant_jacobian: bool = False,
        **kwargs,
    ):
        self.stress_old = stress_old  # Function to store deviatoric stress from previous time step
        self.displacement = displacement
        self.dt = dt

        approximation.mu = approximation.effective_viscosity(self.dt)

        # This isn't used in the viscoelastic code but StokesSolver currently assumes temperature is required as an argument
        T_placeholder = fd.Constant(0)

        super().__init__(
            z,
            T_placeholder,
            approximation,
            bcs=bcs,
            quad_degree=quad_degree,
            solver_parameters=solver_parameters,
            J=J,
            constant_jacobian=constant_jacobian,
            coupled_tstep=self.dt,
            **kwargs,
        )

        scale_mu = fd.Constant(1e10)  # this is a scaling factor roughly size of mantle maxwell time to make sure that solve converges with strong bcs in parallel...
        self.F = (1 / scale_mu)*self.F

    def set_free_surface_boundary(
        self, params_fs: dict[str, int | bool], bc_id: int
    ) -> Expr:
        # First, make the displacement term implicit by incorporating the unknown
        # `incremental displacement' (u) that we are solving for. Then, calculate the
        # free surface stress term. This is also referred to as the Hydrostatic
        # Prestress advection term in the GIA literature.
        u, p = self.solution_split[:2]
        normal_stress, _ = self.approximation.free_surface_terms(
            p,
            self.T,
            vertical_component(u + self.displacement),
            **params_fs,
        )

        return normal_stress

    def set_equations(self) -> None:
        """Sets up UFL forms for the viscoelastic Stokes equations residual."""
        u, p = self.solution_split
        stress = self.approximation.stress(u, self.stress_old, self.dt)
        source = self.approximation.buoyancy(self.displacement) * self.k
        eqs_attrs = [
            {"p": p, "stress": stress, "source": source},
            {"u": u, "rho_mass": self.rho_mass},
        ]

        for i in range(len(residual_terms_stokes)):
            self.equations.append(
                Equation(
                    self.tests[i],
                    self.solution_space[i],
                    residual_terms_stokes[i],
                    eq_attrs=eqs_attrs[i],
                    approximation=self.approximation,
                    bcs=self.weak_bcs,
                    quad_degree=self.quad_degree,
                )
            )

    def solve(self):
        super().solve()
        # Update history stress term for using as a RHS explicit forcing in the next timestep
        # Interpolating with adjoint seems to need subfunction...
        # otherwise 'map toset must be same as Dataset' error
        u_sub = self.solution.subfunctions[0]
        self.stress_old.interpolate(self.approximation.prefactor_prestress(self.dt) * self.approximation.stress(u_sub, self.stress_old, self.dt))
        self.displacement.interpolate(self.displacement+u_sub)


class BoundaryNormalStressSolver:
    r"""A class for calculating surface forces acting on a boundary.

    This solver computes topography on boundaries using the equation:

    $$
    h = sigma_(rr) / (g delta rho)
    $$

    where $sigma_(rr)$ is defined as:

    $$
    sigma_(rr) = [-p I + 2 mu (nabla u + nabla u^T)] . hat n . hat n
    $$

    Instead of assuming a unit normal vector $hat n$, this solver uses `FacetNormal`
    from Firedrake to accurately determine the normal vectors, which is particularly
    useful for complex meshes like icosahedron meshes in spherical simulations.

    Arguments:
        stokes_solver (StokesSolver): The Stokes solver providing the necessary fields for calculating stress.
        subdomain_id (str | int): The subdomain ID of a physical boundary.
        **kwargs: Optional keyword arguments. You can provide:
            - solver_parameters (dict[str, str | Number]): Parameters to control the variational solver.
            If not provided, defaults are chosen based on whether the Stokes solver is direct or iterative.
    """

    direct_solve_parameters = {
        "mat_type": "aij",
        "ksp_type": "preonly",
        "pc_type": "lu",
        "pc_factor_mat_solver_type": "mumps",
    }
    iterative_solver_parameters = {
        "ksp_type": "cg",
        "pc_type": "hypre",
        "ksp_rtol": 1e-9,
        "ksp_atol": 1e-12,
        "ksp_max_it": 1000,
        "ksp_converged_reason": None,
    }

    name = "BoundaryNormalStressSolver"

    def __init__(self,
                 stokes_solver: StokesSolver,
                 subdomain_id: int | str,
                 **kwargs
                 ):
        # pressure and velocity together with viscosity are needed
        self.u, self.p, *self.eta = stokes_solver.solution.subfunctions

        # geometry
        self.mesh = stokes_solver.mesh
        self.dim = self.mesh.geometric_dimension()

        # approximation tells us if we need to consider compressible formulation or not
        self.approximation = stokes_solver.approximation

        # Domain id that we want to use for boundary force
        self.subdomain_id = subdomain_id

        self._kwargs = kwargs

        self.solver_parameters = self._kwargs.get(
            "solver_parameters",
            BoundaryNormalStressSolver.direct_solve_parameters
            if stokes_solver.solver_parameters == direct_stokes_solver_parameters
            else BoundaryNormalStressSolver.iterative_solver_parameters
        )

        self._solver_is_set_up = False

    def solve(self):
        """
        Solves a linear system for the force and applies necessary boundary conditions.

        Returns:
            The modified force after solving the linear system and applying boundary conditions.
        """
        # Solve a linear system
        if not self._solver_is_set_up:
            self.setup_solver()
        # Solve for the force
        self.solver.solve()

        # Take the average out
        vave = fd.assemble(self.force * self.ds) / fd.assemble(1 * self.ds)
        self.force.assign(self.force - vave)

        # Re-apply the zero condition everywhere except for the boundary
        self.interior_null_bc.apply(self.force)

        return self.force

    def setup_solver(self):
        # Define the solution in the pressure function space
        # Pressure is chosen as it has a lower rank compared to velocity
        # If pressure is discontinuous, we need to use a continuous equivalent
        if not is_continuous(self.p):
            warn("BoundaryNormalStressSolver: Pressure field is discontinuous. Using an equivalent continous lagrange element.")
            Q = fd.FunctionSpace(self.mesh, "Lagrange", self.p.function_space().ufl_element().degree())
        else:
            Q = fd.FunctionSpace(self.mesh, self.p.ufl_element())

        self.force = fd.Function(Q, name=f"force_{self.subdomain_id}")

        # Normal vector
        n = fd.FacetNormal(self.mesh)

        phi = fd.TestFunction(Q)
        v = fd.TrialFunction(Q)

        stress_with_pressure = (
            self.approximation.stress(self.u)
            - self.p * fd.Identity(self.dim)
        )

<<<<<<< HEAD
        degree = self._kwargs.get("quad_degree", None)
        if self.mesh.extruded and self.subdomain_id in ["top", "bottom"]:
            self.ds = {"top": fd.ds_t(degree=degree), "bottom": fd.ds_b(degree=degree)}.get(self.subdomain_id)
        else:
            self.ds = fd.ds(self.subdomain_id, domain=self.mesh, degree=degree)
=======
        ds_kwargs = {"domain": self.mesh, "degree": self._kwargs.get("quad_degree", None)}
        if self.mesh.extruded and self.subdomain_id in ["top", "bottom"]:
            self.ds = (fd.ds_t if self.subdomain_id == "top" else fd.ds_b)(**ds_kwargs)
        else:
            self.ds = fd.ds(self.subdomain_id, **ds_kwargs)
>>>>>>> 957892f2

        # Setting up the variational problem
        a = phi * v * self.ds
        L = - phi * fd.dot(fd.dot(stress_with_pressure, n), n) * self.ds

        # Setting up boundary condition, problem and solver
        # The field is only meaningful on the boundary, so set zero everywhere else
        self.interior_null_bc = InteriorBC(Q, 0., [self.subdomain_id])

        self.problem = fd.LinearVariationalProblem(a, L, self.force,
                                                   bcs=self.interior_null_bc,
                                                   constant_jacobian=True)
        self.solver = fd.LinearVariationalSolver(
            self.problem,
            solver_parameters=self.solver_parameters,
            options_prefix=f"{BoundaryNormalStressSolver.name}_{self.subdomain_id}"
        )
        self._solver_is_set_up = True<|MERGE_RESOLUTION|>--- conflicted
+++ resolved
@@ -830,19 +830,11 @@
             - self.p * fd.Identity(self.dim)
         )
 
-<<<<<<< HEAD
-        degree = self._kwargs.get("quad_degree", None)
-        if self.mesh.extruded and self.subdomain_id in ["top", "bottom"]:
-            self.ds = {"top": fd.ds_t(degree=degree), "bottom": fd.ds_b(degree=degree)}.get(self.subdomain_id)
-        else:
-            self.ds = fd.ds(self.subdomain_id, domain=self.mesh, degree=degree)
-=======
         ds_kwargs = {"domain": self.mesh, "degree": self._kwargs.get("quad_degree", None)}
         if self.mesh.extruded and self.subdomain_id in ["top", "bottom"]:
             self.ds = (fd.ds_t if self.subdomain_id == "top" else fd.ds_b)(**ds_kwargs)
         else:
             self.ds = fd.ds(self.subdomain_id, **ds_kwargs)
->>>>>>> 957892f2
 
         # Setting up the variational problem
         a = phi * v * self.ds
