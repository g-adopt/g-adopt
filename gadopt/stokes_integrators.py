--- conflicted
+++ resolved
@@ -230,21 +230,15 @@
         self.solution = z
         self.T = T
         self.approximation = approximation
+        self.quad_degree = quad_degree
 
         self.J = J
         self.constant_jacobian = constant_jacobian
         self.linear = not depends_on(self.approximation.mu, self.solution)
 
         self.solver_kwargs = kwargs
-<<<<<<< HEAD
-        self.u, self.p, *self.eta = fd.split(self.solution)   # eta is a list of 0, 1 or multiple free surface fields
-        self.stokes_subfunctions = self.solution.subfunctions  # For default stokes this is a tuple of (velocity, pressure)
-        self.k = upward_normal(self.Z.mesh())
-        self.quad_degree = quad_degree
-
-        self.setup_fields()
-=======
->>>>>>> 1d10b20d
+
+        self.k = upward_normal(self.mesh)
 
         # Setup boundary conditions
         self.weak_bcs = {}
@@ -282,13 +276,13 @@
             self.weak_bcs[id] = weak_bc
 
         # eta is a list of 0, 1 or multiple free surface fields
-        u, p, *eta = fd.split(self.solution)
-        rho_mass = approximation.rho_continuity()
-        stress = approximation.stress(u)
-        eqs_attrs = [{"p": p, "T": T, "stress": stress}, {"u": u, "rho_mass": rho_mass}]
+        self.u, self.p, *self.eta = fd.split(self.solution)
+
+        self.rho_mass = self.approximation.rho_continuity()
+        self.setup_equation_attributes()
 
         self.equations = []
-        for i, (terms_eq, eq_attrs) in enumerate(zip(residual_terms_stokes, eqs_attrs)):
+        for i, (terms_eq, eq_attrs) in enumerate(zip(residual_terms_stokes, self.eqs_attrs)):
             self.equations.append(
                 Equation(
                     self.test[i],
@@ -302,73 +296,7 @@
             )
 
         if self.free_surface:
-<<<<<<< HEAD
             self.setup_free_surface()
-=======
-            if free_surface_dt is None:
-                raise TypeError(
-                    "Please provide a timestep to advance the free surface, currently free_surface_dt=None."
-                )
-
-            u_, p_, *self.eta_ = self.solution.subfunctions
-            self.eta_old = []
-            eta_theta = []
-            self.free_surface_id_list = []
-
-            c = 0  # Counter for free surfaces (N.b. we already have two equations from StokesEquations)
-            for free_surface_id, free_surface_params in free_surface_dict.items():
-                # Define free surface variables for timestepping
-                self.eta_old.append(fd.Function(self.eta_[c]))
-                eta_theta.append(
-                    (1 - free_surface_theta) * self.eta_old[c]
-                    + free_surface_theta * eta[c]
-                )
-
-                # Normal stress #
-                # Depending on variable_free_surface_density flag provided to approximation the
-                # interior density below the free surface is either set to a constant density or
-                # varies spatially according to the buoyancy field
-                # N.b. constant reference density is needed for analytical cylindrical cases
-                # Prefactor #
-                # To ensure the top right and bottom left corners of the block matrix remains symmetric we need to
-                # multiply the free surface equation (kinematic bc) with -theta * delta_rho * g. This is similar
-                # to rescaling eta -> eta_tilde in Kramer et al. 2012 (e.g. see block matrix shown in Eq 23)
-                # N.b. in the case where the density contrast across the free surface is spatially variant due to
-                # interior buoyancy changes then the matrix will not be exactly symmetric.
-                normal_stress, prefactor = approximation.free_surface_terms(
-                    p, T, eta_theta[c], free_surface_theta, **free_surface_params
-                )
-
-                # Add free surface stress term
-                self.weak_bcs[free_surface_id] = {"normal_stress": normal_stress}
-
-                eq_attrs = {
-                    "boundary_id": free_surface_id,
-                    "buoyancy_scale": prefactor,
-                    "u": u,
-                }
-
-                # Add the free surface equation
-                self.equations.append(
-                    Equation(
-                        self.test[2 + c],
-                        self.Z[2 + c],
-                        free_surface_term,
-                        mass_term=mass_term_fs,
-                        eq_attrs=eq_attrs,
-                        quad_degree=quad_degree,
-                    )
-                )
-
-                # Set internal dofs to zero to prevent singular matrix for free surface equation
-                self.strong_bcs.append(
-                    InteriorBC(self.Z.sub(2 + c), 0, free_surface_id)
-                )
-
-                self.free_surface_id_list.append(free_surface_id)
-
-                c += 1
->>>>>>> 1d10b20d
 
         self.F = 0
         for eq, trial in zip(self.equations, fd.split(self.solution)):
@@ -378,13 +306,7 @@
             for i in range(len(self.eta)):
                 # Add free surface time derivative term
                 # (N.b. we already have two equations from StokesEquations)
-<<<<<<< HEAD
-                self.F += self.equations[2+i].mass_term(self.test[2+i], (self.eta[i]-self.eta_old[i])/self.free_surface_dt)
-=======
-                self.F += self.equations[2 + i].mass(
-                    (eta[i] - self.eta_old[i]) / free_surface_dt
-                )
->>>>>>> 1d10b20d
+                self.F += self.equations[2+i].mass((self.eta[i]-self.eta_old[i])/self.free_surface_dt)
 
         if isinstance(solver_parameters, dict):
             self.solver_parameters = solver_parameters
@@ -433,23 +355,16 @@
         # solver object is set up later to permit editing default solver parameters specified above
         self._solver_setup = False
 
-    def setup_fields(self):
-        # Add velocity, pressure and buoyancy term to the fields dictionary
-        self.fields = {
-            'velocity': self.u,
-            'pressure': self.p,
-            'stress': self.approximation.stress(self.u),
-            'viscosity': self.approximation.mu,
-            'interior_penalty': fd.Constant(2.0),  # allows for some wiggle room in imposition of weak BCs
-                                                   # 6.25 matches C_ip=100. in "old" code for Q2Q1 in 2d.
-            'source': self.approximation.buoyancy(self.p, self.T) * self.k,
-            'rho_continuity': self.approximation.rho_continuity(),
-        }
+    def setup_equation_attributes(self):
+        stress = self.approximation.stress(self.u)
+        source = self.approximation.buoyancy(self.p, self.T) * self.k
+        self.eqs_attrs = [{"p": self.p, "stress": stress, "source": source}, {"u": self.u, "rho_mass": self.rho_mass}]
 
     def setup_free_surface(self):
-
         if self.free_surface_dt is None:
-            raise TypeError("Please provide a timestep to advance the free surface, currently free_surface_dt=None.")
+            raise TypeError(
+                "Please provide a timestep to advance the free surface, currently free_surface_dt=None."
+            )
 
         u_, p_, *self.eta_ = self.solution.subfunctions
         self.eta_old = []
@@ -458,10 +373,12 @@
 
         c = 0  # Counter for free surfaces (N.b. we already have two equations from StokesEquations)
         for free_surface_id, free_surface_params in self.free_surface_dict.items():
-
             # Define free surface variables for timestepping
             self.eta_old.append(fd.Function(self.eta_[c]))
-            self.eta_theta.append((1-self.free_surface_theta)*self.eta_old[c] + self.free_surface_theta*self.eta[c])
+            self.eta_theta.append(
+                (1 - self.free_surface_theta) * self.eta_old[c]
+                + self.free_surface_theta * self.eta[c]
+            )
 
             # Normal stress #
             # Depending on variable_free_surface_density flag provided to approximation the
@@ -477,6 +394,7 @@
             normal_stress, prefactor = self.approximation.free_surface_terms(
                 self.p, self.T, self.eta_theta[c], self.free_surface_theta, **free_surface_params
             )
+
             # Add free surface stress term
             if 'normal_stress' in self.weak_bcs[free_surface_id]:
                 # Usually there will be also an ice/water loadi acting as a normal stress in the GIA problem
@@ -485,15 +403,21 @@
             else:
                 self.weak_bcs[free_surface_id] = {'normal_stress': normal_stress}
 
+            eq_attrs = {
+                "boundary_id": free_surface_id,
+                "buoyancy_scale": prefactor,
+                "u": self.u,
+            }
+
             # Add the free surface equation
             self.equations.append(
-                FreeSurfaceEquation(
-                    self.Z.sub(2 + c),
-                    self.Z.sub(2 + c),
+                Equation(
+                    self.test[2 + c],
+                    self.Z[2 + c],
+                    free_surface_term,
+                    mass_term=mass_term_fs,
+                    eq_attrs=eq_attrs,
                     quad_degree=self.quad_degree,
-                    prefactor=prefactor,
-                    free_surface_id=free_surface_id,
-                    k=self.k,
                 )
             )
 
@@ -684,17 +608,10 @@
         scale_mu = fd.Constant(1e10)  # this is a scaling factor roughly size of mantle maxwell time to make sure that solve converges with strong bcs in parallel...
         self.F = (1 / scale_mu)*self.F
 
-    def setup_fields(self):
-        self.fields = {
-            'velocity': self.u,  # This is incremental displacement (m)
-            'pressure': self.p,
-            'stress': self.approximation.stress(self.u, self.stress_old, self.dt),
-            'viscosity': self.approximation.effective_viscosity(self.dt),
-            'interior_penalty': fd.Constant(2.0),  # allows for some wiggle room in imposition of weak BCs
-                                                   # 6.25 matches C_ip=100. in "old" code for Q2Q1 in 2d.
-            'source': self.approximation.buoyancy(self.displacement) * self.k,
-            'rho_continuity': self.approximation.rho_continuity(),
-        }
+    def setup_equation_attributes(self):
+        stress = self.approximation.stress(self.u, self.stress_old, self.dt)
+        source = self.approximation.buoyancy(self.displacement) * self.k
+        self.eqs_attrs = [{"p": self.p, "stress": stress, "source": source}, {"u": self.u, "rho_mass": self.rho_mass}]
 
     def setup_free_surface(self):
         # Overload method
@@ -722,4 +639,4 @@
         super().solve()
         # Update history stress term for using as a RHS explicit forcing in the next timestep
         self.stress_old.interpolate(self.approximation.prefactor_prestress(self.dt) * self.approximation.stress(self.u, self.stress_old, self.dt))
-        self.displacement.interpolate(self.displacement+self.stokes_subfunctions[0])+        self.displacement.interpolate(self.displacement+self.u)