r"""This module provides a fine-tuned solver class for the Stokes system of conservation
equations and a function to automatically set the associated null spaces. Users
instantiate the `StokesSolver` class by providing relevant parameters and call the
`solve` method to request a solver update.

"""

from numbers import Number
from typing import Optional

import firedrake as fd

<<<<<<< HEAD
from .approximations import BaseApproximation
from .free_surface_equation import FreeSurfaceEquation
=======
from .approximations import BaseApproximation, AnelasticLiquidApproximation
>>>>>>> 25c91b47
from .momentum_equation import StokesEquations
from .utility import DEBUG, INFO, InteriorBC, depends_on, ensure_constant, log_level, upward_normal

iterative_stokes_solver_parameters = {
    "mat_type": "matfree",
    "ksp_type": "preonly",
    "pc_type": "fieldsplit",
    "pc_fieldsplit_type": "schur",
    "pc_fieldsplit_schur_type": "full",
    "fieldsplit_0": {
        "ksp_type": "cg",
        "ksp_rtol": 1e-5,
        "ksp_max_it": 1000,
        "pc_type": "python",
        "pc_python_type": "gadopt.SPDAssembledPC",
        "assembled_pc_type": "gamg",
        "assembled_mg_levels_pc_type": "sor",
        "assembled_pc_gamg_threshold": 0.01,
        "assembled_pc_gamg_square_graph": 100,
        "assembled_pc_gamg_coarse_eq_limit": 1000,
        "assembled_pc_gamg_mis_k_minimum_degree_ordering": True,
    },
    "fieldsplit_1": {
        "ksp_type": "fgmres",
        "ksp_rtol": 1e-4,
        "ksp_max_it": 200,
        "pc_type": "python",
        "pc_python_type": "firedrake.MassInvPC",
        "Mp_pc_type": "ksp",
        "Mp_ksp_ksp_rtol": 1e-5,
        "Mp_ksp_ksp_type": "cg",
        "Mp_ksp_pc_type": "sor",
    }
}
"""Default iterative solver parameters for solution of stokes system.

We configure the Schur complement approach as described in Section of
4.3 of Davies et al. (2022), using PETSc's fieldsplit preconditioner
type, which provides a class of preconditioners for mixed problems
that allows a user to apply different preconditioners to different
blocks of the system.

The fieldsplit_0 entries configure solver options for the velocity
block. The linear systems associated with this matrix are solved using
a combination of the Conjugate Gradient (cg) method and an algebraic
multigrid preconditioner (GAMG).

The fieldsplit_1 entries contain solver options for the Schur
complement solve itself. For preconditioning, we approximate the Schur
complement matrix with a mass matrix scaled by viscosity, with the
viscosity provided through the optional mu keyword argument to Stokes
solver. Since this preconditioner step involves an iterative solve,
the Krylov method used for the Schur complement needs to be of
flexible type, and we use FGMRES by default.

We note that our default solver parameters can be augmented or
adjusted by accessing the solver_parameter dictionary, for example:

```
   stokes_solver.solver_parameters['fieldsplit_0']['ksp_converged_reason'] = None
   stokes_solver.solver_parameters['fieldsplit_0']['ksp_rtol'] = 1e-3
   stokes_solver.solver_parameters['fieldsplit_0']['assembled_pc_gamg_threshold'] = -1
   stokes_solver.solver_parameters['fieldsplit_1']['ksp_converged_reason'] = None
   stokes_solver.solver_parameters['fieldsplit_1']['ksp_rtol'] = 1e-2
```

Note:
  G-ADOPT defaults to iterative solvers in 3-D.
"""

direct_stokes_solver_parameters = {
    "mat_type": "aij",
    "ksp_type": "preonly",
    "pc_type": "lu",
    "pc_factor_mat_solver_type": "mumps",
}
"""Default direct solver parameters for solution of Stokes system.

Configured to use LU factorisation, using the MUMPS library.

Note:
  G-ADOPT defaults to direct solvers in 2-D.
"""

newton_stokes_solver_parameters = {
    "snes_type": "newtonls",
    "snes_linesearch_type": "l2",
    "snes_max_it": 100,
    "snes_atol": 1e-10,
    "snes_rtol": 1e-5,
}
"""Default solver parameters for non-linear systems.

We use a setup based on Newton's method (newtonls) with a secant line
search over the L2-norm of the function.
"""


def create_stokes_nullspace(
    Z: fd.functionspaceimpl.WithGeometry,
    closed: bool = True,
    rotational: bool = False,
    translations: Optional[list[int]] = None,
    ala_approximation: Optional[AnelasticLiquidApproximation] = None,
    top_subdomain_id: Optional[str | int] = None,
) -> fd.nullspace.MixedVectorSpaceBasis:
    """Create a null space for the mixed Stokes system.

    Arguments:
      Z: Firedrake mixed function space associated with the Stokes system
      closed: Whether to include a constant pressure null space
      rotational: Whether to include all rotational modes
      translations: List of translations to include
      ala_approximation: AnelasticLiquidApproximation for calculating (non-constant) right nullspace
      top_subdomain_id: Boundary id of top surface. Required when providing
                        ala_approximation.

    Returns:
      A Firedrake mixed vector space basis incorporating the null space components

    """
    # ala_approximation and top_subdomain_id are both needed when calculating right nullspace for ala
    if (ala_approximation is None) != (top_subdomain_id is None):
        raise ValueError("Both ala_approximation and top_subdomain_id must be provided, or both must be None.")

    X = fd.SpatialCoordinate(Z.mesh())
    dim = len(X)
    stokes_subspaces = Z.subfunctions

    if rotational:
        if dim == 2:
            rotV = fd.Function(stokes_subspaces[0]).interpolate(fd.as_vector((-X[1], X[0])))
            basis = [rotV]
        elif dim == 3:
            x_rotV = fd.Function(stokes_subspaces[0]).interpolate(fd.as_vector((0, -X[2], X[1])))
            y_rotV = fd.Function(stokes_subspaces[0]).interpolate(fd.as_vector((X[2], 0, -X[0])))
            z_rotV = fd.Function(stokes_subspaces[0]).interpolate(fd.as_vector((-X[1], X[0], 0)))
            basis = [x_rotV, y_rotV, z_rotV]
        else:
            raise ValueError("Unknown dimension")
    else:
        basis = []

    if translations:
        for tdim in translations:
            vec = [0] * dim
            vec[tdim] = 1
            basis.append(fd.Function(stokes_subspaces[0]).interpolate(fd.as_vector(vec)))

    if basis:
        V_nullspace = fd.VectorSpaceBasis(basis, comm=Z.mesh().comm)
        V_nullspace.orthonormalize()
    else:
        V_nullspace = stokes_subspaces[0]

    if closed:
        if ala_approximation:
            p = ala_right_nullspace(W=W, approximation=ala_approximation, top_subdomain_id=top_subdomain_id)
            p_nullspace = fd.VectorSpaceBasis([p], comm=Z.mesh().comm)
            p_nullspace.orthonormalize()
        else:
            p_nullspace = fd.VectorSpaceBasis(constant=True, comm=Z.mesh().comm)
    else:
        p_nullspace = stokes_subspaces[1]

    null_space = [V_nullspace, p_nullspace]

    # If free surface unknowns, add dummy free surface nullspace
    null_space += stokes_subspaces[2:]

    return fd.MixedVectorSpaceBasis(Z, null_space)


class StokesSolver:
    """Solves the Stokes system in place.

    Arguments:
      z: Firedrake function representing mixed Stokes system
      T: Firedrake function representing temperature
      approximation: Approximation describing system of equations
      bcs: Dictionary of identifier-value pairs specifying boundary conditions
      mu: Firedrake function representing dynamic viscosity
      quad_degree: Quadrature degree. Default value is `2p + 1`, where
                   p is the polynomial degree of the trial space
      solver_parameters: Either a dictionary of PETSc solver parameters or a string
                         specifying a default set of parameters defined in G-ADOPT
      J: Firedrake function representing the Jacobian of the system
      constant_jacobian: Whether the Jacobian of the system is constant
      free_surface_dt: Timestep for advancing free surface equation
      free_surface_theta: Timestepping prefactor for free surface equation, where
                          theta = 0: Forward Euler, theta = 0.5: Crank-Nicolson (default),
                          or theta = 1: Backward Euler

    """

    name = "Stokes"

    def __init__(
        self,
        z: fd.Function,
        T: fd.Function,
        approximation: BaseApproximation,
        bcs: dict[int, dict[str, Number]] = {},
        mu: fd.Function | Number = 1,
        quad_degree: int = 6,
        solver_parameters: Optional[dict[str, str | Number] | str] = None,
        J: Optional[fd.Function] = None,
        constant_jacobian: bool = False,
        free_surface_dt: Optional[float] = None,
        free_surface_theta: float = 0.5,
        **kwargs,
    ):
        self.Z = z.function_space()
        self.mesh = self.Z.mesh()
        self.test = fd.TestFunctions(self.Z)
        self.equations = StokesEquations(self.Z, self.Z, quad_degree=quad_degree,
                                         compressible=approximation.compressible)
        self.solution = z
        self.approximation = approximation

        self.mu = ensure_constant(mu)
        self.J = J
        self.constant_jacobian = constant_jacobian
        self.linear = not depends_on(self.mu, self.solution)

        self.solver_kwargs = kwargs
        u, p, *eta = fd.split(self.solution)   # eta is a list of 0, 1 or multiple free surface fields
        self.k = upward_normal(self.Z.mesh())

        # Add velocity, pressure and buoyancy term to the fields dictionary
        self.fields = {
            'velocity': u,
            'pressure': p,
            'viscosity': self.mu,
            'interior_penalty': fd.Constant(2.0),  # allows for some wiggle room in imposition of weak BCs
                                                   # 6.25 matches C_ip=100. in "old" code for Q2Q1 in 2d.
            'source': approximation.buoyancy(p, T) * self.k,
            'rho_continuity': approximation.rho_continuity(),
        }

        # Setup boundary conditions
        self.weak_bcs = {}
        self.strong_bcs = []
        free_surface_dict = {}  # Separate dictionary for copying free surface information
        self.free_surface = False

        for id, bc in bcs.items():
            weak_bc = {}
            for bc_type, value in bc.items():
                if bc_type == 'u':
                    self.strong_bcs.append(fd.DirichletBC(self.Z.sub(0), value, id))
                elif bc_type == 'ux':
                    self.strong_bcs.append(fd.DirichletBC(self.Z.sub(0).sub(0), value, id))
                elif bc_type == 'uy':
                    self.strong_bcs.append(fd.DirichletBC(self.Z.sub(0).sub(1), value, id))
                elif bc_type == 'uz':
                    self.strong_bcs.append(fd.DirichletBC(self.Z.sub(0).sub(2), value, id))
                elif bc_type == 'free_surface':
                    # N.b. stokes_integrators assumes that the order of the bcs matches the order of the
                    # free surfaces defined in the mixed space. This is not ideal - python dictionaries
                    # are ordered by insertion only since recently (since 3.7) - so relying on their order
                    # is fraught and not considered pythonic. At the moment let's consider having more
                    # than one free surface a bit of a niche case for now, and leave it as is...

                    # Copy free surface information to a new dictionary
                    free_surface_dict[id] = value
                    self.free_surface = True
                else:
                    weak_bc[bc_type] = value
            self.weak_bcs[id] = weak_bc

        if self.free_surface:
            if free_surface_dt is None:
                raise TypeError("Please provide a timestep to advance the free surface, currently free_surface_dt=None.")

            u_, p_, *self.eta_ = self.solution.subfunctions
            self.eta_old = []
            eta_theta = []
            self.free_surface_id_list = []

            c = 0  # Counter for free surfaces (N.b. we already have two equations from StokesEquations)
            for free_surface_id, free_surface_params in free_surface_dict.items():
                # Define free surface variables for timestepping
                self.eta_old.append(fd.Function(self.eta_[c]))
                eta_theta.append((1-free_surface_theta)*self.eta_old[c] + free_surface_theta*eta[c])

                # Normal stress #
                # Depending on variable_free_surface_density flag provided to approximation the
                # interior density below the free surface is either set to a constant density or
                # varies spatially according to the buoyancy field
                # N.b. constant reference density is needed for analytical cylindrical cases
                # Prefactor #
                # To ensure the top right and bottom left corners of the block matrix remains symmetric we need to
                # multiply the free surface equation (kinematic bc) with -theta * delta_rho * g. This is similar
                # to rescaling eta -> eta_tilde in Kramer et al. 2012 (e.g. see block matrix shown in Eq 23)
                # N.b. in the case where the density contrast across the free surface is spatially variant due to
                # interior buoyancy changes then the matrix will not be exactly symmetric.
                normal_stress, prefactor = approximation.free_surface_terms(
                    p, T, eta_theta[c], free_surface_theta, **free_surface_params
                )

                # Add free surface stress term
                self.weak_bcs[free_surface_id] = {"normal_stress": normal_stress}

                # Add the free surface equation
                self.equations.append(
                    FreeSurfaceEquation(
                        self.Z.sub(2 + c),
                        self.Z.sub(2 + c),
                        quad_degree=quad_degree,
                        prefactor=prefactor,
                        free_surface_id=free_surface_id,
                        k=self.k,
                    )
                )

                # Set internal dofs to zero to prevent singular matrix for free surface equation
                self.strong_bcs.append(
                    InteriorBC(self.Z.sub(2 + c), 0, free_surface_id)
                )

                self.free_surface_id_list.append(free_surface_id)

                c += 1

        # Add terms to Stokes Equations
        self.F = 0
        for test, eq, u in zip(self.test, self.equations, fd.split(self.solution)):
            self.F -= eq.residual(test, u, u, self.fields, bcs=self.weak_bcs)

        if self.free_surface:
            for i in range(len(eta)):
                # Add free surface time derivative term
                # (N.b. we already have two equations from StokesEquations)
                self.F += self.equations[2+i].mass_term(self.test[2+i], (eta[i]-self.eta_old[i])/free_surface_dt)

        if isinstance(solver_parameters, dict):
            self.solver_parameters = solver_parameters
        else:
            if self.linear:
                self.solver_parameters = {"snes_type": "ksponly"}
            else:
                self.solver_parameters = newton_stokes_solver_parameters.copy()

            if INFO >= log_level:
                self.solver_parameters["snes_monitor"] = None

            if isinstance(solver_parameters, str):
                match solver_parameters:
                    case "direct":
                        self.solver_parameters.update(direct_stokes_solver_parameters)
                    case "iterative":
                        self.solver_parameters.update(
                            iterative_stokes_solver_parameters
                        )
                    case _:
                        raise ValueError(
                            f"Solver type '{solver_parameters}' not implemented."
                        )
            elif self.mesh.topological_dimension() == 2 and self.mesh.cartesian:
                self.solver_parameters.update(direct_stokes_solver_parameters)
            else:
                self.solver_parameters.update(iterative_stokes_solver_parameters)

            if self.solver_parameters.get("pc_type") == "fieldsplit":
                # extra options for iterative solvers
                if DEBUG >= log_level:
                    self.solver_parameters['fieldsplit_0']['ksp_converged_reason'] = None
                    self.solver_parameters['fieldsplit_1']['ksp_monitor'] = None
                elif INFO >= log_level:
                    self.solver_parameters['fieldsplit_1']['ksp_converged_reason'] = None

                if self.free_surface:
                    # merge free surface fields with pressure field for Schur complement solve
                    self.solver_parameters.update({"pc_fieldsplit_0_fields": '0',
                                                   "pc_fieldsplit_1_fields": '1,'+','.join(str(2+i) for i in range(len(eta)))})

                    # update keys for GADOPT's free surface mass inverse preconditioner
                    self.solver_parameters["fieldsplit_1"].update({"pc_python_type": "gadopt.FreeSurfaceMassInvPC"})

        # solver object is set up later to permit editing default solver parameters specified above
        self._solver_setup = False

    def setup_solver(self):
        """Sets up the solver."""
        # mu used in MassInvPC:
        appctx = {"mu": self.mu / self.approximation.rho_continuity()}

        if self.free_surface:
            appctx["free_surface_id_list"] = self.free_surface_id_list
            appctx["ds"] = self.equations[2].ds

        if self.constant_jacobian:
            z_tri = fd.TrialFunction(self.Z)
            F_stokes_lin = fd.replace(self.F, {self.solution: z_tri})
            a, L = fd.lhs(F_stokes_lin), fd.rhs(F_stokes_lin)
            self.problem = fd.LinearVariationalProblem(a, L, self.solution,
                                                       bcs=self.strong_bcs,
                                                       constant_jacobian=True)
            self.solver = fd.LinearVariationalSolver(self.problem,
                                                     solver_parameters=self.solver_parameters,
                                                     options_prefix=self.name,
                                                     appctx=appctx,
                                                     **self.solver_kwargs)
        else:
            self.problem = fd.NonlinearVariationalProblem(self.F, self.solution,
                                                          bcs=self.strong_bcs, J=self.J)
            self.solver = fd.NonlinearVariationalSolver(self.problem,
                                                        solver_parameters=self.solver_parameters,
                                                        options_prefix=self.name,
                                                        appctx=appctx,
                                                        **self.solver_kwargs)

        self._solver_setup = True

    def solve(self):
        """Solves the system."""
        if not self._solver_setup:
            self.setup_solver()
<<<<<<< HEAD

        # Need to update old free surface height for implicit free surface
        if self.free_surface:
            for i in range(len(self.eta_)):
                self.eta_old[i].assign(self.eta_[i])

        self.solver.solve()
=======
        self.solution_old = self.solution.copy(deepcopy=True)
        self.solver.solve()


def ala_right_nullspace(
        W: fd.functionspaceimpl.WithGeometry,
        approximation: AnelasticLiquidApproximation,
        top_subdomain_id: str | int):
    r"""Compute pressure nullspace for Anelastic Liquid Approximation.

        Arguments:
          W: pressure function space
          approximation: AnelasticLiquidApproximation with equation parameters
          top_subdomain_id: boundary id of top surface

        Returns:
          pressure nullspace solution

        To obtain the pressure nullspace solution for the Stokes equation in Anelastic Liquid Approximation,
        which includes a pressure-dependent buoyancy term, we try to solve the equation:

        $$
          -nabla p + g "Di" rho chi c_p/(c_v gamma) hatk p = 0
        $$

        Taking the divergence:

        $$
          -nabla * nabla p + nabla * (g "Di" rho chi c_p/(c_v gamma) hatk p) = 0,
        $$

        then testing it with q:

        $$
            int_Omega -q nabla * nabla p dx + int_Omega q nabla * (g "Di" rho chi c_p/(c_v gamma) hatk p) dx = 0
        $$

        followed by integration by parts:

        $$
            int_Gamma -bb n * q nabla p ds + int_Omega nabla q cdot nabla p dx +
            int_Gamma bb n * hatk q g "Di" rho chi c_p/(c_v gamma) p dx -
            int_Omega nabla q * hatk g "Di" rho chi c_p/(c_v gamma) p dx = 0
        $$

        This elliptic equation can be solved with natural boundary conditions by imposing our original equation above, which eliminates
        all boundary terms:

        $$
          int_Omega nabla q * nabla p dx - int_Omega nabla q * hatk g "Di" rho chi c_p/(c_v gamma) p dx = 0.
        $$

        However, if we do so on all boundaries we end up with a system that has the same nullspace, as the one we are after (note that
        we ended up merely testing the original equation with $nabla q$). Instead we use the fact that the gradient of the null mode
        is always vertical, and thus the null mode is constant at any horizontal level (geoid), specifically the top surface. Choosing
        any nonzero constant for this surface fixes the arbitrary scalar multiplier of the null mode. We choose the value of one
        and apply it as a Dirichlet boundary condition.

        Note that this procedure does not necessarily compute the exact nullspace of the *discretised* Stokes system. In particular,
        since not every test function $v in V$, the velocity test space, can be written as $v=nabla q$ with $q in W$, the
        pressure test space, the two terms do not necessarily exactly cancel when tested with $v$ instead of $nabla q$ as in our
        final equation. However, in practice the discrete error appears to be small enough, and providing this nullspace gives
        an improved convergence of the iterative Stokes solver.
    """
    W = fd.FunctionSpace(mesh=W.mesh(), family=W.ufl_element())
    q = fd.TestFunction(W)
    p = fd.Function(W, name="pressure_nullspace")

    # Fix the solution at the top boundary
    bc = fd.DirichletBC(W, 1., top_subdomain_id)

    F = fd.inner(fd.grad(q), fd.grad(p)) * fd.dx

    k = upward_normal(W.mesh())

    F += - fd.inner(fd.grad(q), k * approximation.dbuoyancydp(p, fd.Constant(1.0)) * p) * fd.dx

    fd.solve(F == 0, p, bcs=bc)
    return p
>>>>>>> 25c91b47
<|MERGE_RESOLUTION|>--- conflicted
+++ resolved
@@ -10,12 +10,8 @@
 
 import firedrake as fd
 
-<<<<<<< HEAD
-from .approximations import BaseApproximation
+from .approximations import BaseApproximation, AnelasticLiquidApproximation
 from .free_surface_equation import FreeSurfaceEquation
-=======
-from .approximations import BaseApproximation, AnelasticLiquidApproximation
->>>>>>> 25c91b47
 from .momentum_equation import StokesEquations
 from .utility import DEBUG, INFO, InteriorBC, depends_on, ensure_constant, log_level, upward_normal
 
@@ -435,16 +431,12 @@
         """Solves the system."""
         if not self._solver_setup:
             self.setup_solver()
-<<<<<<< HEAD
 
         # Need to update old free surface height for implicit free surface
         if self.free_surface:
             for i in range(len(self.eta_)):
                 self.eta_old[i].assign(self.eta_[i])
 
-        self.solver.solve()
-=======
-        self.solution_old = self.solution.copy(deepcopy=True)
         self.solver.solve()
 
 
@@ -522,5 +514,4 @@
     F += - fd.inner(fd.grad(q), k * approximation.dbuoyancydp(p, fd.Constant(1.0)) * p) * fd.dx
 
     fd.solve(F == 0, p, bcs=bc)
-    return p
->>>>>>> 25c91b47
+    return p