--- conflicted
+++ resolved
@@ -140,13 +140,8 @@
         z: fd.Function,
         T: fd.Function,
         approximation: BaseApproximation,
-<<<<<<< HEAD
-        bcs: Optional[dict[int, dict[str, Number]]] = None,
+        bcs: dict[int, dict[str, Number]] = {},
         mu: fd.Function | Number = 1,
-=======
-        bcs: dict[int, dict[str, int | float]] = {},
-        mu: fd.Function | int | float = 1,
->>>>>>> f9f7a38a
         quad_degree: int = 6,
         cartesian: bool = True,
         solver_parameters: Optional[dict[str, str | Number] | str] = None,
@@ -201,13 +196,9 @@
         for test, eq, u in zip(self.test, self.equations, fd.split(self.solution)):
             self.F -= eq.residual(test, u, u, self.fields, bcs=self.weak_bcs)
 
-<<<<<<< HEAD
-        if not isinstance(self.solver_parameters, dict):
-=======
         if isinstance(solver_parameters, dict):
             self.solver_parameters = solver_parameters
         else:
->>>>>>> f9f7a38a
             if self.linear:
                 self.solver_parameters = {"snes_type": "ksponly"}
             else:
@@ -216,30 +207,17 @@
             if INFO >= log_level:
                 self.solver_parameters["snes_monitor"] = None
 
-<<<<<<< HEAD
-            if isinstance(self.solver_parameters, str):
-                match self.solver_parameters:
-=======
             if isinstance(solver_parameters, str):
                 match solver_parameters:
                     case "direct":
                         self.solver_parameters.update(direct_stokes_solver_parameters)
->>>>>>> f9f7a38a
                     case "iterative":
                         self.solver_parameters.update(
                             iterative_stokes_solver_parameters
                         )
-<<<<<<< HEAD
-                    case "direct":
-                        self.solver_parameters.update(direct_stokes_solver_parameters)
-                    case _:
-                        raise ValueError(
-                            f"Solver type '{self.solver_parameters}' not implemented."
-=======
                     case _:
                         raise ValueError(
                             f"Solver type '{solver_parameters}' not implemented."
->>>>>>> f9f7a38a
                         )
             elif self.mesh.topological_dimension() == 2 and cartesian:
                 self.solver_parameters.update(direct_stokes_solver_parameters)
