--- conflicted
+++ resolved
@@ -109,11 +109,6 @@
 
 
 class pyGplatesConnector(object):
-<<<<<<< HEAD
-    delta_t = 0.1
-
-    def __init__(self, rotation_filenames, topology_filenames, geologic_zero, dbc, delta_time=0.95, scaling_factor=1.0, nseeds=1000, nneighbours=3):
-=======
     # Non-dimensionalisation constants
     # Factor to non-dimensionalise gplates velocities: d/kappa
     velocity_non_dim_factor = 2890e3/1.0e-6
@@ -125,7 +120,6 @@
     myrs2sec = 1e6*yrs2sec
 
     def __init__(self, rotation_filenames, topology_filenames, geologic_zero, delta_time=1., scaling_factor=1.0, nseeds=1000, nneighbours=3):
->>>>>>> e6a4226b
         """
         An interface to pygplates, used for updating top Dirichlet boundary conditions
         using plate tectonic reconstructions.
@@ -229,13 +223,8 @@
         # Raising an error if the user is asking for invalid time
         if requested_reconstruction_time < 0:
             raise Exception(
-<<<<<<< HEAD
-                ("pyGplates: requested geologic time is negative!"
-                 f"maximum: {self.ndtime2geotime(0.0)}")
-=======
                 ("pyGplates: geologic time is being negative!"
                  f"maximum: {self.geologic_zero/(pyGplatesConnector.time_dim_factor/pyGplatesConnector.myrs2sec/self.scaling_factor)}")
->>>>>>> e6a4226b
             )
 
         # Only calculate new velocities if, either it's the first time step,
@@ -243,14 +232,8 @@
         # The boundary condition gets updated here
         if self.reconstruction_time is None or abs(requested_reconstruction_time - self.reconstruction_time) > self.delta_time:
             self.reconstruction_time = requested_reconstruction_time
-<<<<<<< HEAD
-            interpolated_u = self._interpolatae_seeds_u()
-            self.dbc.function_arg.dat.data_with_halos[self.dbc.nodes] = interpolated_u
-            log(f"pyGplates: Calculated surface velocities for {self.reconstruction_time} Ma.")
-=======
             self.interpolated_u = self._interpolate_seeds_u(target_coords)
         return self.interpolated_u
->>>>>>> e6a4226b
 
     def ndtime2geotime(self, ndtime):
         """
