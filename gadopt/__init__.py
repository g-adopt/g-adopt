--- conflicted
+++ resolved
@@ -20,11 +20,7 @@
     min_max_height,
 )
 from .limiter import VertexBasedP1DGLimiter
-<<<<<<< HEAD
-from .nullspaces import create_stokes_nullspace, create_u_nullspace
-=======
 from .nullspaces import create_stokes_nullspace, rigid_body_modes
->>>>>>> 007da104
 from .preconditioners import FreeSurfaceMassInvPC, SPDAssembledPC
 from .solver_options_manager import DeleteParam
 from .stokes_integrators import (
@@ -32,10 +28,6 @@
     InternalVariableSolver,
     StokesSolver,
     ViscoelasticStokesSolver,
-<<<<<<< HEAD
-=======
-    BoundaryNormalStressSolver,
->>>>>>> 007da104
 )
 from .time_stepper import (
     BackwardEuler,
