"""
A module with utitity functions for gadopt
"""
from firedrake import outer, ds_v, ds_t, ds_b, CellDiameter, CellVolume, dot, JacobianInverse
from firedrake import sqrt, Function, FiniteElement, TensorProductElement, FunctionSpace, VectorFunctionSpace
from firedrake import as_vector, SpatialCoordinate, Constant, max_value, min_value, dx, assemble, tanh
<<<<<<< HEAD
from firedrake import Interpolator, op2, interpolate, VectorElement, DirichletBC, utils
=======
from firedrake import op2, VectorElement
from firedrake.__future__ import Interpolator
>>>>>>> 87a239f6
import ufl
import finat.ufl
import time
from ufl.corealg.traversal import traverse_unique_terminals
from firedrake.petsc import PETSc
from mpi4py import MPI
import numpy as np
import logging
from logging import DEBUG, INFO, WARNING, ERROR, CRITICAL  # NOQA
import os
from scipy.linalg import solveh_banded

# TBD: do we want our own set_log_level and use logging module with handlers?
log_level = logging.getLevelName(os.environ.get("GADOPT_LOGLEVEL", "INFO").upper())


def log(*args):
    """Log output to stdout from root processor only"""
    PETSc.Sys.Print(*args)


class ParameterLog:
    def __init__(self, filename, mesh):
        self.comm = mesh.comm
        if self.comm.rank == 0:
            self.f = open(filename, 'w')

    def log_str(self, str):
        if self.comm.rank == 0:
            self.f.write(str + "\n")
            self.f.flush()

    def close(self):
        if self.comm.rank == 0:
            self.f.close()


class TimestepAdaptor:
    """
    Computes timestep based on CFL condition for provided velocity field"""
    def __init__(self, dt_const, u, V, target_cfl=1.0, increase_tolerance=1.5, maximum_timestep=None):
        """
        :arg dt_const:      Constant whose value will be updated by the timestep adaptor
        :arg u:             Velocity to base CFL condition on
        :arg V:             FunctionSpace for reference velocity, usually velocity space
        :kwarg target_cfl:  CFL number to target with chosen timestep
        :kwarg increase_tolerance: Maximum tolerance timestep is allowed to change by
        :kwarg maximum_timestep:   Maximum allowable timestep"""
        self.dt_const = dt_const
        self.u = u
        self.target_cfl = target_cfl
        self.increase_tolerance = increase_tolerance
        self.maximum_timestep = maximum_timestep
        self.mesh = V.mesh()

        # J^-1 u is a discontinuous expression, using op2.MAX it takes the maximum value
        # in all adjacent elements when interpolating it to a continuous function space
        # We do need to ensure we reset ref_vel to zero, as it also takes the max with any previous values
        self.ref_vel_interpolator = Interpolator(abs(dot(JacobianInverse(self.mesh), self.u)), V, access=op2.MAX)

    def compute_timestep(self):
        max_ts = float(self.dt_const)*self.increase_tolerance
        if self.maximum_timestep is not None:
            max_ts = min(max_ts, self.maximum_timestep)

        # need to reset ref_vel to avoid taking max with previous values
        ref_vel = assemble(self.ref_vel_interpolator.interpolate())
        local_maxrefvel = ref_vel.dat.data.max()
        max_refvel = self.mesh.comm.allreduce(local_maxrefvel, MPI.MAX)
        # NOTE; we're incorparating max_ts here before dividing by max. ref. vel. as it may be zero
        ts = self.target_cfl / max(max_refvel, self.target_cfl / max_ts)

        return ts

    def update_timestep(self):
        self.dt_const.assign(self.compute_timestep())
        return float(self.dt_const)


def upward_normal(mesh, cartesian):
    if cartesian:
        n = mesh.geometric_dimension()
        return as_vector([0]*(n-1) + [1])
    else:
        X = SpatialCoordinate(mesh)
        r = sqrt(dot(X, X))
        return X/r


def vertical_component(u, cartesian):
    if cartesian:
        return u[u.ufl_shape[0]-1]
    else:
        n = upward_normal(u.ufl_domain(), cartesian)
        return dot(n, u)


def ensure_constant(f):
    if isinstance(f, float) or isinstance(f, int):
        return Constant(f)
    else:
        return f


class CombinedSurfaceMeasure(ufl.Measure):
    """
    A surface measure that combines ds_v, the integral over vertical boundary facets, and ds_t and ds_b,
    the integral over horizontal top and bottom facets. The vertical boundary facets are identified with
    the same surface ids as ds_v. The top and bottom surfaces are identified via the "top" and "bottom" ids."""

    def __init__(self, domain, degree):
        self.ds_v = ds_v(domain=domain, degree=degree)
        self.ds_t = ds_t(domain=domain, degree=degree)
        self.ds_b = ds_b(domain=domain, degree=degree)

    def __call__(self, subdomain_id, **kwargs):
        if subdomain_id == 'top':
            return self.ds_t(**kwargs)
        elif subdomain_id == 'bottom':
            return self.ds_b(**kwargs)
        else:
            return self.ds_v(subdomain_id, **kwargs)

    def __rmul__(self, other):
        """This is to handle terms to be integrated over all surfaces in the form of other*ds.
        Here the CombinedSurfaceMeasure ds is not called, instead we just split it up as below."""
        return other*self.ds_v + other*self.ds_t + other*self.ds_b


def _get_element(ufl_or_element):
    if isinstance(ufl_or_element, ufl.AbstractFiniteElement):
        return ufl_or_element
    else:
        return ufl_or_element.ufl_element()


def is_continuous(expr):
    if isinstance(expr, ufl.tensors.ListTensor):
        return all(is_continuous(x) for x in expr.ufl_operands)

    if isinstance(expr, ufl.indexed.Indexed):
        elem = expr.ufl_operands[0].ufl_element()
        if isinstance(elem, finat.ufl.MixedElement):
            # the second operand is a MultiIndex
            assert len(expr.ufl_operands[1]) == 1
            sub_element_index, _ = elem.extract_subelement_component(int(expr.ufl_operands[1][0]))
            elem = elem.sub_elements[sub_element_index]
    else:
        elem = _get_element(expr)

    return elem in ufl.H1


def depends_on(ufl_expr, terminal):
    """Does ufl_expr depend on terminal (Function/Constant/...)?"""
    return terminal in traverse_unique_terminals(ufl_expr)


def normal_is_continuous(expr):
    # if we get some list expression, we can't guarantee its normal is continuous
    # unless all components are
    if isinstance(expr, ufl.tensors.ListTensor):
        return is_continuous(expr)

    elem = _get_element(expr)

    return elem in ufl.HDiv


def cell_size(mesh):
    if hasattr(mesh.ufl_cell(), 'sub_cells'):
        return sqrt(CellVolume(mesh))
    else:
        return CellDiameter(mesh)


def cell_edge_integral_ratio(mesh, p):
    r"""
    Ratio C such that \int_f u^2 <= C Area(f)/Volume(e) \int_e u^2
    for facets f, elements e and polynomials u of degree p.

    See eqn. (3.7) ad table 3.1 from Hillewaert's thesis: https://www.researchgate.net/publication/260085826
    and its appendix C for derivation."""
    cell_type = mesh.ufl_cell().cellname()
    if cell_type == "triangle":
        return (p+1)*(p+2)/2.
    elif cell_type == "quadrilateral" or cell_type == "interval * interval":
        return (p+1)**2
    elif cell_type == "triangle * interval":
        return (p+1)**2
    elif cell_type == "quadrilateral * interval":
        # if e is a wedge and f is a triangle: (p+1)**2
        # if e is a wedge and f is a quad: (p+1)*(p+2)/2
        # here we just return the largest of the the two (for p>=0)
        return (p+1)**2
    elif cell_type == "tetrahedron":
        return (p+1)*(p+3)/3
    else:
        raise NotImplementedError("Unknown cell type in mesh: {}".format(cell_type))


def tensor_jump(v, n):
    r"""
    Jump term for vector functions based on the tensor product

    .. math::
        \text{jump}(\mathbf{u}, \mathbf{n}) = (\mathbf{u}^+ \mathbf{n}^+) +
        (\mathbf{u}^- \mathbf{n}^-)

    This is the discrete equivalent of grad(u) as opposed to the
    vectorial UFL jump operator :meth:`ufl.jump` which represents div(u).
    The equivalent of nabla_grad(u) is given by tensor_jump(n, u).
    """
    return outer(v('+'), n('+')) + outer(v('-'), n('-'))


def extend_function_to_3d(func, mesh_extruded):
    """
    Returns a 3D view of a 2D :class:`Function` on the extruded domain.
    The 3D function resides in V x R function space, where V is the function
    space of the source function. The 3D function shares the data of the 2D
    function.
    """
    fs = func.function_space()
#    assert fs.mesh().geometric_dimension() == 2, 'Function must be in 2D space'
    ufl_elem = fs.ufl_element()
    family = ufl_elem.family()
    degree = ufl_elem.degree()
    name = func.name()
    if isinstance(ufl_elem, VectorElement):
        # vector function space
        fs_extended = get_functionspace(mesh_extruded, family, degree, 'R', 0, dim=2, vector=True)
    else:
        fs_extended = get_functionspace(mesh_extruded, family, degree, 'R', 0)
    func_extended = Function(fs_extended, name=name, val=func.dat._data)
    func_extended.source = func
    return func_extended


class ExtrudedFunction(Function):
    """
    A 2D :class:`Function` that provides a 3D view on the extruded domain.
    The 3D function can be accessed as `ExtrudedFunction.view_3d`.
    The 3D function resides in V x R function space, where V is the function
    space of the source function. The 3D function shares the data of the 2D
    function."""

    def __init__(self, *args, mesh_3d=None, **kwargs):
        """
        Create a 2D :class:`Function` with a 3D view on extruded mesh.
        :arg mesh_3d: Extruded 3D mesh where the function will be extended to.
        """
        # create the 2d function
        super().__init__(*args, **kwargs)
        print(*args)
        if mesh_3d is not None:
            self.view_3d = extend_function_to_3d(self, mesh_3d)


def get_functionspace(mesh, h_family, h_degree, v_family=None, v_degree=None,
                      vector=False, hdiv=False, variant=None, v_variant=None,
                      **kwargs):
    cell_dim = mesh.cell_dimension()
    print(cell_dim)
    assert cell_dim in [2, (2, 1), (1, 1)], 'Unsupported cell dimension'
    hdiv_families = [
        'RT', 'RTF', 'RTCF', 'RAVIART-THOMAS',
        'BDM', 'BDMF', 'BDMCF', 'BREZZI-DOUGLAS-MARINI',
    ]
    if variant is None:
        if h_family.upper() in hdiv_families:
            if h_family in ['RTCF', 'BDMCF']:
                variant = 'equispaced'
            else:
                variant = 'integral'
        else:
            print("var = equi")
            variant = 'equispaced'
    if v_variant is None:
        v_variant = 'equispaced'
    if cell_dim == (2, 1) or (1, 1):
        if v_family is None:
            v_family = h_family
        if v_degree is None:
            v_degree = h_degree
        h_cell, v_cell = mesh.ufl_cell().sub_cells()
        h_elt = FiniteElement(h_family, h_cell, h_degree, variant=variant)
        v_elt = FiniteElement(v_family, v_cell, v_degree, variant=v_variant)
        elt = TensorProductElement(h_elt, v_elt)
        if hdiv:
            elt = ufl.HDivElement(elt)
    else:
        elt = FiniteElement(h_family, mesh.ufl_cell(), h_degree, variant=variant)

    constructor = VectorFunctionSpace if vector else FunctionSpace
    return constructor(mesh, elt, **kwargs)


class LayerAveraging:
    """
    A manager for computing a vertical profile of horizontal layer averages.
    """

    def __init__(self, mesh, r1d=None, cartesian=True, quad_degree=None):
        """
        Create the :class:`LayerAveraging` manager.
        :arg mesh: The mesh over which to compute averages.
        :kwarg r1d: An array of either depth coordinates or radii,
             at which to compute layer averages. If not provided, and
             mesh is extruded, it uses the same layer heights. If mesh
             is not extruded, r1d is required.
        :kwarg cartesian: Determines whether `r1d` represents depths or radii.
        """

        self.mesh = mesh
        XYZ = SpatialCoordinate(mesh)

        if cartesian:
            self.r = XYZ[len(XYZ)-1]
        else:
            self.r = sqrt(dot(XYZ, XYZ))

        self.dx = dx
        if quad_degree is not None:
            self.dx = dx(degree=quad_degree)

        if r1d is not None:
            self.r1d = r1d
        else:
            try:
                nlayers = mesh.layers
            except AttributeError:
                raise ValueError("For non-extruded mesh need to specify depths array r1d.")
            CG1 = FunctionSpace(mesh, "CG", 1)
            r_func = Function(CG1).interpolate(self.r)
            self.r1d = r_func.dat.data[:nlayers]

        self.mass = np.zeros((2, len(self.r1d)))
        self.rhs = np.zeros(len(self.r1d))
        self._assemble_mass()

    def _assemble_mass(self):
        # main diagonal of mass matrix
        r = self.r
        rc = Constant(self.r1d[0])
        rn = Constant(self.r1d[1])
        rp = Constant(0.)

        # radial P1 hat function in rp < r < rn with maximum at rc
        phi = max_value(min_value((r - rp) / (rc - rp), (rn - r) / (rn - rc)), 0)

        for i, rin in enumerate(self.r1d[1:]):
            rn.assign(rin)
            self.mass[0, i] = assemble(phi**2 * self.dx)

            # shuffle coefficients for next iteration
            rp.assign(rc)
            rc.assign(rn)

        phi = max_value(min_value(1, (r - rp) / (rn - rp)), 0)
        self.mass[0, -1] = assemble(phi**2 * self.dx)

        # compute off-diagonal (symmetric)
        rp = Constant(self.r1d[0])
        rn = Constant(self.r1d[1])

        # overlapping product between two basis functions in rp < r < rn
        overlap = max_value((rn - r) / (rn - rp), 0) * max_value((r - rp) / (rn - rp), 0) * self.dx

        for i, rin in enumerate(self.r1d[1:]):
            rn.assign(rin)
            self.mass[1, i] = assemble(overlap)

            # shuffle coefficients for next iteration
            rp.assign(rn)

    def _assemble_rhs(self, T):
        r = self.r
        rc = Constant(self.r1d[0])
        rn = Constant(self.r1d[1])
        rp = Constant(0.)

        phi = max_value(min_value((r - rp) / (rc - rp), (rn - r) / (rn - rc)), 0)

        for i, rin in enumerate(self.r1d[1:]):
            rn.assign(rin)
            self.rhs[i] = assemble(phi * T * self.dx)

            rp.assign(rc)
            rc.assign(rn)

        phi = max_value(min_value(1, (r - rp) / (rn - rp)), 0)
        self.rhs[-1] = assemble(phi * T * self.dx)

    def get_layer_average(self, T):
        """
        Compute the layer averages of :class:`Function` T at the predefined depths.
        Returns a numpy array containing the averages.
        """

        self._assemble_rhs(T)
        return solveh_banded(self.mass, self.rhs, lower=True)

    def extrapolate_layer_average(self, u, avg):
        """
        Given an array of layer averages avg, extrapolate to :class:`Function` u
        """

        r = self.r
        rc = Constant(self.r1d[0])
        rn = Constant(self.r1d[1])
        rp = Constant(0.)

        u.assign(0.0)

        phi = max_value(min_value((r - rp) / (rc - rp), (rn - r) / (rn - rc)), 0)
        val = Constant(0.)

        for a, rin in zip(avg[:-1], self.r1d[1:]):
            val.assign(a)
            rn.assign(rin)
            # reconstruct this layer according to the basis function
            u.interpolate(u + val * phi)

            rp.assign(rc)
            rc.assign(rn)

        phi = max_value(min_value(1, (r - rp) / (rn - rp)), 0)
        val.assign(avg[-1])
        u.interpolate(u + val * phi)


def timer_decorator(func):
    def wrapper(*args, **kwargs):
        start_time = time.time()
        result = func(*args, **kwargs)
        end_time = time.time()
        elapsed_time = end_time - start_time
        log(f"Time taken for {func.__name__}: {elapsed_time} seconds")
        return result
    return wrapper


class InteriorBC(DirichletBC):
    """DirichletBC applied to anywhere that is *not* on the specified boundary"""
    @utils.cached_property
    def nodes(self):
        return np.array(list(set(range(self._function_space.node_count)) - set(super().nodes)))


def absv(u):
    """Component-wise absolute value of vector for SU stabilisation"""
    return as_vector([abs(ui) for ui in u])


def su_nubar(u, J, Pe):
    """SU stabilisation viscosity as a function of velocity, Jaciobian and grid Peclet number"""
    # SU(PG) ala Donea & Huerta:
    # Columns of Jacobian J are the vectors that span the quad/hex
    # which can be seen as unit-vectors scaled with the dx/dy/dz in that direction (assuming physical coordinates x,y,z aligned with local coordinates)
    # thus u^T J is (dx * u , dy * v)
    # and following (2.44c) Pe = u^T J / (2*nu)
    # beta(Pe) is the xibar vector in (2.44a)
    # then we get artifical viscosity nubar from (2.49)
    beta_pe = as_vector([1/tanh(Pei+1e-6) - 1/(Pei+1e-6) for Pei in Pe])

    return dot(absv(dot(u, J)), beta_pe)/2<|MERGE_RESOLUTION|>--- conflicted
+++ resolved
@@ -4,12 +4,8 @@
 from firedrake import outer, ds_v, ds_t, ds_b, CellDiameter, CellVolume, dot, JacobianInverse
 from firedrake import sqrt, Function, FiniteElement, TensorProductElement, FunctionSpace, VectorFunctionSpace
 from firedrake import as_vector, SpatialCoordinate, Constant, max_value, min_value, dx, assemble, tanh
-<<<<<<< HEAD
-from firedrake import Interpolator, op2, interpolate, VectorElement, DirichletBC, utils
-=======
-from firedrake import op2, VectorElement
+from firedrake import op2, VectorElement, DirichletBC, utils
 from firedrake.__future__ import Interpolator
->>>>>>> 87a239f6
 import ufl
 import finat.ufl
 import time
