r"""This module provides several classes to perform integration of time-dependent
equations. Users choose if they require an explicit or implicit time integrator, and
they instantiate one of the implemented algorithm class, for example, `ERKEuler`, by
providing relevant parameters defined in the parent class (i.e. `ERKGeneric` or
`DIRKGeneric`). Then, they call the `advance` method to request a solver update.

"""

import operator
from abc import ABC, abstractmethod
<<<<<<< HEAD
from numbers import Number
from typing import Any, Callable, Optional
=======
from typing import Any, Optional
>>>>>>> afd1a06c

import firedrake
import numpy as np

from .equations import Equation
from .utility import ensure_constant


class TimeIntegratorBase(ABC):
    """Defines the API for all time integrators."""

    @abstractmethod
    def advance(self, update_forcings: Callable | None = None, t: float | None = None):
        """Advances equations for one time step.

        Args:
          update_forcings:
            Callable updating any time-dependent equation forcings
          t:
            Current simulation time

        """
        pass

    @abstractmethod
    def initialize(self, init_solution):
        """Initialises the time integrator.

        Arguments:
          init_solution: Firedrake function representing the initial solution.

        """
        pass


class TimeIntegrator(TimeIntegratorBase):
    """Time integrator object that marches a single equation.

    Args:
      equation: G-ADOPT equation to integrate
      solution: Firedrake function representing the equation's solution
      dt: Integration time step
      solution_old: Firedrake function representing the equation's solution
                      at the previous timestep
      solver_parameters: Dictionary of solver parameters provided to PETSc
      strong_bcs: List of Firedrake Dirichlet boundary conditions

    """

    def __init__(
        self,
        equation: Equation,
        solution: firedrake.Function,
        dt: float,
        solution_old: Optional[firedrake.Function] = None,
        solver_parameters: Optional[dict[str, Any]] = None,
        strong_bcs: Optional[list[firedrake.DirichletBC]] = None,
    ):
        super(TimeIntegrator, self).__init__()

        self.equation = equation
        self.test = firedrake.TestFunction(solution.function_space())
        self.solution = solution
        self.dt = float(dt)
        self.dt_const = ensure_constant(dt)
        self.solution_old = solution_old or firedrake.Function(solution, name='Old'+solution.name())

        # unique identifier used in solver
        self.name = '-'.join([self.__class__.__name__,
                              self.equation.__class__.__name__])

        self.solver_parameters = {}
        if solver_parameters:
            self.solver_parameters.update(solver_parameters)

        self.strong_bcs = strong_bcs or []
        self.hom_bcs = [bci.__class__(bci.function_space(), 0, bci.sub_domain) for bci in self.strong_bcs]


class RungeKuttaTimeIntegrator(TimeIntegrator):
    """Abstract base class for all Runge-Kutta time integrators"""

    @abstractmethod
    def get_final_solution(self):
        """Evaluates the final solution"""
        pass

    @abstractmethod
    def solve_stage(self, i_stage, t, update_forcings=None):
        """Solves a single stage of step from t to t+dt.
        All functions that the equation depends on must be at right state
        corresponding to each sub-step.

        """
        pass

    def advance(
        self, update_forcings: Callable | None = None, t: float | None = None
    ) -> None:
        """Advances equations for one time step."""
        if not self._initialized:
            self.initialize(self.solution)
        for i in range(self.n_stages):
            self.solve_stage(i, update_forcings, t)

        self.get_final_solution()


class ERKGeneric(RungeKuttaTimeIntegrator):
    """Generic explicit Runge-Kutta time integrator.

    Implements the Butcher form. All terms in the equation are treated explicitly.

    Arguments:
      equation: G-ADOPT equation to solve
      solution: Firedrake function reperesenting the equation's solution
      dt: Integration time step
      solution_old: Firedrake function representing the equation's solution
                      at the previous timestep
      solver_parameters: Dictionary of solver parameters provided to PETSc
      strong_bcs: List of Firedrake Dirichlet boundary conditions

    """
    def __init__(
        self,
        equation: Equation,
        solution: firedrake.Function,
        dt: float,
        solution_old: Optional[firedrake.Function] = None,
        solver_parameters: Optional[dict[str, Any]] = {},
        strong_bcs: Optional[list[firedrake.DirichletBC]] = None,
    ):
        super(ERKGeneric, self).__init__(
            equation, solution, dt, solution_old, solver_parameters, strong_bcs
        )
        self._initialized = False
        V = solution.function_space()
        assert V == equation.trial_space

        self.tendency = []
        for i in range(self.n_stages):
            k = firedrake.Function(V, name='tendency{:}'.format(i))
            self.tendency.append(k)

        # fully explicit evaluation
        trial = firedrake.TrialFunction(V)
        self.a_rk = self.equation.mass(trial)
        self.l_rk = self.dt_const * self.equation.residual(self.solution)

        self._nontrivial = self.l_rk != 0

        # construct expressions for stage solutions
        if self._nontrivial:
            self.sol_expressions = []
            for i_stage in range(self.n_stages):
                sol_expr = sum(map(operator.mul, self.tendency[:i_stage], self.a[i_stage][:i_stage]))
                self.sol_expressions.append(sol_expr)
            self.final_sol_expr = sum(map(operator.mul, self.tendency, self.b))

        self.update_solver()

    def update_solver(self):
        """Create solver objects"""
        if self._nontrivial:
            self.solver = []
            for i in range(self.n_stages):
                prob = firedrake.LinearVariationalProblem(self.a_rk, self.l_rk, self.tendency[i], bcs=self.hom_bcs)
                solver = firedrake.LinearVariationalSolver(prob, options_prefix=self.name + '_k{:}'.format(i),
                                                           solver_parameters=self.solver_parameters)
                self.solver.append(solver)

    def initialize(self, solution):
        self.solution_old.assign(solution)
        self._initialized = True

    def update_solution(self, i_stage):
        """Computes the solution of the i-th stage

        Tendencies must have been evaluated first.

        """
        self.solution.assign(self.solution_old)
        if self._nontrivial and i_stage > 0:
            self.solution += self.sol_expressions[i_stage]

    def solve_tendency(self, i_stage, update_forcings, t) -> None:
        """Evaluates the tendency of i-th stage"""
        if self._nontrivial:
            if update_forcings is not None and t is not None:
                update_forcings(t + self.c[i_stage] * self.dt)
            elif update_forcings is not None:
                update_forcings()

            self.solver[i_stage].solve()

    def get_final_solution(self):
        self.solution.assign(self.solution_old)
        if self._nontrivial:
            self.solution += self.final_sol_expr
        self.solution_old.assign(self.solution)

    def solve_stage(self, i_stage, update_forcings, t) -> None:
        self.update_solution(i_stage)
        self.solve_tendency(i_stage, update_forcings, t)


class DIRKGeneric(RungeKuttaTimeIntegrator):
    """Generic implementation of Diagonally Implicit Runge Kutta schemes.

    All derived classes must define the Butcher tableau coefficients :attr:`a`,
    :attr:`b`, :attr:`c`.

    Arguments:
      equation: G-ADOPT equation to solve
      solution: Firedrake function reperesenting the equation's solution
      dt: Integration time step
      solution_old: Firedrake function representing the equation's solution
                      at the previous timestep
      solver_parameters: Dictionary of solver parameters provided to PETSc
      strong_bcs: List of Firedrake Dirichlet boundary conditions

    """
    def __init__(
        self,
        equation: Equation,
        solution: firedrake.Function,
        dt: float,
        solution_old: Optional[firedrake.Function] = None,
        solver_parameters: Optional[dict[str, Any]] = {},
        strong_bcs: Optional[list[firedrake.DirichletBC]] = None,
    ):
        super(DIRKGeneric, self).__init__(
            equation, solution, dt, solution_old, solver_parameters, strong_bcs
        )
        self.solver_parameters.setdefault('snes_type', 'newtonls')
        self._initialized = False

        fs = solution.function_space()
        assert fs == equation.trial_space

        mixed_space = len(fs) > 1

        # Allocate tendency fields
        self.k = []
        for i in range(self.n_stages):
            fname = '{:}_k{:}'.format(self.name, i)
            self.k.append(firedrake.Function(fs, name=fname))

        # construct variational problems
        self.F = []
        if not mixed_space:
            for i in range(self.n_stages):
                for j in range(i+1):
                    if j == 0:
                        u = self.solution_old + self.a[i][j]*self.dt_const*self.k[j]
                    else:
                        u += self.a[i][j]*self.dt_const*self.k[j]
                self.F.append(self.equation.mass(self.k[i]) - self.equation.residual(u))
        else:
            # solution must be split before computing sum
            # pass components to equation in a list
            for i in range(self.n_stages):
                for j in range(i+1):
                    if j == 0:
                        u = []  # list of components in the mixed space
                        for s, k in zip(firedrake.split(self.solution_old), firedrake.split(self.k[j])):
                            u.append(s + self.a[i][j]*self.dt_const*k)
                    else:
                        for l, k in enumerate(firedrake.split(self.k[j])):
                            u[l] += self.a[i][j]*self.dt_const*k
                self.F.append(self.equation.mass(self.k[i]) - self.equation.residual(u))
        self.update_solver()

        # construct expressions for stage solutions
        self.sol_expressions = []
        for i_stage in range(self.n_stages):
            sol_expr = sum(map(operator.mul, self.k[:i_stage+1], self.dt_const*self.a[i_stage][:i_stage+1]))
            self.sol_expressions.append(sol_expr)
        self.final_sol_expr = self.solution_old + sum(map(operator.mul, self.k, self.dt_const*self.b))

    def update_solver(self):
        """Create solver objects"""
        self.solver = []
        for i in range(self.n_stages):
            p = firedrake.NonlinearVariationalProblem(self.F[i], self.k[i], bcs=self.hom_bcs)
            sname = '{:}_stage{:}_'.format(self.name, i)
            self.solver.append(
                firedrake.NonlinearVariationalSolver(
                    p, solver_parameters=self.solver_parameters,
                    options_prefix=sname))

    def initialize(self, init_cond):
        self.solution_old.assign(init_cond)
        self._initialized = True

    def update_solution(self, i_stage):
        """Updates solution to i_stage sub-stage.

        Tendencies must have been evaluated first.

        """
        self.solution.assign(self.solution_old + self.sol_expressions[i_stage])

    def solve_tendency(self, i_stage, update_forcings, t) -> None:
        """Evaluates the tendency of i-th stage"""
        if i_stage == 0:
            # NOTE solution may have changed in coupled system
            for bci in self.strong_bcs:
                bci.apply(self.solution)
            self.solution_old.assign(self.solution)
        if not self._initialized:
            raise ValueError('Time integrator {:} is not initialized'.format(self.name))

        if update_forcings is not None and t is not None:
            update_forcings(t + self.c[i_stage] * self.dt)
        elif update_forcings is not None:
            update_forcings()

        self.solver[i_stage].solve()

    def get_final_solution(self):
        self.solution.assign(self.final_sol_expr)

    def solve_stage(self, i_stage, update_forcings, t) -> None:
        self.solve_tendency(i_stage, update_forcings, t)
        self.update_solution(i_stage)


CFL_UNCONDITIONALLY_STABLE = -1


class AbstractRKScheme(ABC):
    """Abstract class for defining Runge-Kutta schemes.

    Derived classes must define the Butcher tableau (arrays :attr:`a`, :attr:`b`,
    :attr:`c`) and the CFL number (:attr:`cfl_coeff`).

    Currently only explicit or diagonally implicit schemes are supported.
    """

    @property
    @abstractmethod
    def a(self):
        """Runge-Kutta matrix :math:`a_{i,j}` of the Butcher tableau"""
        pass

    @property
    @abstractmethod
    def b(self):
        """weights :math:`b_{i}` of the Butcher tableau"""
        pass

    @property
    @abstractmethod
    def c(self):
        """nodes :math:`c_{i}` of the Butcher tableau"""
        pass

    @property
    @abstractmethod
    def cfl_coeff(self):
        """CFL number of the scheme

        Value 1.0 corresponds to Forward Euler time step.

        """
        pass

    def __init__(self):
        super(AbstractRKScheme, self).__init__()
        self.a = np.array(self.a)
        self.b = np.array(self.b)
        self.c = np.array(self.c)

        assert not np.triu(self.a, 1).any(), 'Butcher tableau must be lower diagonal'
        assert np.allclose(np.sum(self.a, axis=1), self.c), 'Inconsistent Butcher tableau: Row sum of a is not c'

        self.n_stages = len(self.b)
        self.butcher = np.vstack((self.a, self.b))

        self.is_implicit = np.diag(self.a).any()
        self.is_dirk = np.diag(self.a).all()


def shu_osher_butcher(α_or_λ, β_or_μ):
    """
    Generate arrays composing the Butcher tableau of a Runge-Kutta method from the
    coefficient arrays of the equivalent, original or modified, Shu-Osher form.
    Code adapted from RK-Opt written in MATLAB by David Ketcheson.
    See also Ketcheson, Macdonald, and Gottlieb (2009).

    Function arguments:
    α_or_λ : array_like, shape (n + 1, n)
    β_or_μ : array_like, shape (n + 1, n)
    """

    X = np.identity(α_or_λ.shape[1]) - α_or_λ[:-1]
    A = np.linalg.solve(X, β_or_μ[:-1])
    b = np.transpose(β_or_μ[-1] + np.dot(α_or_λ[-1], A))
    c = np.sum(A, axis=1)
    return A, b, c


class ForwardEulerAbstract(AbstractRKScheme):
    """
    Forward Euler method
    """
    a = [[0]]
    b = [1.0]
    c = [0]
    cfl_coeff = 1.0


class ERKLSPUM2Abstract(AbstractRKScheme):
    """
    ERKLSPUM2, 3-stage, 2nd order Explicit Runge Kutta method

    From IMEX RK scheme (17) in Higureras et al. (2014).

    Higueras et al (2014). Optimized strong stability preserving IMEX
    Runge-Kutta methods. Journal of Computational and Applied Mathematics
    272(2014) 116-140. http://dx.doi.org/10.1016/j.cam.2014.05.011
    """
    a = [[0, 0, 0],
         [5.0/6.0, 0, 0],
         [11.0/24.0, 11.0/24.0, 0]]
    b = [24.0/55.0, 1.0/5.0, 4.0/11.0]
    c = [0, 5.0/6.0, 11.0/12.0]
    cfl_coeff = 1.2


class ERKLPUM2Abstract(AbstractRKScheme):
    """
    ERKLPUM2, 3-stage, 2nd order
    Explicit Runge Kutta method

    From IMEX RK scheme (20) in Higureras et al. (2014).

    Higueras et al (2014). Optimized strong stability preserving IMEX
    Runge-Kutta methods. Journal of Computational and Applied Mathematics
    272(2014) 116-140. http://dx.doi.org/10.1016/j.cam.2014.05.011
    """
    a = [[0, 0, 0],
         [1.0/2.0, 0, 0],
         [1.0/2.0, 1.0/2.0, 0]]
    b = [1.0/3.0, 1.0/3.0, 1.0/3.0]
    c = [0, 1.0/2.0, 1.0]
    cfl_coeff = 2.0


class ERKMidpointAbstract(AbstractRKScheme):
    a = [[0.0, 0.0],
         [0.5, 0.0]]
    b = [0.0, 1.0]
    c = [0.0, 0.5]
    cfl_coeff = 1.0


class SSPRK33Abstract(AbstractRKScheme):
    r"""
    3rd order Strong Stability Preserving Runge-Kutta scheme, SSP(3,3).

    This scheme has Butcher tableau

    .. math::
        \begin{array}{c|ccc}
            0 &                 \\
            1 & 1               \\
          1/2 & 1/4 & 1/4 &     \\ \hline
              & 1/6 & 1/6 & 2/3
        \end{array}

    CFL coefficient is 1.0
    """
    a = [[0, 0, 0],
         [1.0, 0, 0],
         [0.25, 0.25, 0]]
    b = [1.0/6.0, 1.0/6.0, 2.0/3.0]
    c = [0, 1.0, 0.5]
    cfl_coeff = 1.0


class eSSPRKs3p3Abstract(AbstractRKScheme):
    """Explicit SSP Runge-Kutta method with nondecreasing abscissas.
    See Isherwood, Grant, and Gottlieb (2018)."""

    a = [[0.0, 0.0, 0.0], [2 / 3, 0.0, 0.0], [2 / 9, 4 / 9, 0.0]]
    b = [0.25, 0.1875, 0.5625]
    c = [0, 2 / 3, 2 / 3]
    cfl_coeff = 3 / 4


class eSSPRKs4p3Abstract(AbstractRKScheme):
    """Explicit SSP Runge-Kutta method with nondecreasing abscissas.
    See Isherwood, Grant, and Gottlieb (2018)."""

    a = [
        [0.0, 0.0, 0.0, 0.0],
        [11 / 20, 0.0, 0.0, 0.0],
        [11 / 32, 11 / 32, 0.0, 0.0],
        [55 / 288, 55 / 288, 11 / 36, 0.0],
    ]
    b = [0.24517906, 0.13774105, 0.22038567, 0.39669421]
    c = [0, 11 / 20, 11 / 16, 11 / 16]
    cfl_coeff = 20 / 11


class eSSPRKs5p3Abstract(AbstractRKScheme):
    """Explicit SSP Runge-Kutta method with nondecreasing abscissas.
    See Isherwood, Grant, and Gottlieb (2018)."""

    a = [
        [0.0, 0.0, 0.0, 0.0, 0.0],
        [0.37949799, 0.0, 0.0, 0.0, 0.0],
        [0.35866028, 0.35866028, 0.0, 0.0, 0.0],
        [0.23456423, 0.23456423, 0.24819211, 0.0, 0.0],
        [0.15340527, 0.15340527, 0.16231792, 0.24819211, 0.0],
    ]
    b = [0.20992362, 0.1975535, 0.1217419, 0.18614938, 0.28463159]
    c = [0.0, 0.37949799, 0.71732056, 0.71732057, 0.71732057]
    cfl_coeff = 2.63506005


class eSSPRKs6p3Abstract(AbstractRKScheme):
    """Explicit SSP Runge-Kutta method with nondecreasing abscissas.
    See Isherwood, Grant, and Gottlieb (2018)."""

    a = [
        [0.0, 0.0, 0.0, 0.0, 0.0, 0.0],
        [0.28422072, 0.0, 0.0, 0.0, 0.0, 0.0],
        [0.28422072, 0.28422072, 0.0, 0.0, 0.0, 0.0],
        [0.23301578, 0.23301578, 0.23301578, 0.0, 0.0, 0.0],
        [0.16684082, 0.16532461, 0.16532461, 0.20165449, 0.0, 0.0],
        [0.21178186, 0.102324, 0.10202706, 0.12444738, 0.17540162, 0.0],
    ]
    b = [0.21181784, 0.10241434, 0.10198818, 0.12438557, 0.17531451, 0.28407956]
    c = [0.0, 0.28422072, 0.56844144, 0.69904734, 0.69914453, 0.71598192]
    cfl_coeff = 3.51839231


class eSSPRKs7p3Abstract(AbstractRKScheme):
    """Explicit SSP Runge-Kutta method with nondecreasing abscissas.
    See Isherwood, Grant, and Gottlieb (2018)."""

    a = [
        [0.0, 0.0, 0.0, 0.0, 0.0, 0.0, 0.0],
        [0.23333473, 0.0, 0.0, 0.0, 0.0, 0.0, 0.0],
        [0.23333473, 0.23333473, 0.0, 0.0, 0.0, 0.0, 0.0],
        [0.23144338, 0.23144338, 0.23144338, 0.0, 0.0, 0.0, 0.0],
        [0.17322863, 0.17322863, 0.17322863, 0.17464425, 0.0, 0.0, 0.0],
        [0.13071968, 0.12941249, 0.12941249, 0.13047004, 0.17431545, 0.0, 0.0],
        [0.16655731, 0.16570664, 0.08421603, 0.08490424, 0.11343693, 0.15184412, 0.0],
    ]
    b = [
        0.16655731,
        0.16570664,
        0.08421603,
        0.08490424,
        0.11343693,
        0.15184412,
        0.23333473,
    ]
    c = [0.0, 0.23333473, 0.46666946, 0.69433014, 0.69433014, 0.69433015, 0.76666527]
    cfl_coeff = 4.28568865


class eSSPRKs8p3Abstract(AbstractRKScheme):
    """Explicit SSP Runge-Kutta method with nondecreasing abscissas.
    See Isherwood, Grant, and Gottlieb (2018)."""

    a = [
        [0.0, 0.0, 0.0, 0.0, 0.0, 0.0, 0.0, 0.0],
        [0.19580402, 0.0, 0.0, 0.0, 0.0, 0.0, 0.0, 0.0],
        [0.19580402, 0.19580402, 0.0, 0.0, 0.0, 0.0, 0.0, 0.0],
        [0.19580402, 0.19580402, 0.19580402, 0.0, 0.0, 0.0, 0.0, 0.0],
        [0.15369244, 0.15369244, 0.15369244, 0.15369244, 0.0, 0.0, 0.0, 0.0],
        [0.11656615, 0.11656615, 0.11656615, 0.11656615, 0.14850516, 0.0, 0.0, 0.0],
        [
            0.12960593,
            0.09738344,
            0.09738344,
            0.09738344,
            0.12406641,
            0.16358153,
            0.0,
            0.0,
        ],
        [
            0.12970594,
            0.09753214,
            0.09723632,
            0.09723632,
            0.12387897,
            0.16333439,
            0.1955082,
            0.0,
        ],
    ]
    b = [
        0.1462899,
        0.12218849,
        0.12196689,
        0.10127077,
        0.09279782,
        0.1223539,
        0.14645532,
        0.14667691,
    ]
    c = [
        0.0,
        0.19580402,
        0.39160804,
        0.58741206,
        0.61476976,
        0.61476976,
        0.70940419,
        0.90443228,
    ]
    cfl_coeff = 5.10714756


class eSSPRKs9p3Abstract(AbstractRKScheme):
    """Explicit SSP Runge-Kutta method with nondecreasing abscissas.
    See Isherwood, Grant, and Gottlieb (2018)."""

    a = [
        [0.0, 0.0, 0.0, 0.0, 0.0, 0.0, 0.0, 0.0, 0.0],
        [0.16666667, 0.0, 0.0, 0.0, 0.0, 0.0, 0.0, 0.0, 0.0],
        [0.16666667, 0.16666667, 0.0, 0.0, 0.0, 0.0, 0.0, 0.0, 0.0],
        [0.16666667, 0.16666667, 0.16666667, 0.0, 0.0, 0.0, 0.0, 0.0, 0.0],
        [0.16666667, 0.16666667, 0.16666667, 0.16666667, 0.0, 0.0, 0.0, 0.0, 0.0],
        [
            0.13333333,
            0.13333333,
            0.13333333,
            0.13333333,
            0.13333333,
            0.0,
            0.0,
            0.0,
            0.0,
        ],
        [0.14166667, 0.1, 0.1, 0.1, 0.1, 0.125, 0.0, 0.0, 0.0],
        [
            0.15,
            0.12222222,
            0.06666667,
            0.06666667,
            0.06666667,
            0.08333333,
            0.11111111,
            0.0,
            0.0,
        ],
        [
            0.15,
            0.12222222,
            0.06666667,
            0.06666667,
            0.06666667,
            0.08333333,
            0.11111111,
            0.16666667,
            0.0,
        ],
    ]
    b = [
        0.15,
        0.12222222,
        0.06666667,
        0.06666667,
        0.06666667,
        0.08333333,
        0.11111111,
        0.16666667,
        0.16666667,
    ]
    c = [
        0.0,
        0.16666667,
        0.33333334,
        0.50000001,
        0.66666668,
        0.66666665,
        0.66666667,
        0.66666667,
        0.83333334,
    ]
    cfl_coeff = 6.0


class eSSPRKs10p3Abstract(AbstractRKScheme):
    """Explicit SSP Runge-Kutta method with nondecreasing abscissas.
    See Isherwood, Grant, and Gottlieb (2018)."""

    a = [
        [0.0, 0.0, 0.0, 0.0, 0.0, 0.0, 0.0, 0.0, 0.0, 0.0],
        [0.14737756, 0.0, 0.0, 0.0, 0.0, 0.0, 0.0, 0.0, 0.0, 0.0],
        [0.14737756, 0.14737756, 0.0, 0.0, 0.0, 0.0, 0.0, 0.0, 0.0, 0.0],
        [0.14737756, 0.14737756, 0.14737756, 0.0, 0.0, 0.0, 0.0, 0.0, 0.0, 0.0],
        [0.14737756, 0.14737756, 0.14737756, 0.14737756, 0.0, 0.0, 0.0, 0.0, 0.0, 0.0],
        [
            0.11790205,
            0.11790205,
            0.11790205,
            0.11790205,
            0.11790205,
            0.0,
            0.0,
            0.0,
            0.0,
            0.0,
        ],
        [
            0.10906732,
            0.10906703,
            0.10906703,
            0.10906703,
            0.10906703,
            0.13633378,
            0.0,
            0.0,
            0.0,
            0.0,
        ],
        [
            0.11862231,
            0.11856848,
            0.08186453,
            0.08186453,
            0.08186453,
            0.10233067,
            0.11062,
            0.0,
            0.0,
            0.0,
        ],
        [
            0.12708168,
            0.12704369,
            0.08137218,
            0.0577812,
            0.0577812,
            0.07222649,
            0.07807723,
            0.10402125,
            0.0,
            0.0,
        ],
        [
            0.1270886,
            0.12705062,
            0.08139469,
            0.05776149,
            0.05776149,
            0.07220186,
            0.07805061,
            0.10398578,
            0.1473273,
            0.0,
        ],
    ]
    b = [
        0.1270886,
        0.12705062,
        0.08139469,
        0.05776149,
        0.05776149,
        0.07220186,
        0.07805061,
        0.10398578,
        0.1473273,
        0.14737756,
    ]
    c = [
        0.0,
        0.14737756,
        0.29475512,
        0.44213268,
        0.58951024,
        0.58951025,
        0.68166922,
        0.69573505,
        0.70538492,
        0.85262244,
    ]
    cfl_coeff = 6.78529356


class BackwardEulerAbstract(AbstractRKScheme):
    """
    Backward Euler method
    """
    a = [[1.0]]
    b = [1.0]
    c = [1.0]
    cfl_coeff = CFL_UNCONDITIONALLY_STABLE


class ImplicitMidpointAbstract(AbstractRKScheme):
    r"""
    Implicit midpoint method, second order.

    This method has the Butcher tableau

    .. math::
        \begin{array}{c|c}
        0.5 & 0.5 \\ \hline
            & 1.0
        \end{array}

    """
    a = [[0.5]]
    b = [1.0]
    c = [0.5]
    cfl_coeff = CFL_UNCONDITIONALLY_STABLE


class CrankNicolsonAbstract(AbstractRKScheme):
    """
    Crank-Nicolson scheme
    """
    a = [[0.0, 0.0],
         [0.5, 0.5]]
    b = [0.5, 0.5]
    c = [0.0, 1.0]
    cfl_coeff = CFL_UNCONDITIONALLY_STABLE


class DIRK22Abstract(AbstractRKScheme):
    r"""
    2-stage, 2nd order, L-stable Diagonally Implicit Runge Kutta method

    This method has the Butcher tableau

    .. math::
        \begin{array}{c|cc}
        \gamma &   \gamma &       0 \\
              1 & 1-\gamma & \gamma \\ \hline
                &       1/2 &     1/2
        \end{array}

    with :math:`\gamma = (2 + \sqrt{2})/2`.

    From DIRK(2,3,2) IMEX scheme in Ascher et al. (1997)

    Ascher et al. (1997). Implicit-explicit Runge-Kutta methods for
    time-dependent partial differential equations. Applied Numerical
    Mathematics, 25:151-167. http://dx.doi.org/10.1137/0732037
    """
    gamma = (2.0 + np.sqrt(2.0))/2.0
    a = [[gamma, 0],
         [1-gamma, gamma]]
    b = [1-gamma, gamma]
    c = [gamma, 1]
    cfl_coeff = CFL_UNCONDITIONALLY_STABLE


class DIRK23Abstract(AbstractRKScheme):
    r"""
    2-stage, 3rd order Diagonally Implicit Runge Kutta method

    This method has the Butcher tableau

    .. math::
        \begin{array}{c|cc}
          \gamma &    \gamma &       0 \\
        1-\gamma & 1-2\gamma & \gamma \\ \hline
                  &        1/2 &     1/2
        \end{array}

    with :math:`\gamma = (3 + \sqrt{3})/6`.

    From DIRK(2,3,3) IMEX scheme in Ascher et al. (1997)

    Ascher et al. (1997). Implicit-explicit Runge-Kutta methods for
    time-dependent partial differential equations. Applied Numerical
    Mathematics, 25:151-167. http://dx.doi.org/10.1137/0732037
    """
    gamma = (3 + np.sqrt(3))/6
    a = [[gamma, 0],
         [1-2*gamma, gamma]]
    b = [0.5, 0.5]
    c = [gamma, 1-gamma]
    cfl_coeff = CFL_UNCONDITIONALLY_STABLE


class DIRK33Abstract(AbstractRKScheme):
    """
    3-stage, 3rd order, L-stable Diagonally Implicit Runge Kutta method

    From DIRK(3,4,3) IMEX scheme in Ascher et al. (1997)

    Ascher et al. (1997). Implicit-explicit Runge-Kutta methods for
    time-dependent partial differential equations. Applied Numerical
    Mathematics, 25:151-167. http://dx.doi.org/10.1137/0732037
    """
    gamma = 0.4358665215
    b1 = -3.0/2.0*gamma**2 + 4*gamma - 1.0/4.0
    b2 = 3.0/2.0*gamma**2 - 5*gamma + 5.0/4.0
    a = [[gamma, 0, 0],
         [(1-gamma)/2, gamma, 0],
         [b1, b2, gamma]]
    b = [b1, b2, gamma]
    c = [gamma, (1+gamma)/2, 1]
    cfl_coeff = CFL_UNCONDITIONALLY_STABLE


class DIRK43Abstract(AbstractRKScheme):
    """
    4-stage, 3rd order, L-stable Diagonally Implicit Runge Kutta method

    From DIRK(4,4,3) IMEX scheme in Ascher et al. (1997)

    Ascher et al. (1997). Implicit-explicit Runge-Kutta methods for
    time-dependent partial differential equations. Applied Numerical
    Mathematics, 25:151-167. http://dx.doi.org/10.1137/0732037
    """
    a = [[0.5, 0, 0, 0],
         [1.0/6.0, 0.5, 0, 0],
         [-0.5, 0.5, 0.5, 0],
         [3.0/2.0, -3.0/2.0, 0.5, 0.5]]
    b = [3.0/2.0, -3.0/2.0, 0.5, 0.5]
    c = [0.5, 2.0/3.0, 0.5, 1.0]
    cfl_coeff = CFL_UNCONDITIONALLY_STABLE


class DIRKLSPUM2Abstract(AbstractRKScheme):
    """
    DIRKLSPUM2, 3-stage, 2nd order, L-stable Diagonally Implicit Runge Kutta method

    From IMEX RK scheme (17) in Higureras et al. (2014).

    Higueras et al (2014). Optimized strong stability preserving IMEX
    Runge-Kutta methods. Journal of Computational and Applied Mathematics
    272(2014) 116-140. http://dx.doi.org/10.1016/j.cam.2014.05.011
    """
    a = [[2.0/11.0, 0, 0],
         [205.0/462.0, 2.0/11.0, 0],
         [2033.0/4620.0, 21.0/110.0, 2.0/11.0]]
    b = [24.0/55.0, 1.0/5.0, 4.0/11.0]
    c = [2.0/11.0, 289.0/462.0, 751.0/924.0]
    cfl_coeff = 4.34  # NOTE for linear problems, nonlin => 3.82


class DIRKLPUM2Abstract(AbstractRKScheme):
    """
    DIRKLPUM2, 3-stage, 2nd order, L-stable Diagonally Implicit Runge Kutta method

    From IMEX RK scheme (20) in Higureras et al. (2014).

    Higueras et al (2014). Optimized strong stability preserving IMEX
    Runge-Kutta methods. Journal of Computational and Applied Mathematics
    272(2014) 116-140. http://dx.doi.org/10.1016/j.cam.2014.05.011
    """
    a = [[2.0/11.0, 0, 0],
         [41.0/154.0, 2.0/11.0, 0],
         [289.0/847.0, 42.0/121.0, 2.0/11.0]]
    b = [1.0/3.0, 1.0/3.0, 1.0/3.0]
    c = [2.0/11.0, 69.0/154.0, 67.0/77.0]
    cfl_coeff = 4.34  # NOTE for linear problems, nonlin => 3.09


class ERKLSPUM2(ERKGeneric, ERKLSPUM2Abstract):
    pass


class ERKLPUM2(ERKGeneric, ERKLPUM2Abstract):
    pass


class ERKMidpoint(ERKGeneric, ERKMidpointAbstract):
    pass


class ERKEuler(ERKGeneric, ForwardEulerAbstract):
    pass


class SSPRK33(ERKGeneric, SSPRK33Abstract):
    pass


class eSSPRKs3p3(ERKGeneric, eSSPRKs3p3Abstract):
    pass


class eSSPRKs4p3(ERKGeneric, eSSPRKs4p3Abstract):
    pass


class eSSPRKs5p3(ERKGeneric, eSSPRKs5p3Abstract):
    pass


class eSSPRKs6p3(ERKGeneric, eSSPRKs6p3Abstract):
    pass


class eSSPRKs7p3(ERKGeneric, eSSPRKs7p3Abstract):
    pass


class eSSPRKs8p3(ERKGeneric, eSSPRKs8p3Abstract):
    pass


class eSSPRKs9p3(ERKGeneric, eSSPRKs9p3Abstract):
    pass


class eSSPRKs10p3(ERKGeneric, eSSPRKs10p3Abstract):
    pass


class BackwardEuler(DIRKGeneric, BackwardEulerAbstract):
    pass


class ImplicitMidpoint(DIRKGeneric, ImplicitMidpointAbstract):
    pass


class CrankNicolsonRK(DIRKGeneric, CrankNicolsonAbstract):
    pass


class DIRK22(DIRKGeneric, DIRK22Abstract):
    pass


class DIRK23(DIRKGeneric, DIRK23Abstract):
    pass


class DIRK33(DIRKGeneric, DIRK33Abstract):
    pass


class DIRK43(DIRKGeneric, DIRK43Abstract):
    pass


class DIRKLSPUM2(DIRKGeneric, DIRKLSPUM2Abstract):
    pass


class DIRKLPUM2(DIRKGeneric, DIRKLPUM2Abstract):
    pass<|MERGE_RESOLUTION|>--- conflicted
+++ resolved
@@ -8,12 +8,7 @@
 
 import operator
 from abc import ABC, abstractmethod
-<<<<<<< HEAD
-from numbers import Number
 from typing import Any, Callable, Optional
-=======
-from typing import Any, Optional
->>>>>>> afd1a06c
 
 import firedrake
 import numpy as np
