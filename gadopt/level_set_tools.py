r"""This module provides a set of classes and functions enabling multi-material
capabilities. Users initialise materials by instantiating the `Material` class and
define the physical properties of material interfaces using `field_interface`. They
instantiate the `LevelSetSolver` class by providing relevant parameters and call the
`solve` method to request a solver update. Finally, they may call the `entrainment`
function to calculate material entrainment in the simulation.

"""

import abc
import operator
from dataclasses import dataclass, fields
from numbers import Number
from typing import Any, Callable, Optional

import firedrake as fd
import numpy as np
<<<<<<< HEAD
from mpi4py import MPI
=======
import shapely as sl
>>>>>>> 46850706
from firedrake.ufl_expr import extract_unique_domain

from . import scalar_equation as scalar_eq
from .equations import Equation
from .time_stepper import eSSPRKs3p3
from .transport_solver import GenericTransportSolver
from .utility import node_coordinates

__all__ = [
    "LevelSetSolver",
    "Material",
    "assign_level_set_values",
    "density_RaB",
    "entrainment",
    "field_interface",
    "interface_thickness",
]


# Default solver options for level-set advection and reinitialisation
solver_params_default = {
    "mat_type": "aij",
    "ksp_type": "preonly",
    "pc_type": "bjacobi",
    "sub_pc_type": "ilu",
}
# Default parameters used to set up level-set reinitialisation
reini_params_default = {
    "tstep": 1e-2,
    "tstep_alg": eSSPRKs3p3,
    "frequency": 5,
    "iterations": 1,
}


@dataclass(kw_only=True)
class Material:
    """A material with physical properties for the level-set approach.

    Expects material buoyancy to be defined using a value for either the reference
    density, buoyancy number, or compositional Rayleigh number.

    Contains static methods to calculate the physical properties of a material.
    Methods implemented here describe properties in the simplest non-dimensional
    simulation setup and must be overriden for more complex scenarios.

    Attributes:
        density:
          An integer or a float representing the reference density.
        B:
          An integer or a float representing the buoyancy number.
        RaB:
          An integer or a float representing the compositional Rayleigh number.
        density_B_RaB:
          A string to notify how the buoyancy term is calculated.
    """

    density: Optional[Number] = None
    B: Optional[Number] = None
    RaB: Optional[Number] = None

    def __post_init__(self):
        """Checks instance field values.

        Raises:
            ValueError:
              Incorrect field types.
        """
        count_None = 0
        for field_var in fields(self):
            field_var_value = getattr(self, field_var.name)
            if isinstance(field_var_value, Number):
                self.density_B_RaB = field_var.name
            elif field_var_value is None:
                count_None += 1
            else:
                raise ValueError(
                    "When provided, density, B, and RaB must have type int or float."
                )
        if count_None != 2:
            raise ValueError(
                "One, and only one, of density, B, and RaB must be provided, and it "
                "must be an integer or a float."
            )

    @staticmethod
    def viscosity(*args, **kwargs):
        """Calculates dynamic viscosity (Pa s)."""
        return 1.0

    @staticmethod
    def thermal_expansion(*args, **kwargs):
        """Calculates volumetric thermal expansion coefficient (K^-1)."""
        return 1.0

    @staticmethod
    def thermal_conductivity(*args, **kwargs):
        """Calculates thermal conductivity (W m^-1 K^-1)."""
        return 1.0

    @staticmethod
    def specific_heat_capacity(*args, **kwargs):
        """Calculates specific heat capacity at constant pressure (J kg^-1 K^-1)."""
        return 1.0

    @staticmethod
    def internal_heating_rate(*args, **kwargs):
        """Calculates internal heating rate per unit mass (W kg^-1)."""
        return 0.0

    @classmethod
    def thermal_diffusivity(cls, *args, **kwargs):
        """Calculates thermal diffusivity (m^2 s^-1)."""
        return cls.thermal_conductivity() / cls.density() / cls.specific_heat_capacity()


def interface_thickness(
    level_set_space: fd.functionspaceimpl.WithGeometry, scale: float = 0.35
) -> fd.Function:
    """Default strategy for the thickness of the conservative level set profile.

    Args:
      level_set_space:
        The Firedrake function space of the level-set field
      scale:
        A float to control interface thickness values relative to cell sizes

    Returns:
      A Firedrake function holding the interface thickness values
    """
    epsilon = fd.Function(level_set_space, name="Interface thickness")
    epsilon.interpolate(scale * fd.MinCellEdgeLength(level_set_space.mesh()))

    return epsilon


def assign_level_set_values(
    level_set: fd.Function,
    epsilon: float | fd.Function,
    /,
    interface_geometry: str,
    interface_coordinates: list[list[float]] | list[list[float], float] | None = None,
    *,
    interface_callable: Callable | str | None = None,
    interface_args: tuple[Any] | None = None,
    boundary_coordinates: list[list[float]] | np.ndarray | None = None,
):
    """Updates level-set field given interface thickness and signed-distance function.

    Generates signed-distance function values at level-set nodes and overwrites
    level-set data according to the conservative level-set method using the provided
    interface thickness.

    Three scenarios are currently implemented to generate the signed-distance function:
    - The material interface is described by a mathematical function y = f(x). In this
      case, `interface_geometry` should be "curve" and `interface_callable` must be
      provided along with any `interface_args` to implement the aforementioned
      mathematical function.
    - The material interface is a polygon, and `interface_geometry` takes the value
      "polygon". In this case, `interface_coordinates` must exclude the polygon sides
      that do not act as a material interface and coincide with domain boundaries. The
      coordinates of these sides should be provided using the `boundary_coordinates`
      argument such that the concatenation of the two coordinate objects describes a
      closed polygonal chain.
    - The material interface is a circle, and `interface_geometry` takes the value
      "circle". In this case, `interface_coordinates` is a list holding the coordinates
      of the circle's centre and the circle radius. No other arguments are required.

    Geometrical objects underpinning material interfaces are generated using Shapely.

    Implemented interface geometry presets and associated arguments:
    | Curve     |                     Arguments                      |
    | :-------- | :------------------------------------------------: |
    | line      | slope, intercept                                   |
    | cosine    | amplitude, wavelength, vertical_shift, phase_shift |
    | rectangle | ref_vertex_coords, edge_sizes                      |

    Args:
      level_set:
        A Firedrake function for the targeted level-set field
      epsilon:
        A float or Firedrake function representing the interface thickness
      interface_geometry:
        A string specifying the geometry to create
      interface_coordinates:
        A sequence or an array-like with shape (N, 2) of numeric coordinate pairs
        defining the interface or a list containing centre coordinates and radius
      interface_callable:
        A callable implementing the mathematical function depicting the interface or a
        string matching an implemented callable preset
      interface_args:
        A tuple of arguments provided to the interface callable
      boundary_coordinates:
        A sequence of numeric coordinate pairs or an array-like with shape (N, 2)
    """

    def stack_coordinates(func: Callable) -> Callable:
        """Decorator to stack coordinates when the material interface is a curve.

        Args:
          func:
            A callable implementing the mathematical function depicting the interface

        Returns:
          A callable that can stack interface coordinates
        """

        def wrapper(*args) -> float | np.ndarray:
            if isinstance(interface_coords_x := args[0], (int, float)):
                return func(*args)
            else:
                return np.column_stack((interface_coords_x, func(*args)))

        return wrapper

    def line(x, slope, intercept) -> float | np.ndarray:
        """Straight line equation"""
        return slope * x + intercept

    def cosine(
        x, amplitude, wavelength, vertical_shift, phase_shift=0
    ) -> float | np.ndarray:
        """Cosine function with an amplitude and a vertical shift."""
        cosine = np.cos(2 * np.pi / wavelength * x + phase_shift)

        return amplitude * cosine + vertical_shift

    def rectangle(
        ref_vertex_coords: tuple[float], edge_sizes: tuple[float]
    ) -> list[tuple[float]]:
        """Material interface defined by a rectangle.

        Edges are aligned with Cartesian directions and do not overlap domain boundaries.

        Args:
          ref_vertex_coords:
            A tuple holding the coordinates of the lower-left vertex
          edge_sizes:
            A tuple holding the edge sizes

        Returns:
          A list of tuples representing the coordinates of the rectangle's vertices
        """
        interface_coords = [
            (ref_vertex_coords[0], ref_vertex_coords[1]),
            (ref_vertex_coords[0] + edge_sizes[0], ref_vertex_coords[1]),
            (
                ref_vertex_coords[0] + edge_sizes[0],
                ref_vertex_coords[1] + edge_sizes[1],
            ),
            (ref_vertex_coords[0], ref_vertex_coords[1] + edge_sizes[1]),
            (ref_vertex_coords[0], ref_vertex_coords[1]),
        ]

        return interface_coords

    callable_presets = {"cosine": cosine, "line": line, "rectangle": rectangle}
    if isinstance(interface_callable, str):
        interface_callable = callable_presets[interface_callable]

    if interface_callable is not None:
        if interface_geometry == "curve":
            interface_callable = stack_coordinates(interface_callable)
        interface_coordinates = interface_callable(*interface_args)

    match interface_geometry:
        case "curve":
            interface = sl.LineString(interface_coordinates)

            signed_distance = [
                (1 if y > interface_callable(x, *interface_args[1:]) else -1)
                * interface.distance(sl.Point(x, y))
                for x, y in node_coordinates(level_set).dat.data
            ]
        case "polygon":
            if boundary_coordinates is None:
                interface = sl.Polygon(interface_coordinates)
                sl.prepare(interface)

                signed_distance = [
                    (1 if interface.contains(sl.Point(x, y)) else -1)
                    * interface.boundary.distance(sl.Point(x, y))
                    for x, y in node_coordinates(level_set).dat.data
                ]
            else:
                interface = sl.LineString(interface_coordinates)
                interface_with_boundaries = sl.Polygon(
                    np.vstack((interface_coordinates, boundary_coordinates))
                )
                sl.prepare(interface_with_boundaries)

                signed_distance = [
                    (1 if interface_with_boundaries.intersects(sl.Point(x, y)) else -1)
                    * interface.distance(sl.Point(x, y))
                    for x, y in node_coordinates(level_set).dat.data
                ]
        case "circle":
            centre, radius = interface_coordinates
            interface = sl.Point(centre).buffer(radius)
            sl.prepare(interface)

            signed_distance = [
                (1 if interface.contains(sl.Point(x, y)) else -1)
                * interface.boundary.distance(sl.Point(x, y))
                for x, y in node_coordinates(level_set).dat.data
            ]
        case _:
            raise ValueError(
                "`interface_geometry` must be 'curve', 'polygon', or 'circle'."
            )

    if isinstance(epsilon, fd.Function):
        epsilon = epsilon.dat.data

    level_set.dat.data[:] = (1 + np.tanh(np.asarray(signed_distance) / 2 / epsilon)) / 2


def reinitialisation_term(
    eq: Equation, trial: fd.Argument | fd.ufl.indexed.Indexed | fd.Function
) -> fd.Form:
    """Term for the conservative level set reinitialisation equation.

    Implements terms on the right-hand side of Equation 17 from
    Parameswaran, S., & Mandal, J. C. (2023).
    A stable interface-preserving reinitialization equation for conservative level set
    method.
    European Journal of Mechanics-B/Fluids, 98, 40-63.
    """
    sharpen_term = -trial * (1 - trial) * (1 - 2 * trial) * eq.test * eq.dx
    balance_term = (
        eq.epsilon
        * (1 - 2 * trial)
        * fd.sqrt(fd.inner(eq.level_set_grad, eq.level_set_grad))
        * eq.test
        * eq.dx
    )

    return sharpen_term + balance_term


class LevelSetSolver:
    """Solver for the conservative level-set approach.

    Solves the advection and reinitialisation equations for a level set function.

    Attributes:
        mesh:
          The UFL mesh where values of the level set function exist.
        level_set:
          The Firedrake function for the level set.
        func_space_lsgp:
          The UFL function space where values of the projected level-set gradient are
          calculated.
        level_set_grad_proj:
          The Firedrake function for the projected level-set gradient.
        proj_solver:
          An integer or a float representing the reference density.
        reini_params:
          A dictionary containing parameters used in the reinitialisation approach.
        ls_solver:
          The G-ADOPT timestepper object for the advection equation.
        reini_ts:
          The G-ADOPT timestepper object for the reinitialisation equation.
        subcycles:
          An integer specifying the number of advection solves to perform.
    """

    def __init__(
        self,
        level_set: fd.Function,
        velocity: fd.ufl.tensors.ListTensor,
        tstep: fd.Constant,
        tstep_alg: abc.ABCMeta,
        subcycles: int,
        epsilon: fd.Constant,
        reini_params: Optional[dict] = None,
        solver_params: Optional[dict] = None,
    ):
        """Initialises the solver instance.

        Args:
            level_set:
              The Firedrake function for the level set.
            velocity:
              The UFL expression for the velocity.
            tstep:
              The Firedrake function over the Real space for the simulation time step.
            tstep_alg:
              The class for the timestepping algorithm used in the advection solver.
            subcycles:
              An integer specifying the number of advection solves to perform.
            epsilon:
              A UFL constant denoting the thickness of the hyperbolic tangent profile.
            reini_params:
              A dictionary containing parameters used in the reinitialisation approach.
            solver_params:
              A dictionary containing solver parameters used in the advection and
              reinitialisation approaches.
        """
        self.level_set = level_set
        self.u = velocity
        self.tstep = tstep
        self.tstep_alg = tstep_alg
        self.subcycles = subcycles

        self.reini_params = reini_params or reini_params_default
        self.solver_params = solver_params or solver_params_default

        self.mesh = extract_unique_domain(level_set)
        self.func_space = level_set.function_space()

        self.func_space_lsgp = fd.VectorFunctionSpace(
            self.mesh, "CG", self.func_space.finat_element.degree
        )
        self.level_set_grad_proj = fd.Function(
            self.func_space_lsgp,
            name=f"Level-set gradient (projection) #{level_set.name()[-1]}",
        )

        self.proj_solver = self.gradient_L2_proj()

        self.ls_eq_attrs = {"u": velocity}
        self.reini_eq_attrs = {
            "level_set_grad": self.level_set_grad_proj,
            "epsilon": epsilon,
        }

        self.solvers_ready = False

    def gradient_L2_proj(self) -> fd.variational_solver.LinearVariationalSolver:
        """Constructs a projection solver.

        Projects the level-set gradient from a discontinuous function space to the
        equivalent continuous one.

        Returns:
            A Firedrake solver capable of projecting a discontinuous gradient field on
            a continuous function space.
        """
        test_function = fd.TestFunction(self.func_space_lsgp)
        trial_function = fd.TrialFunction(self.func_space_lsgp)

        mass_term = fd.inner(test_function, trial_function) * fd.dx(domain=self.mesh)
        residual_element = (
            self.level_set * fd.div(test_function) * fd.dx(domain=self.mesh)
        )
        residual_boundary = (
            self.level_set
            * fd.dot(test_function, fd.FacetNormal(self.mesh))
            * fd.ds(domain=self.mesh)
        )
        residual = -residual_element + residual_boundary
        problem = fd.LinearVariationalProblem(
            mass_term, residual, self.level_set_grad_proj
        )

        solver_params = {
            "mat_type": "aij",
            "ksp_type": "preonly",
            "pc_type": "lu",
            "pc_factor_mat_solver_type": "mumps",
        }

        return fd.LinearVariationalSolver(problem, solver_parameters=solver_params)

    def update_level_set_gradient(self):
        """Calls the gradient projection solver.

        Can be used as a callback.
        """
        self.proj_solver.solve()

    def set_up_solvers(self):
        """Sets up the time steppers for advection and reinitialisation."""
        test = fd.TestFunction(self.func_space)

        self.ls_solver = GenericTransportSolver(
            "advection",
            self.level_set,
            self.tstep / self.subcycles,
            self.tstep_alg,
            eq_attrs={"u": self.u},
            solver_parameters=self.solver_params,
        )

        reinitialisation_equation = Equation(
            test,
            self.func_space,
            reinitialisation_term,
            mass_term=scalar_eq.mass_term,
            eq_attrs=self.reini_eq_attrs,
        )
        self.reini_ts = self.reini_params["tstep_alg"](
            reinitialisation_equation,
            self.level_set,
            self.reini_params["tstep"],
            solver_parameters=self.solver_params,
        )

    def solve(self, step: int):
        """Updates the level-set function.

        Calls advection and reinitialisation solvers within a subcycling loop.
        The reinitialisation solver can be iterated and might not be called at each
        simulation time step.

        Args:
            step:
              An integer representing the current simulation step.
        """
        if not self.solvers_ready:
            self.set_up_solvers()
            self.solvers_ready = True

        for subcycle in range(self.subcycles):
            self.ls_solver.solve()

            if step >= self.reini_params["frequency"]:
                self.reini_ts.solution_old.assign(self.level_set)

            if step % self.reini_params["frequency"] == 0:
                for reini_step in range(self.reini_params["iterations"]):
                    self.reini_ts.advance(
                        update_forcings=self.update_level_set_gradient
                    )

                self.ls_solver.solution_old.assign(self.level_set)


def field_interface_recursive(
    level_set: list, material_value: list, method: str
) -> fd.ufl.core.expr.Expr:
    """Sets physical property expressions for each material.

    Ensures that the correct expression is assigned to each material based on the
    level-set functions.
    Property transition across material interfaces are expressed according to the
    provided method.

    Args:
        level_set:
          A list of level-set UFL functions.
        material_value:
          A list of physical property values applicable to each material.
        method:
          A string specifying the nature of property transitions between materials.

    Returns:
        A UFL expression to calculate physical property values throughout the domain.

    Raises:
      ValueError: Incorrect method name supplied.

    """
    ls = fd.max_value(fd.min_value(level_set.pop(), 1), 0)

    if level_set:  # Directly specify material value on only one side of the interface
        match method:
            case "sharp":
                return fd.conditional(
                    ls > 0.5,
                    material_value.pop(),
                    field_interface_recursive(level_set, material_value, method),
                )
            case "arithmetic":
                return material_value.pop() * ls + field_interface_recursive(
                    level_set, material_value, method
                ) * (1 - ls)
            case "geometric":
                return material_value.pop() ** ls * field_interface_recursive(
                    level_set, material_value, method
                ) ** (1 - ls)
            case "harmonic":
                return 1 / (
                    ls / material_value.pop()
                    + (1 - ls)
                    / field_interface_recursive(level_set, material_value, method)
                )
            case _:
                raise ValueError(
                    "Method must be sharp, arithmetic, geometric, or harmonic."
                )
    else:  # Final level set; specify values for both sides of the interface
        match method:
            case "sharp":
                return fd.conditional(ls < 0.5, *material_value)
            case "arithmetic":
                return material_value[0] * (1 - ls) + material_value[1] * ls
            case "geometric":
                return material_value[0] ** (1 - ls) * material_value[1] ** ls
            case "harmonic":
                return 1 / ((1 - ls) / material_value[0] + ls / material_value[1])
            case _:
                raise ValueError(
                    "Method must be sharp, arithmetic, geometric, or harmonic."
                )


def field_interface(
    level_set: list, material_value: list, method: str
) -> fd.ufl.core.expr.Expr:
    """Executes field_interface_recursive with a modified argument.

    Calls field_interface_recursive using a copy of the level-set list to ensure the
    original one is not consumed by the function call.

    Args:
        level_set:
          A list of level-set UFL functions.
        material_value:
          A list of physical property values applicable to each material.
        method:
          A string specifying the nature of property transitions between materials.

    Returns:
        A UFL expression to calculate physical property values throughout the domain.
    """
    return field_interface_recursive(level_set.copy(), material_value, method)


def density_RaB(
    Simulation,
    level_set: list,
    func_space_interp: fd.functionspaceimpl.WithGeometry,
    method: Optional[str] = "sharp",
) -> tuple[
    fd.Constant,
    fd.Constant | fd.ufl.core.expr.Expr,
    fd.Function,
    fd.Constant | fd.ufl.core.expr.Expr,
    fd.Function,
    bool,
]:
    """Sets up buoyancy-related fields.

    Assigns UFL expressions to buoyancy-related fields based on the way the Material
    class was initialised.

    Args:
        Simulation:
          A class representing the current simulation.
        level_set:
          A list of level-set UFL functions.
        func_space_interp:
          A continuous UFL function space where material fields are calculated.
        method:
          An optional string specifying the nature of property transitions between
          materials.

    Returns:
        A tuple containing the reference density field, the density difference field,
        the density field, the UFL expression for the compositional Rayleigh number,
        the compositional Rayleigh number field, and a boolean indicating if the
        simulation is expressed in dimensionless form.

    Raises:
        ValueError: Inconsistent buoyancy-related field across materials.
    """
    density = fd.Function(func_space_interp, name="Density")
    RaB = fd.Function(func_space_interp, name="RaB")
    # Identify if the governing equations are written in dimensional form or not and
    # define accordingly relevant variables for the buoyancy term
    if all(material.density_B_RaB == "density" for material in Simulation.materials):
        dimensionless = False
        RaB_ufl = fd.Constant(1)
        ref_dens = fd.Constant(Simulation.reference_material.density)
        dens_diff = field_interface(
            level_set,
            [material.density - ref_dens for material in Simulation.materials],
            method=method,
        )
        density.interpolate(dens_diff + ref_dens)
    else:
        dimensionless = True
        ref_dens = fd.Constant(1)
        dens_diff = fd.Constant(1)
        if all(material.density_B_RaB == "B" for material in Simulation.materials):
            RaB_ufl = field_interface(
                level_set,
                [Simulation.Ra * material.B for material in Simulation.materials],
                method=method,
            )
        elif all(material.density_B_RaB == "RaB" for material in Simulation.materials):
            RaB_ufl = field_interface(
                level_set,
                [material.RaB for material in Simulation.materials],
                method=method,
            )
        else:
            raise ValueError(
                "All materials must share a common buoyancy-defining parameter."
            )
        RaB.interpolate(RaB_ufl)

    return ref_dens, dens_diff, density, RaB_ufl, RaB, dimensionless


def entrainment(
    level_set: fd.Function, material_area: float, entrainment_height: float
) -> float:
    """Calculates the entrainment diagnostic.

    Determines the proportion of a material located above a given height.

    Args:
      level_set:
        A Firedrake function for the level-set field
      material_area:
        A float representing the total area occupied by the target material
      entrainment_height:
        A float representing the height above which to calculate entrainment

    Returns:
      A float corresponding to the material fraction above the target height
    """
    mesh_coords = node_coordinates(level_set)
    target_region = mesh_coords[1] >= entrainment_height
    material_entrained = fd.conditional(level_set < 0.5, 1, 0)
    is_entrained = fd.conditional(target_region, material_entrained, 0)

    return fd.assemble(is_entrained * fd.dx) / material_area


def min_max_height(
    level_set: fd.Function, epsilon: float | fd.Function, *, side: int, mode: str
) -> float:
    """Calculates the maximum or minimum height of a material interface.

    Args:
      level_set:
        A Firedrake function for the level set field
      epsilon:
        A float or Firedrake function denoting the thickness of the material interface
      side:
        An integer (0 or 1) indicating the level-set side of the target material
      mode:
        A string ("min" or "max") specifying which extremum height is sought

    Returns:
      A float corresponding to the material interface extremum height
    """

    match side:
        case 0:
            comparison = operator.le
        case 1:
            comparison = operator.ge
        case _:
            raise ValueError("'side' must be 0 or 1.")

    match mode:
        case "min":
            extremum = np.min
            ls_arg_extremum = np.argmax
            irrelevant_data = np.inf
            mpi_comparison = MPI.MIN
        case "max":
            extremum = np.max
            ls_arg_extremum = np.argmin
            irrelevant_data = -np.inf
            mpi_comparison = MPI.MAX
        case _:
            raise ValueError("'mode' must be 'min' or 'max'.")

    mesh = level_set.ufl_domain()
    if not mesh.cartesian:
        raise ValueError("Only Cartesian meshes are currently supported.")

    coords = node_coordinates(level_set)

    coords_data = coords.dat.data_ro_with_halos
    ls_data = level_set.dat.data_ro_with_halos
    if isinstance(epsilon, float):
        eps_data = epsilon * np.ones_like(ls_data)
    else:
        eps_data = epsilon.dat.data_ro_with_halos

    mask_ls = comparison(ls_data, 0.5)
    if mask_ls.any():
        coords_inside = coords_data[mask_ls, -1]
        ind_coords_inside = np.flatnonzero(coords_inside == extremum(coords_inside))

        if ind_coords_inside.size == 1:
            ind_inside = ind_coords_inside.item()
        else:
            ind_min_ls_inside = ls_arg_extremum(ls_data[mask_ls][ind_coords_inside])
            ind_inside = ind_coords_inside[ind_min_ls_inside]

        height_inside = coords_inside[ind_inside]

        hor_coords = coords_data[mask_ls, :-1][ind_inside]
        hor_dist_vec = coords_data[~mask_ls, :-1] - hor_coords
        hor_dist = np.sqrt(np.sum(hor_dist_vec**2, axis=1))

        mask_hor_coords = hor_dist < eps_data[~mask_ls]

        if mask_hor_coords.any():
            ind_outside = abs(
                coords_data[~mask_ls, -1][mask_hor_coords] - height_inside
            ).argmin()
            height_outside = coords_data[~mask_ls, -1][mask_hor_coords][ind_outside]

            ls_inside = ls_data[mask_ls][ind_inside]
            eps_inside = eps_data[mask_ls][ind_inside]
            sdls_inside = eps_inside * np.log(ls_inside / (1 - ls_inside))

            ls_outside = ls_data[~mask_ls][mask_hor_coords][ind_outside]
            eps_outside = eps_data[~mask_ls][mask_hor_coords][ind_outside]
            sdls_outside = eps_outside * np.log(ls_outside / (1 - ls_outside))

            sdls_dist = sdls_outside / (sdls_outside - sdls_inside)
            height = sdls_dist * height_inside + (1 - sdls_dist) * height_outside
        else:
            height = height_inside
    else:
        height = irrelevant_data

    height_global = level_set.comm.allreduce(height, mpi_comparison)

    return height_global


reinitialisation_term.required_attrs = {"epsilon", "level_set_grad"}
reinitialisation_term.optional_attrs = set()<|MERGE_RESOLUTION|>--- conflicted
+++ resolved
@@ -15,11 +15,8 @@
 
 import firedrake as fd
 import numpy as np
-<<<<<<< HEAD
+import shapely as sl
 from mpi4py import MPI
-=======
-import shapely as sl
->>>>>>> 46850706
 from firedrake.ufl_expr import extract_unique_domain
 
 from . import scalar_equation as scalar_eq
