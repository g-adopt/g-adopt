r"""This module provides a set of classes and functions enabling multi-material
capabilities. Users initialise materials by instantiating the `Material` class and
define the physical properties of material interfaces using `field_interface`. They
instantiate the `LevelSetSolver` class by providing relevant parameters and call the
`solve` method to request a solver update. Finally, they may call the `entrainment`
function to calculate material entrainment in the simulation.

"""

import abc
from dataclasses import dataclass, fields
from numbers import Number
from typing import Any, Callable, Optional

import firedrake as fd
import numpy as np
import shapely as sl
from firedrake.ufl_expr import extract_unique_domain

from . import scalar_equation as scalar_eq
from .equations import Equation
from .time_stepper import eSSPRKs3p3
from .transport_solver import GenericTransportSolver
from .utility import node_coordinates

<<<<<<< HEAD
__all__ = ["LevelSetSolver", "Material", "entrainment", "material_field"]
=======
__all__ = [
    "LevelSetSolver",
    "Material",
    "assign_level_set_values",
    "density_RaB",
    "entrainment",
    "field_interface",
    "interface_thickness",
]
>>>>>>> 46850706


# Default solver options for level-set advection and reinitialisation
solver_params_default = {
    "mat_type": "aij",
    "ksp_type": "preonly",
    "pc_type": "bjacobi",
    "sub_pc_type": "ilu",
}
# Default parameters used to set up level-set reinitialisation
reini_params_default = {
    "tstep": 1e-2,
    "tstep_alg": eSSPRKs3p3,
    "frequency": 5,
    "iterations": 1,
}


@dataclass(kw_only=True)
class Material:
    """A material with physical properties for the level-set approach.

    Expects material buoyancy to be defined using a value for either the reference
    density, buoyancy number, or compositional Rayleigh number.

    Contains static methods to calculate the physical properties of a material.
    Methods implemented here describe properties in the simplest non-dimensional
    simulation setup and must be overriden for more complex scenarios.

    Attributes:
        density:
          An integer or a float representing the reference density.
        B:
          An integer or a float representing the buoyancy number.
        RaB:
          An integer or a float representing the compositional Rayleigh number.
        density_B_RaB:
          A string to notify how the buoyancy term is calculated.
    """

    density: Optional[Number] = None
    B: Optional[Number] = None
    RaB: Optional[Number] = None

    def __post_init__(self):
        """Checks instance field values.

        Raises:
            ValueError:
              Incorrect field types.
        """
        count_None = 0
        for field_var in fields(self):
            field_var_value = getattr(self, field_var.name)
            if isinstance(field_var_value, Number):
                self.density_B_RaB = field_var.name
            elif field_var_value is None:
                count_None += 1
            else:
                raise ValueError(
                    "When provided, density, B, and RaB must have type int or float."
                )
        if count_None != 2:
            raise ValueError(
                "One, and only one, of density, B, and RaB must be provided, and it "
                "must be an integer or a float."
            )

    @staticmethod
    def viscosity(*args, **kwargs):
        """Calculates dynamic viscosity (Pa s)."""
        return 1.0

    @staticmethod
    def thermal_expansion(*args, **kwargs):
        """Calculates volumetric thermal expansion coefficient (K^-1)."""
        return 1.0

    @staticmethod
    def thermal_conductivity(*args, **kwargs):
        """Calculates thermal conductivity (W m^-1 K^-1)."""
        return 1.0

    @staticmethod
    def specific_heat_capacity(*args, **kwargs):
        """Calculates specific heat capacity at constant pressure (J kg^-1 K^-1)."""
        return 1.0

    @staticmethod
    def internal_heating_rate(*args, **kwargs):
        """Calculates internal heating rate per unit mass (W kg^-1)."""
        return 0.0

    @classmethod
    def thermal_diffusivity(cls, *args, **kwargs):
        """Calculates thermal diffusivity (m^2 s^-1)."""
        return cls.thermal_conductivity() / cls.density() / cls.specific_heat_capacity()


def interface_thickness(
    level_set_space: fd.functionspaceimpl.WithGeometry, scale: float = 0.35
) -> fd.Function:
    """Default strategy for the thickness of the conservative level set profile.

    Args:
      level_set_space:
        The Firedrake function space of the level-set field
      scale:
        A float to control interface thickness values relative to cell sizes

    Returns:
      A Firedrake function holding the interface thickness values
    """
    epsilon = fd.Function(level_set_space, name="Interface thickness")
    epsilon.interpolate(scale * fd.MinCellEdgeLength(level_set_space.mesh()))

    return epsilon


def assign_level_set_values(
    level_set: fd.Function,
    epsilon: float | fd.Function,
    /,
    interface_geometry: str,
    interface_coordinates: list[list[float]] | list[list[float], float] | None = None,
    *,
    interface_callable: Callable | str | None = None,
    interface_args: tuple[Any] | None = None,
    boundary_coordinates: list[list[float]] | np.ndarray | None = None,
):
    """Updates level-set field given interface thickness and signed-distance function.

    Generates signed-distance function values at level-set nodes and overwrites
    level-set data according to the conservative level-set method using the provided
    interface thickness.

    Three scenarios are currently implemented to generate the signed-distance function:
    - The material interface is described by a mathematical function y = f(x). In this
      case, `interface_geometry` should be "curve" and `interface_callable` must be
      provided along with any `interface_args` to implement the aforementioned
      mathematical function.
    - The material interface is a polygon, and `interface_geometry` takes the value
      "polygon". In this case, `interface_coordinates` must exclude the polygon sides
      that do not act as a material interface and coincide with domain boundaries. The
      coordinates of these sides should be provided using the `boundary_coordinates`
      argument such that the concatenation of the two coordinate objects describes a
      closed polygonal chain.
    - The material interface is a circle, and `interface_geometry` takes the value
      "circle". In this case, `interface_coordinates` is a list holding the coordinates
      of the circle's centre and the circle radius. No other arguments are required.

    Geometrical objects underpinning material interfaces are generated using Shapely.

    Implemented interface geometry presets and associated arguments:
    | Curve     |                     Arguments                      |
    | :-------- | :------------------------------------------------: |
    | line      | slope, intercept                                   |
    | cosine    | amplitude, wavelength, vertical_shift, phase_shift |
    | rectangle | ref_vertex_coords, edge_sizes                      |

    Args:
      level_set:
        A Firedrake function for the targeted level-set field
      epsilon:
        A float or Firedrake function representing the interface thickness
      interface_geometry:
        A string specifying the geometry to create
      interface_coordinates:
        A sequence or an array-like with shape (N, 2) of numeric coordinate pairs
        defining the interface or a list containing centre coordinates and radius
      interface_callable:
        A callable implementing the mathematical function depicting the interface or a
        string matching an implemented callable preset
      interface_args:
        A tuple of arguments provided to the interface callable
      boundary_coordinates:
        A sequence of numeric coordinate pairs or an array-like with shape (N, 2)
    """

    def stack_coordinates(func: Callable) -> Callable:
        """Decorator to stack coordinates when the material interface is a curve.

        Args:
          func:
            A callable implementing the mathematical function depicting the interface

        Returns:
          A callable that can stack interface coordinates
        """

        def wrapper(*args) -> float | np.ndarray:
            if isinstance(interface_coords_x := args[0], (int, float)):
                return func(*args)
            else:
                return np.column_stack((interface_coords_x, func(*args)))

        return wrapper

    def line(x, slope, intercept) -> float | np.ndarray:
        """Straight line equation"""
        return slope * x + intercept

    def cosine(
        x, amplitude, wavelength, vertical_shift, phase_shift=0
    ) -> float | np.ndarray:
        """Cosine function with an amplitude and a vertical shift."""
        cosine = np.cos(2 * np.pi / wavelength * x + phase_shift)

        return amplitude * cosine + vertical_shift

    def rectangle(
        ref_vertex_coords: tuple[float], edge_sizes: tuple[float]
    ) -> list[tuple[float]]:
        """Material interface defined by a rectangle.

        Edges are aligned with Cartesian directions and do not overlap domain boundaries.

        Args:
          ref_vertex_coords:
            A tuple holding the coordinates of the lower-left vertex
          edge_sizes:
            A tuple holding the edge sizes

        Returns:
          A list of tuples representing the coordinates of the rectangle's vertices
        """
        interface_coords = [
            (ref_vertex_coords[0], ref_vertex_coords[1]),
            (ref_vertex_coords[0] + edge_sizes[0], ref_vertex_coords[1]),
            (
                ref_vertex_coords[0] + edge_sizes[0],
                ref_vertex_coords[1] + edge_sizes[1],
            ),
            (ref_vertex_coords[0], ref_vertex_coords[1] + edge_sizes[1]),
            (ref_vertex_coords[0], ref_vertex_coords[1]),
        ]

        return interface_coords

    callable_presets = {"cosine": cosine, "line": line, "rectangle": rectangle}
    if isinstance(interface_callable, str):
        interface_callable = callable_presets[interface_callable]

    if interface_callable is not None:
        if interface_geometry == "curve":
            interface_callable = stack_coordinates(interface_callable)
        interface_coordinates = interface_callable(*interface_args)

    match interface_geometry:
        case "curve":
            interface = sl.LineString(interface_coordinates)

            signed_distance = [
                (1 if y > interface_callable(x, *interface_args[1:]) else -1)
                * interface.distance(sl.Point(x, y))
                for x, y in node_coordinates(level_set).dat.data
            ]
        case "polygon":
            if boundary_coordinates is None:
                interface = sl.Polygon(interface_coordinates)
                sl.prepare(interface)

                signed_distance = [
                    (1 if interface.contains(sl.Point(x, y)) else -1)
                    * interface.boundary.distance(sl.Point(x, y))
                    for x, y in node_coordinates(level_set).dat.data
                ]
            else:
                interface = sl.LineString(interface_coordinates)
                interface_with_boundaries = sl.Polygon(
                    np.vstack((interface_coordinates, boundary_coordinates))
                )
                sl.prepare(interface_with_boundaries)

                signed_distance = [
                    (1 if interface_with_boundaries.intersects(sl.Point(x, y)) else -1)
                    * interface.distance(sl.Point(x, y))
                    for x, y in node_coordinates(level_set).dat.data
                ]
        case "circle":
            centre, radius = interface_coordinates
            interface = sl.Point(centre).buffer(radius)
            sl.prepare(interface)

            signed_distance = [
                (1 if interface.contains(sl.Point(x, y)) else -1)
                * interface.boundary.distance(sl.Point(x, y))
                for x, y in node_coordinates(level_set).dat.data
            ]
        case _:
            raise ValueError(
                "`interface_geometry` must be 'curve', 'polygon', or 'circle'."
            )

    if isinstance(epsilon, fd.Function):
        epsilon = epsilon.dat.data

    level_set.dat.data[:] = (1 + np.tanh(np.asarray(signed_distance) / 2 / epsilon)) / 2


def reinitialisation_term(
    eq: Equation, trial: fd.Argument | fd.ufl.indexed.Indexed | fd.Function
) -> fd.Form:
    """Term for the conservative level set reinitialisation equation.

    Implements terms on the right-hand side of Equation 17 from
    Parameswaran, S., & Mandal, J. C. (2023).
    A stable interface-preserving reinitialization equation for conservative level set
    method.
    European Journal of Mechanics-B/Fluids, 98, 40-63.
    """
    sharpen_term = -trial * (1 - trial) * (1 - 2 * trial) * eq.test * eq.dx
    balance_term = (
        eq.epsilon
        * (1 - 2 * trial)
        * fd.sqrt(fd.inner(eq.level_set_grad, eq.level_set_grad))
        * eq.test
        * eq.dx
    )

    return sharpen_term + balance_term


class LevelSetSolver:
    """Solver for the conservative level-set approach.

    Solves the advection and reinitialisation equations for a level set function.

    Attributes:
        mesh:
          The UFL mesh where values of the level set function exist.
        level_set:
          The Firedrake function for the level set.
        func_space_lsgp:
          The UFL function space where values of the projected level-set gradient are
          calculated.
        level_set_grad_proj:
          The Firedrake function for the projected level-set gradient.
        proj_solver:
          An integer or a float representing the reference density.
        reini_params:
          A dictionary containing parameters used in the reinitialisation approach.
        ls_solver:
          The G-ADOPT timestepper object for the advection equation.
        reini_ts:
          The G-ADOPT timestepper object for the reinitialisation equation.
        subcycles:
          An integer specifying the number of advection solves to perform.
    """

    def __init__(
        self,
        level_set: fd.Function,
        velocity: fd.ufl.tensors.ListTensor,
        tstep: fd.Constant,
        tstep_alg: abc.ABCMeta,
        subcycles: int,
        epsilon: fd.Constant,
        reini_params: Optional[dict] = None,
        solver_params: Optional[dict] = None,
    ):
        """Initialises the solver instance.

        Args:
            level_set:
              The Firedrake function for the level set.
            velocity:
              The UFL expression for the velocity.
            tstep:
              The Firedrake function over the Real space for the simulation time step.
            tstep_alg:
              The class for the timestepping algorithm used in the advection solver.
            subcycles:
              An integer specifying the number of advection solves to perform.
            epsilon:
              A UFL constant denoting the thickness of the hyperbolic tangent profile.
            reini_params:
              A dictionary containing parameters used in the reinitialisation approach.
            solver_params:
              A dictionary containing solver parameters used in the advection and
              reinitialisation approaches.
        """
        self.level_set = level_set
        self.u = velocity
        self.tstep = tstep
        self.tstep_alg = tstep_alg
        self.subcycles = subcycles

        self.reini_params = reini_params or reini_params_default
        self.solver_params = solver_params or solver_params_default

        self.mesh = extract_unique_domain(level_set)
        self.func_space = level_set.function_space()

        self.func_space_lsgp = fd.VectorFunctionSpace(
            self.mesh, "CG", self.func_space.finat_element.degree
        )
        self.level_set_grad_proj = fd.Function(
            self.func_space_lsgp,
            name=f"Level-set gradient (projection) #{level_set.name()[-1]}",
        )

        self.proj_solver = self.gradient_L2_proj()

        self.ls_eq_attrs = {"u": velocity}
        self.reini_eq_attrs = {
            "level_set_grad": self.level_set_grad_proj,
            "epsilon": epsilon,
        }

        self.solvers_ready = False

    def gradient_L2_proj(self) -> fd.variational_solver.LinearVariationalSolver:
        """Constructs a projection solver.

        Projects the level-set gradient from a discontinuous function space to the
        equivalent continuous one.

        Returns:
            A Firedrake solver capable of projecting a discontinuous gradient field on
            a continuous function space.
        """
        test_function = fd.TestFunction(self.func_space_lsgp)
        trial_function = fd.TrialFunction(self.func_space_lsgp)

        mass_term = fd.inner(test_function, trial_function) * fd.dx(domain=self.mesh)
        residual_element = (
            self.level_set * fd.div(test_function) * fd.dx(domain=self.mesh)
        )
        residual_boundary = (
            self.level_set
            * fd.dot(test_function, fd.FacetNormal(self.mesh))
            * fd.ds(domain=self.mesh)
        )
        residual = -residual_element + residual_boundary
        problem = fd.LinearVariationalProblem(
            mass_term, residual, self.level_set_grad_proj
        )

        solver_params = {
            "mat_type": "aij",
            "ksp_type": "preonly",
            "pc_type": "lu",
            "pc_factor_mat_solver_type": "mumps",
        }

        return fd.LinearVariationalSolver(problem, solver_parameters=solver_params)

    def update_level_set_gradient(self):
        """Calls the gradient projection solver.

        Can be used as a callback.
        """
        self.proj_solver.solve()

    def set_up_solvers(self):
        """Sets up the time steppers for advection and reinitialisation."""
        test = fd.TestFunction(self.func_space)

        self.ls_solver = GenericTransportSolver(
            "advection",
            self.level_set,
            self.tstep / self.subcycles,
            self.tstep_alg,
            eq_attrs={"u": self.u},
            solver_parameters=self.solver_params,
        )

        reinitialisation_equation = Equation(
            test,
            self.func_space,
            reinitialisation_term,
            mass_term=scalar_eq.mass_term,
            eq_attrs=self.reini_eq_attrs,
        )
        self.reini_ts = self.reini_params["tstep_alg"](
            reinitialisation_equation,
            self.level_set,
            self.reini_params["tstep"],
            solver_parameters=self.solver_params,
        )

    def solve(self, step: int):
        """Updates the level-set function.

        Calls advection and reinitialisation solvers within a subcycling loop.
        The reinitialisation solver can be iterated and might not be called at each
        simulation time step.

        Args:
            step:
              An integer representing the current simulation step.
        """
        if not self.solvers_ready:
            self.set_up_solvers()
            self.solvers_ready = True

        for subcycle in range(self.subcycles):
            self.ls_solver.solve()

            if step >= self.reini_params["frequency"]:
                self.reini_ts.solution_old.assign(self.level_set)

            if step % self.reini_params["frequency"] == 0:
                for reini_step in range(self.reini_params["iterations"]):
                    self.reini_ts.advance(
                        update_forcings=self.update_level_set_gradient
                    )

                self.ls_solver.solution_old.assign(self.level_set)


def material_field_from_copy(
    level_set: fd.Function | list[fd.Function],
    field_values: list,
    interface: str,
    adjoint: bool = False,
) -> fd.ufl.algebra.Sum | fd.ufl.algebra.Product | fd.ufl.algebra.Division:
    """Generates UFL algebra describing a physical property across the domain.

    Ensures that the correct expression is assigned to each material based on the
    level-set functions. Property transitions across material interfaces are expressed
    according to the provided strategy.

    Args:
      level_set:
        A Firedrake function for the level set (or a list of these)
      field_values:
        A list of physical property values specific to each material
      interface:
        A string specifying how property transitions between materials are calculated
      adjoint:
        A boolean indicating an adjoint-compatible implementation of the sharp interface

    Note:
      When requesting the sharp interface with the adjoint flag, Stokes solver may raise
      DIVERGED_FNORM_NAN if the nodal level-set value is exactly 0.5 (i.e. denoting the
      location of the material interface).

    Returns:
      UFL algebra representing the physical property throughout the domain

    """
    ls = fd.max_value(fd.min_value(level_set.pop(), 1), 0)

    if level_set:  # Directly specify material value on only one side of the interface
        match interface:
            case "sharp":
                if adjoint:
                    heaviside = (ls - 0.5 + abs(ls - 0.5)) / 2 / (ls - 0.5)
                    return field_values.pop() * heaviside + material_field_from_copy(
                        level_set, field_values, interface
                    ) * (1 - heaviside)
                else:
                    return fd.conditional(
                        ls > 0.5,
                        field_values.pop(),
                        material_field_from_copy(level_set, field_values, interface),
                    )
            case "arithmetic":
                return field_values.pop() * ls + material_field_from_copy(
                    level_set, field_values, interface
                ) * (1 - ls)
            case "geometric":
                return field_values.pop() ** ls * material_field_from_copy(
                    level_set, field_values, interface
                ) ** (1 - ls)
            case "harmonic":
                return 1 / (
                    ls / field_values.pop()
                    + (1 - ls)
                    / material_field_from_copy(level_set, field_values, interface)
                )
    else:  # Final level set; specify values for both sides of the interface
        match interface:
            case "sharp":
                if adjoint:
                    heaviside = (ls - 0.5 + abs(ls - 0.5)) / 2 / (ls - 0.5)
                    return (
                        field_values[0] * (1 - heaviside) + field_values[1] * heaviside
                    )
                else:
                    return fd.conditional(ls < 0.5, *field_values)
            case "arithmetic":
                return field_values[0] * (1 - ls) + field_values[1] * ls
            case "geometric":
                return field_values[0] ** (1 - ls) * field_values[1] ** ls
            case "harmonic":
                return 1 / ((1 - ls) / field_values[0] + ls / field_values[1])


def material_field(
    level_set: fd.Function | list[fd.Function],
    field_values: list,
    interface: str,
) -> fd.ufl.algebra.Sum | fd.ufl.algebra.Product | fd.ufl.algebra.Division:
    """Generates UFL algebra describing a physical property across the domain.

    Calls `material_field_from_copy` using a copy of the level-set list, preventing the
    original one from being consumed by the function call.

    Args:
      level_set:
        A Firedrake function for the level set (or a list of these)
      field_values:
        A list of physical property values specific to each material
      interface:
        A string specifying how property transitions between materials are calculated

    Returns:
      UFL algebra representing the physical property throughout the domain

    Raises:
      ValueError: Incorrect interface strategy supplied
    """
    if not isinstance(level_set, list):
        level_set = [level_set]

    _impl_interface = ["sharp", "arithmetic", "geometric", "harmonic"]
    if interface not in _impl_interface:
        raise ValueError(f"Interface must be one of {_impl_interface}.")

    return material_field_from_copy(level_set.copy(), field_values, interface)


def entrainment(
    level_set: fd.Function, material_area: Number, entrainment_height: Number
):
    """Calculates entrainment diagnostic.

    Determines the proportion of a material that is located above a given height.

    Args:
        level_set:
          A level-set Firedrake function.
        material_area:
          An integer or a float representing the total area occupied by a material.
        entrainment_height:
          An integer or a float representing the height above which the entrainment
          diagnostic is determined.

    Returns:
        A float corresponding to the calculated entrainment diagnostic.
    """
    mesh_coords = fd.SpatialCoordinate(level_set.function_space().mesh())
    target_region = mesh_coords[1] >= entrainment_height
    material_entrained = fd.conditional(level_set < 0.5, 1, 0)

    return (
        fd.assemble(fd.conditional(target_region, material_entrained, 0) * fd.dx)
        / material_area
    )


reinitialisation_term.required_attrs = {"epsilon", "level_set_grad"}
reinitialisation_term.optional_attrs = set()<|MERGE_RESOLUTION|>--- conflicted
+++ resolved
@@ -23,9 +23,6 @@
 from .transport_solver import GenericTransportSolver
 from .utility import node_coordinates
 
-<<<<<<< HEAD
-__all__ = ["LevelSetSolver", "Material", "entrainment", "material_field"]
-=======
 __all__ = [
     "LevelSetSolver",
     "Material",
@@ -34,8 +31,8 @@
     "entrainment",
     "field_interface",
     "interface_thickness",
+    "material_field",
 ]
->>>>>>> 46850706
 
 
 # Default solver options for level-set advection and reinitialisation
