r"""This module provides a set of classes and functions enabling multi-material
capabilities. Users initialise materials by instantiating the `Material` class and
define the physical properties of material interfaces using `field_interface`. They
instantiate the `LevelSetSolver` class by providing relevant parameters and call the
`solve` method to request a solver update. Finally, they may call the `entrainment`
function to calculate material entrainment in the simulation.

"""

<<<<<<< HEAD
import abc
=======
>>>>>>> f7bc1aad
import re
from dataclasses import dataclass, fields
from numbers import Number
from typing import Any, Callable, Optional
from warnings import warn

import firedrake as fd
import numpy as np
import shapely as sl
from mpi4py import MPI

from . import scalar_equation as scalar_eq
<<<<<<< HEAD
from .equations import Equation, interior_penalty_factor
from .time_stepper import eSSPRKs3p3
=======
from .equations import Equation
from .time_stepper import eSSPRKs3p3, eSSPRKs10p3
>>>>>>> f7bc1aad
from .transport_solver import GenericTransportSolver
from .utility import node_coordinates

__all__ = [
    "LevelSetSolver",
    "Material",
    "assign_level_set_values",
    "density_RaB",
    "entrainment",
    "field_interface",
    "interface_thickness",
]

# Default parameters for level-set advection
adv_params_default = {
    "time_integrator": eSSPRKs10p3,
    "bcs": {},
    "solver_params": {"pc_type": "bjacobi", "sub_pc_type": "ilu"},
    "subcycles": 1,
}
# Default parameters for level-set reinitialisation
reini_params_default = {
    "timestep": 0.02,
    "time_integrator": eSSPRKs3p3,
    "solver_params": {"pc_type": "bjacobi", "sub_pc_type": "ilu"},
    "steps": 1,
}


@dataclass(kw_only=True)
class Material:
    """A material with physical properties for the level-set approach.

    Expects material buoyancy to be defined using a value for either the reference
    density, buoyancy number, or compositional Rayleigh number.

    Contains static methods to calculate the physical properties of a material.
    Methods implemented here describe properties in the simplest non-dimensional
    simulation setup and must be overriden for more complex scenarios.

    Attributes:
        density:
          An integer or a float representing the reference density.
        B:
          An integer or a float representing the buoyancy number.
        RaB:
          An integer or a float representing the compositional Rayleigh number.
        density_B_RaB:
          A string to notify how the buoyancy term is calculated.
    """

    density: Optional[Number] = None
    B: Optional[Number] = None
    RaB: Optional[Number] = None

    def __post_init__(self):
        """Checks instance field values.

        Raises:
            ValueError:
              Incorrect field types.
        """
        count_None = 0
        for field_var in fields(self):
            field_var_value = getattr(self, field_var.name)
            if isinstance(field_var_value, Number):
                self.density_B_RaB = field_var.name
            elif field_var_value is None:
                count_None += 1
            else:
                raise ValueError(
                    "When provided, density, B, and RaB must have type int or float."
                )
        if count_None != 2:
            raise ValueError(
                "One, and only one, of density, B, and RaB must be provided, and it "
                "must be an integer or a float."
            )

    @staticmethod
    def viscosity(*args, **kwargs):
        """Calculates dynamic viscosity (Pa s)."""
        return 1.0

    @staticmethod
    def thermal_expansion(*args, **kwargs):
        """Calculates volumetric thermal expansion coefficient (K^-1)."""
        return 1.0

    @staticmethod
    def thermal_conductivity(*args, **kwargs):
        """Calculates thermal conductivity (W m^-1 K^-1)."""
        return 1.0

    @staticmethod
    def specific_heat_capacity(*args, **kwargs):
        """Calculates specific heat capacity at constant pressure (J kg^-1 K^-1)."""
        return 1.0

    @staticmethod
    def internal_heating_rate(*args, **kwargs):
        """Calculates internal heating rate per unit mass (W kg^-1)."""
        return 0.0

    @classmethod
    def thermal_diffusivity(cls, *args, **kwargs):
        """Calculates thermal diffusivity (m^2 s^-1)."""
        return cls.thermal_conductivity() / cls.density() / cls.specific_heat_capacity()


def interface_thickness(
    level_set_space: fd.functionspaceimpl.WithGeometry, scale: float = 0.35
) -> fd.Function:
    """Default strategy for the thickness of the conservative level set profile.

    Args:
      level_set_space:
        The Firedrake function space of the level-set field
      scale:
        A float to control interface thickness values relative to cell sizes

    Returns:
      A Firedrake function holding the interface thickness values
    """
    epsilon = fd.Function(level_set_space, name="Interface thickness")
    epsilon.interpolate(scale * fd.MinCellEdgeLength(level_set_space.mesh()))

    return epsilon


def assign_level_set_values(
    level_set: fd.Function,
    epsilon: float | fd.Function,
    /,
    interface_geometry: str,
    interface_coordinates: list[list[float]] | list[list[float], float] | None = None,
    *,
    interface_callable: Callable | str | None = None,
    interface_args: tuple[Any] | None = None,
    boundary_coordinates: list[list[float]] | np.ndarray | None = None,
):
    """Updates level-set field given interface thickness and signed-distance function.

    Generates signed-distance function values at level-set nodes and overwrites
    level-set data according to the conservative level-set method using the provided
    interface thickness.

    Three scenarios are currently implemented to generate the signed-distance function:
    - The material interface is described by a mathematical function y = f(x). In this
      case, `interface_geometry` should be "curve" and `interface_callable` must be
      provided along with any `interface_args` to implement the aforementioned
      mathematical function.
    - The material interface is a polygon, and `interface_geometry` takes the value
      "polygon". In this case, `interface_coordinates` must exclude the polygon sides
      that do not act as a material interface and coincide with domain boundaries. The
      coordinates of these sides should be provided using the `boundary_coordinates`
      argument such that the concatenation of the two coordinate objects describes a
      closed polygonal chain.
    - The material interface is a circle, and `interface_geometry` takes the value
      "circle". In this case, `interface_coordinates` is a list holding the coordinates
      of the circle's centre and the circle radius. No other arguments are required.

    Geometrical objects underpinning material interfaces are generated using Shapely.

    Implemented interface geometry presets and associated arguments:
    | Curve     |                     Arguments                      |
    | :-------- | :------------------------------------------------: |
    | line      | slope, intercept                                   |
    | cosine    | amplitude, wavelength, vertical_shift, phase_shift |
    | rectangle | ref_vertex_coords, edge_sizes                      |

    Args:
      level_set:
        A Firedrake function for the targeted level-set field
      epsilon:
        A float or Firedrake function representing the interface thickness
      interface_geometry:
        A string specifying the geometry to create
      interface_coordinates:
        A sequence or an array-like with shape (N, 2) of numeric coordinate pairs
        defining the interface or a list containing centre coordinates and radius
      interface_callable:
        A callable implementing the mathematical function depicting the interface or a
        string matching an implemented callable preset
      interface_args:
        A tuple of arguments provided to the interface callable
      boundary_coordinates:
        A sequence of numeric coordinate pairs or an array-like with shape (N, 2)
    """

    def stack_coordinates(func: Callable) -> Callable:
        """Decorator to stack coordinates when the material interface is a curve.

        Args:
          func:
            A callable implementing the mathematical function depicting the interface

        Returns:
          A callable that can stack interface coordinates
        """

        def wrapper(*args) -> float | np.ndarray:
            if isinstance(interface_coords_x := args[0], (int, float)):
                return func(*args)
            else:
                return np.column_stack((interface_coords_x, func(*args)))

        return wrapper

    def line(x, slope, intercept) -> float | np.ndarray:
        """Straight line equation"""
        return slope * x + intercept

    def cosine(
        x, amplitude, wavelength, vertical_shift, phase_shift=0
    ) -> float | np.ndarray:
        """Cosine function with an amplitude and a vertical shift."""
        cosine = np.cos(2 * np.pi / wavelength * x + phase_shift)

        return amplitude * cosine + vertical_shift

    def rectangle(
        ref_vertex_coords: tuple[float], edge_sizes: tuple[float]
    ) -> list[tuple[float]]:
        """Material interface defined by a rectangle.

        Edges are aligned with Cartesian directions and do not overlap domain boundaries.

        Args:
          ref_vertex_coords:
            A tuple holding the coordinates of the lower-left vertex
          edge_sizes:
            A tuple holding the edge sizes

        Returns:
          A list of tuples representing the coordinates of the rectangle's vertices
        """
        interface_coords = [
            (ref_vertex_coords[0], ref_vertex_coords[1]),
            (ref_vertex_coords[0] + edge_sizes[0], ref_vertex_coords[1]),
            (
                ref_vertex_coords[0] + edge_sizes[0],
                ref_vertex_coords[1] + edge_sizes[1],
            ),
            (ref_vertex_coords[0], ref_vertex_coords[1] + edge_sizes[1]),
            (ref_vertex_coords[0], ref_vertex_coords[1]),
        ]

        return interface_coords

    callable_presets = {"cosine": cosine, "line": line, "rectangle": rectangle}
    if isinstance(interface_callable, str):
        interface_callable = callable_presets[interface_callable]

    if interface_callable is not None:
        if interface_geometry == "curve":
            interface_callable = stack_coordinates(interface_callable)
        interface_coordinates = interface_callable(*interface_args)

    match interface_geometry:
        case "curve":
            interface = sl.LineString(interface_coordinates)

            signed_distance = [
                (1 if y > interface_callable(x, *interface_args[1:]) else -1)
                * interface.distance(sl.Point(x, y))
                for x, y in node_coordinates(level_set).dat.data
            ]
        case "polygon":
            if boundary_coordinates is None:
                interface = sl.Polygon(interface_coordinates)
                sl.prepare(interface)

                signed_distance = [
                    (1 if interface.contains(sl.Point(x, y)) else -1)
                    * interface.boundary.distance(sl.Point(x, y))
                    for x, y in node_coordinates(level_set).dat.data
                ]
            else:
                interface = sl.LineString(interface_coordinates)
                interface_with_boundaries = sl.Polygon(
                    np.vstack((interface_coordinates, boundary_coordinates))
                )
                sl.prepare(interface_with_boundaries)

                signed_distance = [
                    (1 if interface_with_boundaries.intersects(sl.Point(x, y)) else -1)
                    * interface.distance(sl.Point(x, y))
                    for x, y in node_coordinates(level_set).dat.data
                ]
        case "circle":
            centre, radius = interface_coordinates
            interface = sl.Point(centre).buffer(radius)
            sl.prepare(interface)

            signed_distance = [
                (1 if interface.contains(sl.Point(x, y)) else -1)
                * interface.boundary.distance(sl.Point(x, y))
                for x, y in node_coordinates(level_set).dat.data
            ]
        case _:
            raise ValueError(
                "`interface_geometry` must be 'curve', 'polygon', or 'circle'."
            )

    if isinstance(epsilon, fd.Function):
        epsilon = epsilon.dat.data

    level_set.dat.data[:] = (1 + np.tanh(np.asarray(signed_distance) / 2 / epsilon)) / 2


def reinitialisation_term(
    eq: Equation, trial: fd.Argument | fd.ufl.indexed.Indexed | fd.Function
) -> fd.Form:
    """Term for the conservative-level-set reinitialisation equation.

    Implements terms on the right-hand side of Equation 17 from
    Parameswaran, S., & Mandal, J. C. (2023).
    A stable interface-preserving reinitialization equation for conservative level set
    method.
    European Journal of Mechanics-B/Fluids, 98, 40-63.
    """
    sharpen_term = -trial * (1 - trial) * (1 - 2 * trial) * eq.test * eq.dx

    grad_norm = fd.sqrt(fd.inner(fd.grad(trial), fd.grad(trial)))
    balance_term = eq.epsilon * (1 - 2 * trial) * grad_norm * eq.test * eq.dx

    h = fd.avg(fd.CellVolume(eq.mesh)) / fd.FacetArea(eq.mesh)
    sigma = interior_penalty_factor(eq)

    alpha = h / sigma
    beta = 1
    gamma = h / sigma

    grad_flux = beta * fd.jump(trial, eq.n) / h + fd.avg(fd.grad(trial))
    grad_flux_norm = fd.sqrt(fd.inner(grad_flux, grad_flux))
    balance_flux = fd.avg(eq.epsilon) * (1 - 2 * fd.avg(trial)) * grad_flux_norm
    flux_term = alpha * balance_flux * fd.avg(eq.test) * eq.dS

    penalty_term = gamma * fd.jump(trial) * fd.jump(eq.test) * eq.dS

    return sharpen_term + balance_term + flux_term + penalty_term


reinitialisation_term.required_attrs = {"epsilon"}
reinitialisation_term.optional_attrs = set()


class LevelSetSolver:
    """Solver for the conservative level-set approach.

    Advects and reinitialises a level-set field.

    Attributes:
      solution:
        The Firedrake function holding level-set values
      solution_grad:
        The Firedrake function holding level-set gradient values
      solution_space:
        The Firedrake function space where the level set lives
      mesh:
        The Firedrake mesh representing the numerical domain
<<<<<<< HEAD
        reini_params:
          A dictionary containing parameters used in the reinitialisation approach.
        ls_solver:
          The G-ADOPT timestepper object for the advection equation.
        reini_ts:
          The G-ADOPT timestepper object for the reinitialisation equation.
      gradient_solver:
        A Firedrake LinearVariationalSolver to calculate the level-set gradient
        subcycles:
          An integer specifying the number of advection solves to perform.
=======
      advection:
        A boolean specifying whether advection is set up
      reinitialisation:
        A boolean specifying whether reinitialisation is set up
      adv_kwargs:
        A dictionary holding the parameters used to set up advection
      reini_kwargs:
        A dictionary holding the parameters used to set up reinitialisation
      adv_solver:
        A G-ADOPT GenericTransportSolver tackling advection
      gradient_solver:
        A Firedrake LinearVariationalSolver to calculate the level-set gradient
      reini_integrator:
        A G-ADOPT time integrator tackling reinitialisation
      step:
        An integer representing the number of advection steps already made
>>>>>>> f7bc1aad
    """

    def __init__(
        self,
        level_set: fd.Function,
        /,
        *,
        adv_kwargs: dict[str, Any] | None = None,
        reini_kwargs: dict[str, Any] | None = None,
    ) -> None:
        """Initialises the solver instance.

        Valid keys for `adv_kwargs`:
        |    Argument     | Required |                   Description                   |
        | :-------------- | :------: | :---------------------------------------------: |
        | u               | True     | Velocity field (`Function`)                     |
        | timestep        | True     | Integration time step (`Constant`)              |
        | time_integrator | False    | Time integrator (class in `time_stepper.py`)    |
        | bcs             | False    | Boundary conditions (`dict`, G-ADOPT API)       |
        | solver_params   | False    | Solver parameters (`dict`, PETSc API)           |
        | subcycles       | False    | Advection iterations in one time step (`int`)   |

        Valid keys for `reini_kwargs`:
        |    Argument     | Required |                   Description                   |
        | :-------------- | :------: | :---------------------------------------------: |
        | epsilon         | True     | Interface thickness (`float` or `Function`)     |
        | timestep        | False    | Integration step in pseudo-time (`int`)         |
        | time_integrator | False    | Time integrator (class in `time_stepper.py`)    |
        | solver_params   | False    | Solver parameters (`dict`, PETSc API)           |
        | steps           | False    | Pseudo-time integration steps (`int`)           |
        | frequency       | False    | Advection steps before reinitialisation (`int`) |

        Args:
          level_set:
            The Firedrake function holding the level-set field
          adv_kwargs:
            A dictionary with parameters used to set up advection
          reini_kwargs:
            A dictionary with parameters used to set up reinitialisation
        """
        self.solution = level_set
<<<<<<< HEAD
        self.u = velocity
        self.tstep = tstep
        self.tstep_alg = tstep_alg
        self.subcycles = subcycles
=======
        self.solution_old = fd.Function(self.solution)
        self.solution_space = level_set.function_space()
        self.mesh = self.solution.ufl_domain()
        self.advection = False
        self.reinitialisation = False
>>>>>>> f7bc1aad

        self.set_gradient_solver()

<<<<<<< HEAD
        self.mesh = extract_unique_domain(level_set)
        self.solution_space = level_set.function_space()

        self.set_gradient_solver()

        self.ls_eq_attrs = {"u": velocity}
        self.reini_eq_attrs = {"epsilon": epsilon}
=======
        if isinstance(adv_kwargs, dict):
            if not all(param in adv_kwargs for param in ["u", "timestep"]):
                raise KeyError("'u' and 'timestep' must be present in 'adv_kwargs'")

            self.advection = True
            self.adv_kwargs = adv_params_default | adv_kwargs

        if isinstance(reini_kwargs, dict):
            if "epsilon" not in reini_kwargs:
                raise KeyError("'epsilon' must be present in 'reini_kwargs'")

            self.reinitialisation = True
            self.reini_kwargs = reini_params_default | reini_kwargs
            if "frequency" not in self.reini_kwargs:
                self.reini_kwargs["frequency"] = self.reinitialisation_frequency()
>>>>>>> f7bc1aad

        if not any([self.advection, self.reinitialisation]):
            raise ValueError("Advection or reinitialisation must be initialised")

<<<<<<< HEAD
    def set_gradient_solver(self) -> None:
        """Constructs a solver to determine the level-set gradient.

=======
        self._solvers_ready = False

    def reinitialisation_frequency(self) -> int:
        """Implements default strategy for the reinitialisation frequency.

        Reinitialisation becomes less frequent as mesh resolution increases, with the
        underlying assumption that the minimum cell size occurs along the material
        interface. The current strategy is to apply reinitialisation at every time step
        up to a certain cell size and then scale the frequency with the decrease in cell
        size.
        """
        epsilon = self.reini_kwargs["epsilon"]
        if isinstance(epsilon, fd.Function):
            epsilon = self.mesh.comm.allreduce(epsilon.dat.data.min(), MPI.MIN)

        if self.mesh.cartesian:
            max_coords = self.mesh.coordinates.dat.data.max(axis=0)
            min_coords = self.mesh.coordinates.dat.data.min(axis=0)
            for i in range(len(max_coords)):
                max_coords[i] = self.mesh.comm.allreduce(max_coords[i], MPI.MAX)
                min_coords[i] = self.mesh.comm.allreduce(min_coords[i], MPI.MIN)
            domain_size = np.sqrt(np.sum((max_coords - min_coords) ** 2))

            return max(1, round(4.9e-3 * domain_size / epsilon - 0.25))
        else:
            warn(
                "No frequency strategy implemented for reinitialisation in "
                "non-rectangular/cuboidal domains; applying reinitialisation at every "
                "time step"
            )

            return 1

    def set_gradient_solver(self) -> None:
        """Constructs a solver to determine the level-set gradient.

>>>>>>> f7bc1aad
        The weak form is derived through integration by parts and includes a term
        accounting for boundary flux.
        """
        grad_name = "Level-set gradient"
        if number_match := re.search(r"\s#\d+$", self.solution.name()):
            grad_name += number_match.group()

        gradient_space = fd.VectorFunctionSpace(
<<<<<<< HEAD
            mesh=self.mesh, family=self.solution_space.ufl_element()
=======
            self.mesh, "Q", self.solution.ufl_element().degree()
>>>>>>> f7bc1aad
        )
        self.solution_grad = fd.Function(gradient_space, name=grad_name)

        test = fd.TestFunction(gradient_space)
        trial = fd.TrialFunction(gradient_space)

<<<<<<< HEAD
        bilinear_form = fd.inner(test, trial) * fd.dx
        ibp_element = -self.solution * fd.div(test) * fd.dx
        ibp_boundary = self.solution * fd.dot(test, fd.FacetNormal(self.mesh)) * fd.ds
        boundary_flux = (
            fd.avg(self.solution) * fd.jump(test, fd.FacetNormal(self.mesh)) * fd.dS
        )
        linear_form = ibp_element + ibp_boundary + boundary_flux
=======
        bilinear_form = fd.inner(test, trial) * fd.dx(domain=self.mesh)
        ibp_element = -self.solution * fd.div(test) * fd.dx(domain=self.mesh)
        ibp_boundary = (
            self.solution
            * fd.dot(test, fd.FacetNormal(self.mesh))
            * fd.ds(domain=self.mesh)
        )
        linear_form = ibp_element + ibp_boundary
>>>>>>> f7bc1aad

        problem = fd.LinearVariationalProblem(
            bilinear_form, linear_form, self.solution_grad
        )
        self.gradient_solver = fd.LinearVariationalSolver(problem)
<<<<<<< HEAD

    def update_gradient(self) -> None:
        """Calls the gradient solver.

        Can be provided as a forcing to time integrators.
        """
        self.gradient_solver.solve()

    def set_up_solvers(self):
        """Sets up the time steppers for advection and reinitialisation."""
        test = fd.TestFunction(self.solution_space)

        self.ls_solver = GenericTransportSolver(
            "advection",
            self.solution,
            self.tstep / self.subcycles,
            self.tstep_alg,
            eq_attrs={"u": self.u},
            solver_parameters=self.solver_params,
        )

        reinitialisation_equation = Equation(
            test,
            self.solution_space,
            reinitialisation_term,
            mass_term=scalar_eq.mass_term,
            eq_attrs=self.reini_eq_attrs,
        )
        self.reini_ts = self.reini_params["tstep_alg"](
            reinitialisation_equation,
            self.solution,
            self.reini_params["tstep"],
            solver_parameters=self.solver_params,
        )
=======

    def set_up_solvers(self) -> None:
        """Sets up time integrators for advection and reinitialisation as required."""
        if self.advection:
            self.adv_solver = GenericTransportSolver(
                "advection",
                self.solution,
                self.adv_kwargs["timestep"] / self.adv_kwargs["subcycles"],
                self.adv_kwargs["time_integrator"],
                solution_old=self.solution_old,
                eq_attrs={"u": self.adv_kwargs["u"]},
                bcs=self.adv_kwargs["bcs"],
                solver_parameters=self.adv_kwargs["solver_params"],
            )

        if self.reinitialisation:
            reinitialisation_equation = Equation(
                fd.TestFunction(self.solution_space),
                self.solution_space,
                reinitialisation_term,
                mass_term=scalar_eq.mass_term,
                eq_attrs={
                    "level_set_grad": self.solution_grad,
                    "epsilon": self.reini_kwargs["epsilon"],
                },
            )

            self.reini_integrator = self.reini_kwargs["time_integrator"](
                reinitialisation_equation,
                self.solution,
                self.reini_kwargs["timestep"],
                solution_old=self.solution_old,
                solver_parameters=self.reini_kwargs["solver_params"],
            )

        self.step = 0
        self._solvers_ready = True

    def update_gradient(self, *args, **kwargs) -> None:
        """Calls the gradient solver.

        Can be provided as a forcing to time integrators.
        """
        self.gradient_solver.solve()
>>>>>>> f7bc1aad

    def reinitialise(self) -> None:
        """Performs reinitialisation steps."""
        for _ in range(self.reini_kwargs["steps"]):
            self.reini_integrator.advance(t=0, update_forcings=self.update_gradient)

    def solve(
        self,
        disable_advection: bool = False,
        disable_reinitialisation: bool = False,
    ) -> None:
        """Updates the level-set function by means of advection and reinitialisation.

        Args:
          disable_advection:
            A boolean to disable the advection solve.
          disable_reinitialisation:
            A boolean to disable the reinitialisation solve.
        """
        if not self._solvers_ready:
            self.set_up_solvers()

<<<<<<< HEAD
            if step >= self.reini_params["frequency"]:
                self.reini_ts.solution_old.assign(self.solution)

            if step % self.reini_params["frequency"] == 0:
                for reini_step in range(self.reini_params["iterations"]):
                    self.reini_ts.advance()

                self.ls_solver.solution_old.assign(self.solution)
=======
        if self.advection and not disable_advection:
            for _ in range(self.adv_kwargs["subcycles"]):
                self.adv_solver.solve()
                self.step += 1

                if self.reinitialisation and not disable_reinitialisation:
                    if self.step % self.reini_kwargs["frequency"] == 0:
                        self.reinitialise()

        elif self.reinitialisation and not disable_reinitialisation:
            if self.step % self.reini_kwargs["frequency"] == 0:
                self.reinitialise()
>>>>>>> f7bc1aad


def field_interface_recursive(
    level_set: list, material_value: list, method: str
) -> fd.ufl.core.expr.Expr:
    """Sets physical property expressions for each material.

    Ensures that the correct expression is assigned to each material based on the
    level-set functions.
    Property transition across material interfaces are expressed according to the
    provided method.

    Args:
        level_set:
          A list of level-set UFL functions.
        material_value:
          A list of physical property values applicable to each material.
        method:
          A string specifying the nature of property transitions between materials.

    Returns:
        A UFL expression to calculate physical property values throughout the domain.

    Raises:
      ValueError: Incorrect method name supplied.

    """
    ls = fd.max_value(fd.min_value(level_set.pop(), 1), 0)

    if level_set:  # Directly specify material value on only one side of the interface
        match method:
            case "sharp":
                return fd.conditional(
                    ls > 0.5,
                    material_value.pop(),
                    field_interface_recursive(level_set, material_value, method),
                )
            case "arithmetic":
                return material_value.pop() * ls + field_interface_recursive(
                    level_set, material_value, method
                ) * (1 - ls)
            case "geometric":
                return material_value.pop() ** ls * field_interface_recursive(
                    level_set, material_value, method
                ) ** (1 - ls)
            case "harmonic":
                return 1 / (
                    ls / material_value.pop()
                    + (1 - ls)
                    / field_interface_recursive(level_set, material_value, method)
                )
            case _:
                raise ValueError(
                    "Method must be sharp, arithmetic, geometric, or harmonic."
                )
    else:  # Final level set; specify values for both sides of the interface
        match method:
            case "sharp":
                return fd.conditional(ls < 0.5, *material_value)
            case "arithmetic":
                return material_value[0] * (1 - ls) + material_value[1] * ls
            case "geometric":
                return material_value[0] ** (1 - ls) * material_value[1] ** ls
            case "harmonic":
                return 1 / ((1 - ls) / material_value[0] + ls / material_value[1])
            case _:
                raise ValueError(
                    "Method must be sharp, arithmetic, geometric, or harmonic."
                )


def field_interface(
    level_set: list, material_value: list, method: str
) -> fd.ufl.core.expr.Expr:
    """Executes field_interface_recursive with a modified argument.

    Calls field_interface_recursive using a copy of the level-set list to ensure the
    original one is not consumed by the function call.

    Args:
        level_set:
          A list of level-set UFL functions.
        material_value:
          A list of physical property values applicable to each material.
        method:
          A string specifying the nature of property transitions between materials.

    Returns:
        A UFL expression to calculate physical property values throughout the domain.
    """
    return field_interface_recursive(level_set.copy(), material_value, method)


def density_RaB(
    Simulation,
    level_set: list,
    func_space_interp: fd.functionspaceimpl.WithGeometry,
    method: Optional[str] = "sharp",
) -> tuple[
    fd.Constant,
    fd.Constant | fd.ufl.core.expr.Expr,
    fd.Function,
    fd.Constant | fd.ufl.core.expr.Expr,
    fd.Function,
    bool,
]:
    """Sets up buoyancy-related fields.

    Assigns UFL expressions to buoyancy-related fields based on the way the Material
    class was initialised.

    Args:
        Simulation:
          A class representing the current simulation.
        level_set:
          A list of level-set UFL functions.
        func_space_interp:
          A continuous UFL function space where material fields are calculated.
        method:
          An optional string specifying the nature of property transitions between
          materials.

    Returns:
        A tuple containing the reference density field, the density difference field,
        the density field, the UFL expression for the compositional Rayleigh number,
        the compositional Rayleigh number field, and a boolean indicating if the
        simulation is expressed in dimensionless form.

    Raises:
        ValueError: Inconsistent buoyancy-related field across materials.
    """
    density = fd.Function(func_space_interp, name="Density")
    RaB = fd.Function(func_space_interp, name="RaB")
    # Identify if the governing equations are written in dimensional form or not and
    # define accordingly relevant variables for the buoyancy term
    if all(material.density_B_RaB == "density" for material in Simulation.materials):
        dimensionless = False
        RaB_ufl = fd.Constant(1)
        ref_dens = fd.Constant(Simulation.reference_material.density)
        dens_diff = field_interface(
            level_set,
            [material.density - ref_dens for material in Simulation.materials],
            method=method,
        )
        density.interpolate(dens_diff + ref_dens)
    else:
        dimensionless = True
        ref_dens = fd.Constant(1)
        dens_diff = fd.Constant(1)
        if all(material.density_B_RaB == "B" for material in Simulation.materials):
            RaB_ufl = field_interface(
                level_set,
                [Simulation.Ra * material.B for material in Simulation.materials],
                method=method,
            )
        elif all(material.density_B_RaB == "RaB" for material in Simulation.materials):
            RaB_ufl = field_interface(
                level_set,
                [material.RaB for material in Simulation.materials],
                method=method,
            )
        else:
            raise ValueError(
                "All materials must share a common buoyancy-defining parameter."
            )
        RaB.interpolate(RaB_ufl)

    return ref_dens, dens_diff, density, RaB_ufl, RaB, dimensionless


def entrainment(
    level_set: fd.Function, material_area: Number, entrainment_height: Number
):
    """Calculates entrainment diagnostic.

    Determines the proportion of a material that is located above a given height.

    Args:
        level_set:
          A level-set Firedrake function.
        material_area:
          An integer or a float representing the total area occupied by a material.
        entrainment_height:
          An integer or a float representing the height above which the entrainment
          diagnostic is determined.

    Returns:
        A float corresponding to the calculated entrainment diagnostic.
    """
    mesh_coords = fd.SpatialCoordinate(level_set.function_space().mesh())
    target_region = mesh_coords[1] >= entrainment_height
    material_entrained = fd.conditional(level_set < 0.5, 1, 0)

    return (
        fd.assemble(fd.conditional(target_region, material_entrained, 0) * fd.dx)
        / material_area
    )<|MERGE_RESOLUTION|>--- conflicted
+++ resolved
@@ -7,10 +7,6 @@
 
 """
 
-<<<<<<< HEAD
-import abc
-=======
->>>>>>> f7bc1aad
 import re
 from dataclasses import dataclass, fields
 from numbers import Number
@@ -23,13 +19,8 @@
 from mpi4py import MPI
 
 from . import scalar_equation as scalar_eq
-<<<<<<< HEAD
 from .equations import Equation, interior_penalty_factor
-from .time_stepper import eSSPRKs3p3
-=======
-from .equations import Equation
 from .time_stepper import eSSPRKs3p3, eSSPRKs10p3
->>>>>>> f7bc1aad
 from .transport_solver import GenericTransportSolver
 from .utility import node_coordinates
 
@@ -392,18 +383,6 @@
         The Firedrake function space where the level set lives
       mesh:
         The Firedrake mesh representing the numerical domain
-<<<<<<< HEAD
-        reini_params:
-          A dictionary containing parameters used in the reinitialisation approach.
-        ls_solver:
-          The G-ADOPT timestepper object for the advection equation.
-        reini_ts:
-          The G-ADOPT timestepper object for the reinitialisation equation.
-      gradient_solver:
-        A Firedrake LinearVariationalSolver to calculate the level-set gradient
-        subcycles:
-          An integer specifying the number of advection solves to perform.
-=======
       advection:
         A boolean specifying whether advection is set up
       reinitialisation:
@@ -420,7 +399,6 @@
         A G-ADOPT time integrator tackling reinitialisation
       step:
         An integer representing the number of advection steps already made
->>>>>>> f7bc1aad
     """
 
     def __init__(
@@ -462,30 +440,14 @@
             A dictionary with parameters used to set up reinitialisation
         """
         self.solution = level_set
-<<<<<<< HEAD
-        self.u = velocity
-        self.tstep = tstep
-        self.tstep_alg = tstep_alg
-        self.subcycles = subcycles
-=======
         self.solution_old = fd.Function(self.solution)
         self.solution_space = level_set.function_space()
         self.mesh = self.solution.ufl_domain()
         self.advection = False
         self.reinitialisation = False
->>>>>>> f7bc1aad
 
         self.set_gradient_solver()
 
-<<<<<<< HEAD
-        self.mesh = extract_unique_domain(level_set)
-        self.solution_space = level_set.function_space()
-
-        self.set_gradient_solver()
-
-        self.ls_eq_attrs = {"u": velocity}
-        self.reini_eq_attrs = {"epsilon": epsilon}
-=======
         if isinstance(adv_kwargs, dict):
             if not all(param in adv_kwargs for param in ["u", "timestep"]):
                 raise KeyError("'u' and 'timestep' must be present in 'adv_kwargs'")
@@ -501,16 +463,10 @@
             self.reini_kwargs = reini_params_default | reini_kwargs
             if "frequency" not in self.reini_kwargs:
                 self.reini_kwargs["frequency"] = self.reinitialisation_frequency()
->>>>>>> f7bc1aad
 
         if not any([self.advection, self.reinitialisation]):
             raise ValueError("Advection or reinitialisation must be initialised")
 
-<<<<<<< HEAD
-    def set_gradient_solver(self) -> None:
-        """Constructs a solver to determine the level-set gradient.
-
-=======
         self._solvers_ready = False
 
     def reinitialisation_frequency(self) -> int:
@@ -547,7 +503,6 @@
     def set_gradient_solver(self) -> None:
         """Constructs a solver to determine the level-set gradient.
 
->>>>>>> f7bc1aad
         The weak form is derived through integration by parts and includes a term
         accounting for boundary flux.
         """
@@ -556,18 +511,13 @@
             grad_name += number_match.group()
 
         gradient_space = fd.VectorFunctionSpace(
-<<<<<<< HEAD
-            mesh=self.mesh, family=self.solution_space.ufl_element()
-=======
             self.mesh, "Q", self.solution.ufl_element().degree()
->>>>>>> f7bc1aad
         )
         self.solution_grad = fd.Function(gradient_space, name=grad_name)
 
         test = fd.TestFunction(gradient_space)
         trial = fd.TrialFunction(gradient_space)
 
-<<<<<<< HEAD
         bilinear_form = fd.inner(test, trial) * fd.dx
         ibp_element = -self.solution * fd.div(test) * fd.dx
         ibp_boundary = self.solution * fd.dot(test, fd.FacetNormal(self.mesh)) * fd.ds
@@ -575,22 +525,11 @@
             fd.avg(self.solution) * fd.jump(test, fd.FacetNormal(self.mesh)) * fd.dS
         )
         linear_form = ibp_element + ibp_boundary + boundary_flux
-=======
-        bilinear_form = fd.inner(test, trial) * fd.dx(domain=self.mesh)
-        ibp_element = -self.solution * fd.div(test) * fd.dx(domain=self.mesh)
-        ibp_boundary = (
-            self.solution
-            * fd.dot(test, fd.FacetNormal(self.mesh))
-            * fd.ds(domain=self.mesh)
-        )
-        linear_form = ibp_element + ibp_boundary
->>>>>>> f7bc1aad
 
         problem = fd.LinearVariationalProblem(
             bilinear_form, linear_form, self.solution_grad
         )
         self.gradient_solver = fd.LinearVariationalSolver(problem)
-<<<<<<< HEAD
 
     def update_gradient(self) -> None:
         """Calls the gradient solver.
@@ -598,34 +537,6 @@
         Can be provided as a forcing to time integrators.
         """
         self.gradient_solver.solve()
-
-    def set_up_solvers(self):
-        """Sets up the time steppers for advection and reinitialisation."""
-        test = fd.TestFunction(self.solution_space)
-
-        self.ls_solver = GenericTransportSolver(
-            "advection",
-            self.solution,
-            self.tstep / self.subcycles,
-            self.tstep_alg,
-            eq_attrs={"u": self.u},
-            solver_parameters=self.solver_params,
-        )
-
-        reinitialisation_equation = Equation(
-            test,
-            self.solution_space,
-            reinitialisation_term,
-            mass_term=scalar_eq.mass_term,
-            eq_attrs=self.reini_eq_attrs,
-        )
-        self.reini_ts = self.reini_params["tstep_alg"](
-            reinitialisation_equation,
-            self.solution,
-            self.reini_params["tstep"],
-            solver_parameters=self.solver_params,
-        )
-=======
 
     def set_up_solvers(self) -> None:
         """Sets up time integrators for advection and reinitialisation as required."""
@@ -664,14 +575,6 @@
         self.step = 0
         self._solvers_ready = True
 
-    def update_gradient(self, *args, **kwargs) -> None:
-        """Calls the gradient solver.
-
-        Can be provided as a forcing to time integrators.
-        """
-        self.gradient_solver.solve()
->>>>>>> f7bc1aad
-
     def reinitialise(self) -> None:
         """Performs reinitialisation steps."""
         for _ in range(self.reini_kwargs["steps"]):
@@ -693,16 +596,6 @@
         if not self._solvers_ready:
             self.set_up_solvers()
 
-<<<<<<< HEAD
-            if step >= self.reini_params["frequency"]:
-                self.reini_ts.solution_old.assign(self.solution)
-
-            if step % self.reini_params["frequency"] == 0:
-                for reini_step in range(self.reini_params["iterations"]):
-                    self.reini_ts.advance()
-
-                self.ls_solver.solution_old.assign(self.solution)
-=======
         if self.advection and not disable_advection:
             for _ in range(self.adv_kwargs["subcycles"]):
                 self.adv_solver.solve()
@@ -715,7 +608,6 @@
         elif self.reinitialisation and not disable_reinitialisation:
             if self.step % self.reini_kwargs["frequency"] == 0:
                 self.reinitialise()
->>>>>>> f7bc1aad
 
 
 def field_interface_recursive(
