--- conflicted
+++ resolved
@@ -33,21 +33,12 @@
     "material_field",
 ]
 
-<<<<<<< HEAD
-# Default solver options for level-set advection and reinitialisation
-solver_params_default = {
-    "mat_type": "aij",
-    "ksp_type": "preonly",
-    "pc_type": "bjacobi",
-    "sub_pc_type": "ilu",
-=======
 # Default parameters for level-set advection
 adv_params_default = {
     "time_integrator": eSSPRKs10p3,
     "bcs": {},
     "solver_params": {"pc_type": "bjacobi", "sub_pc_type": "ilu"},
     "subcycles": 1,
->>>>>>> f7bc1aad
 }
 # Default parameters for level-set reinitialisation
 reini_params_default = {
