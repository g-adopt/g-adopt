--- conflicted
+++ resolved
@@ -25,11 +25,7 @@
 from .scalar_equation import mass_term
 from .time_stepper import eSSPRKs3p3, eSSPRKs10p3
 from .transport_solver import GenericTransportSolver
-<<<<<<< HEAD
-from .utility import CombinedSurfaceMeasure, node_coordinates
-=======
-from .utility import node_coordinates, vertical_component
->>>>>>> 2ef1be7a
+from .utility import CombinedSurfaceMeasure, node_coordinates, vertical_component
 
 __all__ = [
     "LevelSetSolver",
