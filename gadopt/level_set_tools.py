--- conflicted
+++ resolved
@@ -487,11 +487,7 @@
             grad_name += number_match.group()
 
         gradient_space = fd.VectorFunctionSpace(
-<<<<<<< HEAD
             mesh=self.mesh, family=self.solution_space.ufl_element()
-=======
-            self.mesh, "CG", self.solution.ufl_element().degree()
->>>>>>> faa3bfa1
         )
         self.solution_grad = fd.Function(gradient_space, name=grad_name)
 
