r"""This module provides a set of classes and functions enabling multi-material
capabilities. Users initialise materials by instantiating the `Material` class and
define the physical properties of material interfaces using `material_field`. They
instantiate the `LevelSetSolver` class by providing relevant parameters and call the
`solve` method to request a solver update. Finally, they may call the
`material_entrainment` function to calculate material entrainment in the simulation.

"""

import operator
import re
from dataclasses import dataclass, fields
from numbers import Number
from typing import Any, Callable, Optional
from warnings import warn

import firedrake as fd
import numpy as np
import shapely as sl
from mpi4py import MPI
from numpy.testing import assert_allclose
from ufl.core.expr import Expr

from . import scalar_equation as scalar_eq
from .equations import Equation, interior_penalty_factor
from .time_stepper import eSSPRKs3p3, eSSPRKs10p3
from .transport_solver import GenericTransportSolver
from .utility import node_coordinates

__all__ = [
    "LevelSetSolver",
    "Material",
    "assign_level_set_values",
    "interface_thickness",
    "material_entrainment",
    "material_field",
]

# Default parameters for level-set advection
adv_params_default = {
    "time_integrator": eSSPRKs10p3,
    "bcs": {},
    "solver_params": {"pc_type": "bjacobi", "sub_pc_type": "ilu"},
    "subcycles": 1,
}
# Default parameters for level-set reinitialisation
reini_params_default = {
    "timestep": 0.02,
    "time_integrator": eSSPRKs3p3,
    "solver_params": {"pc_type": "bjacobi", "sub_pc_type": "ilu"},
    "steps": 1,
}


@dataclass(kw_only=True)
class Material:
    """A material with physical properties for the level-set approach.

    Expects material buoyancy to be defined using a value for either the reference
    density, buoyancy number, or compositional Rayleigh number.

    Contains static methods to calculate the physical properties of a material.
    Methods implemented here describe properties in the simplest non-dimensional
    simulation setup and must be overriden for more complex scenarios.

    Attributes:
        density:
          An integer or a float representing the reference density.
        B:
          An integer or a float representing the buoyancy number.
        RaB:
          An integer or a float representing the compositional Rayleigh number.
        density_B_RaB:
          A string to notify how the buoyancy term is calculated.
    """

    density: Optional[Number] = None
    B: Optional[Number] = None
    RaB: Optional[Number] = None

    def __post_init__(self):
        """Checks instance field values.

        Raises:
            ValueError:
              Incorrect field types.
        """
        count_None = 0
        for field_var in fields(self):
            field_var_value = getattr(self, field_var.name)
            if isinstance(field_var_value, Number):
                self.density_B_RaB = field_var.name
            elif field_var_value is None:
                count_None += 1
            else:
                raise ValueError(
                    "When provided, density, B, and RaB must have type int or float."
                )
        if count_None != 2:
            raise ValueError(
                "One, and only one, of density, B, and RaB must be provided, and it "
                "must be an integer or a float."
            )

    @staticmethod
    def viscosity(*args, **kwargs):
        """Calculates dynamic viscosity (Pa s)."""
        return 1.0

    @staticmethod
    def thermal_expansion(*args, **kwargs):
        """Calculates volumetric thermal expansion coefficient (K^-1)."""
        return 1.0

    @staticmethod
    def thermal_conductivity(*args, **kwargs):
        """Calculates thermal conductivity (W m^-1 K^-1)."""
        return 1.0

    @staticmethod
    def specific_heat_capacity(*args, **kwargs):
        """Calculates specific heat capacity at constant pressure (J kg^-1 K^-1)."""
        return 1.0

    @staticmethod
    def internal_heating_rate(*args, **kwargs):
        """Calculates internal heating rate per unit mass (W kg^-1)."""
        return 0.0

    @classmethod
    def thermal_diffusivity(cls, *args, **kwargs):
        """Calculates thermal diffusivity (m^2 s^-1)."""
        return cls.thermal_conductivity() / cls.density() / cls.specific_heat_capacity()


def interface_thickness(
    level_set_space: fd.functionspaceimpl.WithGeometry, scale: float = 0.35
) -> fd.Function:
    """Default strategy for the thickness of the conservative level set profile.

    Args:
      level_set_space:
        The Firedrake function space of the level-set field
      scale:
        A float to control interface thickness values relative to cell sizes

    Returns:
      A Firedrake function holding the interface thickness values
    """
    epsilon = fd.Function(level_set_space, name="Interface thickness")
    epsilon.interpolate(scale * fd.MinCellEdgeLength(level_set_space.mesh()))

    return epsilon


def assign_level_set_values(
    level_set: fd.Function,
    epsilon: float | fd.Function,
    /,
    interface_geometry: str,
    interface_coordinates: list[list[float]] | list[list[float], float] | None = None,
    *,
    interface_callable: Callable | str | None = None,
    interface_args: tuple[Any] | None = None,
    boundary_coordinates: list[list[float]] | np.ndarray | None = None,
):
    """Updates level-set field given interface thickness and signed-distance function.

    Generates signed-distance function values at level-set nodes and overwrites
    level-set data according to the conservative level-set method using the provided
    interface thickness. By convention, the 1-side of the conservative level set is set
    above the curve or inside the polygon or circle.

    Three scenarios are currently implemented to generate the signed-distance function:
    - The material interface is described by a mathematical function y = f(x). In this
      case, `interface_geometry` should be `curve` and `interface_callable` must be
      provided along with any `interface_args` to implement the aforementioned
      mathematical function.
    - The material interface is a polygon, and `interface_geometry` takes the value
      `polygon`. In this case, `interface_coordinates` must exclude the polygon sides
      that do not act as a material interface and coincide with domain boundaries. The
      coordinates of these sides should be provided using the `boundary_coordinates`
      argument such that the concatenation of the two coordinate objects describes a
      closed polygonal chain.
    - The material interface is a circle, and `interface_geometry` takes the value
      `circle`. In this case, `interface_coordinates` is a list holding the coordinates
      of the circle's centre and radius. No other arguments are required.

    Geometrical objects underpinning material interfaces are generated using Shapely.

    Implemented interface geometry presets and associated arguments:
    | Interface |                     Arguments                      |
    | :-------- | :------------------------------------------------: |
    | line      | slope, intercept                                   |
    | cosine    | amplitude, wavelength, vertical_shift, phase_shift |
    | rectangle | ref_vertex_coords, edge_sizes                      |

    Args:
      level_set:
        A Firedrake function for the targeted level-set field
      epsilon:
        A float or Firedrake function representing the interface thickness
      interface_geometry:
        A string specifying the geometry to create
      interface_coordinates:
        A sequence or an array-like with shape (N, 2) of numeric coordinate pairs
        defining the interface or a list containing centre coordinates and radius
      interface_callable:
        A callable implementing the mathematical function depicting the interface or a
        string matching an implemented callable preset
      interface_args:
        A tuple of arguments provided to the interface callable
      boundary_coordinates:
        A sequence of numeric coordinate pairs or an array-like with shape (N, 2)
    """

    def stack_coordinates(func: Callable) -> Callable:
        """Decorator to stack coordinates when the material interface is a curve.

        Args:
          func:
            A callable implementing the mathematical function depicting the interface

        Returns:
          A callable that can stack interface coordinates
        """

        def wrapper(*args) -> float | np.ndarray:
            if isinstance(interface_coords_x := args[0], (int, float)):
                return func(*args)
            else:
                return np.column_stack((interface_coords_x, func(*args)))

        return wrapper

    def line(x, slope, intercept) -> float | np.ndarray:
        """Straight line equation"""
        return slope * x + intercept

    def cosine(
        x, amplitude, wavelength, vertical_shift, phase_shift=0
    ) -> float | np.ndarray:
        """Cosine function with an amplitude and a vertical shift."""
        cosine = np.cos(2 * np.pi / wavelength * x + phase_shift)

        return amplitude * cosine + vertical_shift

    def rectangle(
        ref_vertex_coords: tuple[float], edge_sizes: tuple[float]
    ) -> list[tuple[float]]:
        """Material interface defined by a rectangle.

        Edges are aligned with Cartesian directions and do not overlap domain boundaries.

        Args:
          ref_vertex_coords:
            A tuple holding the coordinates of the lower-left vertex
          edge_sizes:
            A tuple holding the edge sizes

        Returns:
          A list of tuples representing the coordinates of the rectangle's vertices
        """
        interface_coords = [
            (ref_vertex_coords[0], ref_vertex_coords[1]),
            (ref_vertex_coords[0] + edge_sizes[0], ref_vertex_coords[1]),
            (
                ref_vertex_coords[0] + edge_sizes[0],
                ref_vertex_coords[1] + edge_sizes[1],
            ),
            (ref_vertex_coords[0], ref_vertex_coords[1] + edge_sizes[1]),
            (ref_vertex_coords[0], ref_vertex_coords[1]),
        ]

        return interface_coords

    callable_presets = {"cosine": cosine, "line": line, "rectangle": rectangle}
    if isinstance(interface_callable, str):
        interface_callable = callable_presets[interface_callable]

    if interface_callable is not None:
        if interface_geometry == "curve":
            interface_callable = stack_coordinates(interface_callable)
        interface_coordinates = interface_callable(*interface_args)

    match interface_geometry:
        case "curve":
            interface = sl.LineString(interface_coordinates)

            signed_distance = [
                (1 if y > interface_callable(x, *interface_args[1:]) else -1)
                * interface.distance(sl.Point(x, y))
                for x, y in node_coordinates(level_set).dat.data
            ]
        case "polygon":
            if boundary_coordinates is None:
                interface = sl.Polygon(interface_coordinates)
                sl.prepare(interface)

                signed_distance = [
                    (1 if interface.contains(sl.Point(x, y)) else -1)
                    * interface.boundary.distance(sl.Point(x, y))
                    for x, y in node_coordinates(level_set).dat.data
                ]
            else:
                interface = sl.LineString(interface_coordinates)
                interface_with_boundaries = sl.Polygon(
                    np.vstack((interface_coordinates, boundary_coordinates))
                )
                sl.prepare(interface_with_boundaries)

                signed_distance = [
                    (1 if interface_with_boundaries.intersects(sl.Point(x, y)) else -1)
                    * interface.distance(sl.Point(x, y))
                    for x, y in node_coordinates(level_set).dat.data
                ]
        case "circle":
            centre, radius = interface_coordinates
            interface = sl.Point(centre).buffer(radius)
            sl.prepare(interface)

            signed_distance = [
                (1 if interface.contains(sl.Point(x, y)) else -1)
                * interface.boundary.distance(sl.Point(x, y))
                for x, y in node_coordinates(level_set).dat.data
            ]
        case _:
            raise ValueError(
                "'interface_geometry' must be 'curve', 'polygon', or 'circle'."
            )

    if isinstance(epsilon, fd.Function):
        epsilon = epsilon.dat.data

    level_set.dat.data[:] = (1 + np.tanh(np.asarray(signed_distance) / 2 / epsilon)) / 2


def reinitialisation_term(
    eq: Equation, trial: fd.Argument | fd.ufl.indexed.Indexed | fd.Function
) -> fd.Form:
    """Term for the conservative-level-set reinitialisation equation.

    Implements terms on the right-hand side of Equation 17 from
    Parameswaran, S., & Mandal, J. C. (2023).
    A stable interface-preserving reinitialization equation for conservative level set
    method.
    European Journal of Mechanics-B/Fluids, 98, 40-63.
    """
    sharpen_term = -trial * (1 - trial) * (1 - 2 * trial) * eq.test * eq.dx

    grad_norm = fd.sqrt(fd.inner(fd.grad(trial), fd.grad(trial)))
    balance_term = eq.epsilon * (1 - 2 * trial) * grad_norm * eq.test * eq.dx

    h = fd.avg(fd.CellVolume(eq.mesh)) / fd.FacetArea(eq.mesh)
    sigma = interior_penalty_factor(eq)

    alpha = h / sigma
    beta = 1
    gamma = h / sigma

    grad_flux = beta * fd.jump(trial, eq.n) / h + fd.avg(fd.grad(trial))
    grad_flux_norm = fd.sqrt(fd.inner(grad_flux, grad_flux))
    balance_flux = fd.avg(eq.epsilon) * (1 - 2 * fd.avg(trial)) * grad_flux_norm
    flux_term = alpha * balance_flux * fd.avg(eq.test) * eq.dS

    penalty_term = gamma * fd.jump(trial) * fd.jump(eq.test) * eq.dS

    return sharpen_term + balance_term + flux_term + penalty_term


reinitialisation_term.required_attrs = {"epsilon"}
reinitialisation_term.optional_attrs = set()


class LevelSetSolver:
    """Solver for the conservative level-set approach.

    Advects and reinitialises a level-set field.

    Attributes:
      solution:
        The Firedrake function holding level-set values
      solution_grad:
        The Firedrake function holding level-set gradient values
      solution_space:
        The Firedrake function space where the level set lives
      mesh:
        The Firedrake mesh representing the numerical domain
      advection:
        A boolean specifying whether advection is set up
      reinitialisation:
        A boolean specifying whether reinitialisation is set up
      adv_kwargs:
        A dictionary holding the parameters used to set up advection
      reini_kwargs:
        A dictionary holding the parameters used to set up reinitialisation
      adv_solver:
        A G-ADOPT GenericTransportSolver tackling advection
      gradient_solver:
        A Firedrake LinearVariationalSolver to calculate the level-set gradient
      reini_integrator:
        A G-ADOPT time integrator tackling reinitialisation
      step:
        An integer representing the number of advection steps already made
    """

    def __init__(
        self,
        level_set: fd.Function,
        /,
        *,
        adv_kwargs: dict[str, Any] | None = None,
        reini_kwargs: dict[str, Any] | None = None,
    ) -> None:
        """Initialises the solver instance.

        Valid keys for `adv_kwargs`:
        |    Argument     | Required |                   Description                   |
        | :-------------- | :------: | :---------------------------------------------: |
        | u               | True     | Velocity field (`Function`)                     |
        | timestep        | True     | Integration time step (`Constant`)              |
        | time_integrator | False    | Time integrator (class in `time_stepper.py`)    |
        | bcs             | False    | Boundary conditions (`dict`, G-ADOPT API)       |
        | solver_params   | False    | Solver parameters (`dict`, PETSc API)           |
        | subcycles       | False    | Advection iterations in one time step (`int`)   |

        Valid keys for `reini_kwargs`:
        |    Argument     | Required |                   Description                   |
        | :-------------- | :------: | :---------------------------------------------: |
        | epsilon         | True     | Interface thickness (`float` or `Function`)     |
        | timestep        | False    | Integration step in pseudo-time (`int`)         |
        | time_integrator | False    | Time integrator (class in `time_stepper.py`)    |
        | solver_params   | False    | Solver parameters (`dict`, PETSc API)           |
        | steps           | False    | Pseudo-time integration steps (`int`)           |
        | frequency       | False    | Advection steps before reinitialisation (`int`) |

        Args:
          level_set:
            The Firedrake function holding the level-set field
          adv_kwargs:
            A dictionary with parameters used to set up advection
          reini_kwargs:
            A dictionary with parameters used to set up reinitialisation
        """
        self.solution = level_set
        self.solution_old = fd.Function(self.solution)
        self.solution_space = level_set.function_space()
        self.mesh = self.solution.ufl_domain()
        self.advection = False
        self.reinitialisation = False

        self.set_gradient_solver()

        if isinstance(adv_kwargs, dict):
            if not all(param in adv_kwargs for param in ["u", "timestep"]):
                raise KeyError("'u' and 'timestep' must be present in 'adv_kwargs'")

            self.advection = True
            self.adv_kwargs = adv_params_default | adv_kwargs

        if isinstance(reini_kwargs, dict):
            if "epsilon" not in reini_kwargs:
                raise KeyError("'epsilon' must be present in 'reini_kwargs'")

            self.reinitialisation = True
            self.reini_kwargs = reini_params_default | reini_kwargs
            if "frequency" not in self.reini_kwargs:
                self.reini_kwargs["frequency"] = self.reinitialisation_frequency()

        if not any([self.advection, self.reinitialisation]):
            raise ValueError("Advection or reinitialisation must be initialised")

        self._solvers_ready = False

    def reinitialisation_frequency(self) -> int:
        """Implements default strategy for the reinitialisation frequency.

        Reinitialisation becomes less frequent as mesh resolution increases, with the
        underlying assumption that the minimum cell size occurs along the material
        interface. The current strategy is to apply reinitialisation at every time step
        up to a certain cell size and then scale the frequency with the decrease in cell
        size.
        """
        epsilon = self.reini_kwargs["epsilon"]
        if isinstance(epsilon, fd.Function):
            epsilon = self.mesh.comm.allreduce(epsilon.dat.data.min(), MPI.MIN)

        if self.mesh.cartesian:
            max_coords = self.mesh.coordinates.dat.data.max(axis=0)
            min_coords = self.mesh.coordinates.dat.data.min(axis=0)
            for i in range(len(max_coords)):
                max_coords[i] = self.mesh.comm.allreduce(max_coords[i], MPI.MAX)
                min_coords[i] = self.mesh.comm.allreduce(min_coords[i], MPI.MIN)
            domain_size = np.sqrt(np.sum((max_coords - min_coords) ** 2))

            return max(1, round(4.9e-3 * domain_size / epsilon - 0.25))
        else:
            warn(
                "No frequency strategy implemented for reinitialisation in "
                "non-rectangular/cuboidal domains; applying reinitialisation at every "
                "time step"
            )

            return 1

    def set_gradient_solver(self) -> None:
        """Constructs a solver to determine the level-set gradient.

        The weak form is derived through integration by parts and includes a term
        accounting for boundary flux.
        """
        grad_name = "Level-set gradient"
        if number_match := re.search(r"\s#\d+$", self.solution.name()):
            grad_name += number_match.group()

        gradient_space = fd.VectorFunctionSpace(
            self.mesh, "Q", self.solution.ufl_element().degree()
        )
        self.solution_grad = fd.Function(gradient_space, name=grad_name)

        test = fd.TestFunction(gradient_space)
        trial = fd.TrialFunction(gradient_space)

        bilinear_form = fd.inner(test, trial) * fd.dx
        ibp_element = -self.solution * fd.div(test) * fd.dx
        ibp_boundary = self.solution * fd.dot(test, fd.FacetNormal(self.mesh)) * fd.ds
        boundary_flux = (
            fd.avg(self.solution) * fd.jump(test, fd.FacetNormal(self.mesh)) * fd.dS
        )
        linear_form = ibp_element + ibp_boundary + boundary_flux

        problem = fd.LinearVariationalProblem(
            bilinear_form, linear_form, self.solution_grad
        )
        self.gradient_solver = fd.LinearVariationalSolver(problem)

    def set_up_solvers(self) -> None:
        """Sets up time integrators for advection and reinitialisation as required."""
        if self.advection:
            self.adv_solver = GenericTransportSolver(
                "advection",
                self.solution,
                self.adv_kwargs["timestep"] / self.adv_kwargs["subcycles"],
                self.adv_kwargs["time_integrator"],
                solution_old=self.solution_old,
                eq_attrs={"u": self.adv_kwargs["u"]},
                bcs=self.adv_kwargs["bcs"],
                solver_parameters=self.adv_kwargs["solver_params"],
            )

        if self.reinitialisation:
            reinitialisation_equation = Equation(
                fd.TestFunction(self.solution_space),
                self.solution_space,
                reinitialisation_term,
                mass_term=scalar_eq.mass_term,
                eq_attrs={"epsilon": self.reini_kwargs["epsilon"]},
            )

            self.reini_integrator = self.reini_kwargs["time_integrator"](
                reinitialisation_equation,
                self.solution,
                self.reini_kwargs["timestep"],
                solution_old=self.solution_old,
                solver_parameters=self.reini_kwargs["solver_params"],
            )

        self.step = 0
        self._solvers_ready = True

    def update_gradient(self, *args, **kwargs) -> None:
        """Calls the gradient solver.

        Can be provided as a forcing to time integrators.
        """
        self.gradient_solver.solve()

    def reinitialise(self) -> None:
        """Performs reinitialisation steps."""
        for _ in range(self.reini_kwargs["steps"]):
            self.reini_integrator.advance(t=0, update_forcings=self.update_gradient)

    def solve(
        self,
        disable_advection: bool = False,
        disable_reinitialisation: bool = False,
    ) -> None:
        """Updates the level-set function by means of advection and reinitialisation.

        Args:
          disable_advection:
            A boolean to disable the advection solve.
          disable_reinitialisation:
            A boolean to disable the reinitialisation solve.
        """
        if not self._solvers_ready:
            self.set_up_solvers()

        if self.advection and not disable_advection:
            for _ in range(self.adv_kwargs["subcycles"]):
                self.adv_solver.solve()
                self.step += 1

                if self.reinitialisation and not disable_reinitialisation:
                    if self.step % self.reini_kwargs["frequency"] == 0:
                        self.reinitialise()

        elif self.reinitialisation and not disable_reinitialisation:
            if self.step % self.reini_kwargs["frequency"] == 0:
                self.reinitialise()


def material_interface(
    level_set: fd.Function, field_value: float, other_side: float | Expr, interface: str
):
    """Generates UFL algebra describing a physical property across a material interface.

    Ensures that the correct expression is assigned to each material based on the
    level-set field.

    Args:
      level_set:
        A Firedrake function representing the level-set field
      field_values:
        A float corresponding to the value of a physical property for a given material
      other_side:
        A float or UFL instance expressing the field value outside the material
      interface:
        A string specifying how property transitions between materials are calculated

    Returns:
      UFL instance for a term of the physical-property algebraic expression

    """
    match interface:
        case "sharp":
            return fd.conditional(level_set > 0.5, field_value, other_side)
        case "sharp_adjoint":
            ls_shift = level_set - 0.5
            heaviside = (ls_shift + abs(ls_shift)) / 2 / ls_shift

            return field_value * heaviside + other_side * (1 - heaviside)
        case "arithmetic":
            return field_value * level_set + other_side * (1 - level_set)
        case "geometric":
            return field_value**level_set * other_side ** (1 - level_set)
        case "harmonic":
            return 1 / (level_set / field_value + (1 - level_set) / other_side)


def material_field_from_copy(
    level_set: list[fd.Function], field_values: list[float], interface: str
) -> Expr:
    """Generates UFL algebra by consuming `level_set` and `field_values` lists.

    Args:
      level_set:
        A list of one or multiple Firedrake level-set functions
      field_values:
        A list of physical property values specific to each material
      interface:
        A string specifying how property transitions between materials are calculated

    Returns:
      UFL algebra representing the physical property throughout the domain

    """
    ls = fd.max_value(fd.min_value(level_set.pop(), 1), 0)

    if level_set:  # Directly specify material value on only one side of the interface
        return material_interface(
            ls,
            field_values.pop(),
            material_field_from_copy(level_set, field_values, interface),
            interface,
        )
    else:  # Final level set; specify values for both sides of the interface
        return material_interface(ls, field_values.pop(), field_values.pop(), interface)


def material_field(
    level_set: fd.Function | list[fd.Function],
    field_values: list[float],
    interface: str,
) -> Expr:
    """Generates UFL algebra describing a physical property across the domain.

    Calls `material_field_from_copy` using a copy of the level-set list, preventing the
    potential original one from being consumed by the function call. Ordering of
    `field_values` must be consistent with `level_set`, such that the last element
    corresponds to the field value on the 1-side of the last conservative level set.

    **Note**: When requesting the `sharp_adjoint` interface, calling Stokes solver may
    raise `DIVERGED_FNORM_NAN` if the nodal level-set value is exactly 0.5 (i.e.
    denoting the location of the material interface).

    Args:
      level_set:
        A Firedrake function for the level set (or a list thereof)
      field_values:
        A list of physical-property values specific to each material
      interface:
        A string specifying how property transitions between materials are calculated

    Returns:
      UFL algebra representing the physical property throughout the domain

    Raises:
      ValueError: Incorrect interface strategy supplied
    """
    level_set = level_set.copy() if isinstance(level_set, list) else [level_set]

    _impl_interface = ["sharp", "sharp_adjoint", "arithmetic", "geometric", "harmonic"]
    if interface not in _impl_interface:
        raise ValueError(f"Interface must be one of {_impl_interface}.")

    return material_field_from_copy(level_set, field_values, interface)


def material_entrainment(
    level_set: fd.Function,
    /,
    *,
    material_size: float,
    entrainment_height: float,
    side: int,
    direction: str,
    skip_material_size_check: bool = False,
) -> float:
    """Calculates the proportion of a material located above or below a given height.

    For the diagnostic calculation to be meaningful, the level-set side provided must
    spatially isolate the target material.

    **Note**: This function checks if the total volume or area occupied by the target
    material matches the `material_size` value.

    Args:
      level_set:
        A Firedrake function for the level-set field
      material_size:
        A float representing the total volume or area occupied by the target material
      entrainment_height:
        A float representing the height above which to calculate entrainment
      side:
        An integer (`0` or `1`) denoting the level-set value on the target material side
      direction:
        A string (`above` or `below`) denoting the target entrainment direction
      skip_material_size_check:
        A boolean enabling to skip the consistency check of the material volume or area

    Returns:
      A float corresponding to the material fraction above or below the target height

    Raises:
      AssertionError: Material volume or area notably different from `material_size`
    """
    if not level_set.ufl_domain().cartesian:
        raise ValueError("Only Cartesian meshes are currently supported.")

    match side:
        case 0:
            material_check = operator.le
        case 1:
            material_check = operator.ge
        case _:
            raise ValueError("'side' must be 0 or 1.")

    match direction:
        case "above":
            region_check = operator.ge
        case "below":
            region_check = operator.le
        case _:
            raise ValueError("'direction' must be 'above' or 'below'.")

    material = fd.conditional(material_check(level_set, 0.5), 1, 0)
    if not skip_material_size_check:
        assert_allclose(
            fd.assemble(material * fd.dx),
            material_size,
            rtol=5e-2,
            err_msg="Material volume or area notably different from 'material_size'",
        )

    *_, vertical_coord = node_coordinates(level_set)
    target_region = region_check(vertical_coord, entrainment_height)
    is_entrained = fd.conditional(target_region, material, 0)

    return fd.assemble(is_entrained * fd.dx) / material_size


def min_max_height(
    level_set: fd.Function, epsilon: float | fd.Function, *, side: int, mode: str
) -> float:
    """Calculates the maximum or minimum height of a material interface.

    Args:
      level_set:
        A Firedrake function for the level set field
      epsilon:
        A float or Firedrake function denoting the thickness of the material interface
      side:
        An integer (`0` or `1`) denoting the level-set value on the target material side
      mode:
        A string ("min" or "max") specifying which extremum height is sought

    Returns:
      A float corresponding to the material interface extremum height
    """
    match side:
        case 0:
            comparison = operator.le
        case 1:
            comparison = operator.ge
        case _:
            raise ValueError("'side' must be 0 or 1.")

    match mode:
        case "min":
            extremum = np.min
            ls_arg_extremum = np.argmax
            irrelevant_data = np.inf
            mpi_comparison = MPI.MIN
        case "max":
            extremum = np.max
            ls_arg_extremum = np.argmin
            irrelevant_data = -np.inf
            mpi_comparison = MPI.MAX
        case _:
            raise ValueError("'mode' must be 'min' or 'max'.")

<<<<<<< HEAD
    return (
        fd.assemble(fd.conditional(target_region, material_entrained, 0) * fd.dx)
        / material_area
    )
=======
    if not level_set.ufl_domain().cartesian:
        raise ValueError("Only Cartesian meshes are currently supported.")

    coords = node_coordinates(level_set)

    coords_data = coords.dat.data_ro
    ls_data = level_set.dat.data_ro
    if isinstance(epsilon, float):
        eps_data = epsilon * np.ones_like(ls_data)
    else:
        eps_data = epsilon.dat.data_ro

    mask_ls = comparison(ls_data, 0.5)
    if mask_ls.any():
        coords_inside = coords_data[mask_ls, -1]
        ind_coords_inside = np.flatnonzero(coords_inside == extremum(coords_inside))

        if ind_coords_inside.size == 1:
            ind_inside = ind_coords_inside.item()
        else:
            ind_min_ls_inside = ls_arg_extremum(ls_data[mask_ls][ind_coords_inside])
            ind_inside = ind_coords_inside[ind_min_ls_inside]

        height_inside = coords_inside[ind_inside]

        hor_coords = coords_data[mask_ls, :-1][ind_inside]
        hor_dist_vec = coords_data[~mask_ls, :-1] - hor_coords
        hor_dist = np.sqrt(np.sum(hor_dist_vec**2, axis=1))

        mask_hor_coords = hor_dist < eps_data[~mask_ls]

        if mask_hor_coords.any():
            ind_outside = abs(
                coords_data[~mask_ls, -1][mask_hor_coords] - height_inside
            ).argmin()
            height_outside = coords_data[~mask_ls, -1][mask_hor_coords][ind_outside]

            ls_inside = ls_data[mask_ls][ind_inside]
            eps_inside = eps_data[mask_ls][ind_inside]
            sdls_inside = eps_inside * np.log(ls_inside / (1 - ls_inside))

            ls_outside = ls_data[~mask_ls][mask_hor_coords][ind_outside]
            eps_outside = eps_data[~mask_ls][mask_hor_coords][ind_outside]
            sdls_outside = eps_outside * np.log(ls_outside / (1 - ls_outside))

            sdls_dist = sdls_outside / (sdls_outside - sdls_inside)
            height = sdls_dist * height_inside + (1 - sdls_dist) * height_outside
        else:
            height = height_inside
    else:
        height = irrelevant_data

    height_global = level_set.comm.allreduce(height, mpi_comparison)

    return height_global


reinitialisation_term.required_attrs = {"epsilon", "level_set_grad"}
reinitialisation_term.optional_attrs = set()
>>>>>>> e378334f
<|MERGE_RESOLUTION|>--- conflicted
+++ resolved
@@ -830,12 +830,6 @@
         case _:
             raise ValueError("'mode' must be 'min' or 'max'.")
 
-<<<<<<< HEAD
-    return (
-        fd.assemble(fd.conditional(target_region, material_entrained, 0) * fd.dx)
-        / material_area
-    )
-=======
     if not level_set.ufl_domain().cartesian:
         raise ValueError("Only Cartesian meshes are currently supported.")
 
@@ -894,5 +888,4 @@
 
 
 reinitialisation_term.required_attrs = {"epsilon", "level_set_grad"}
-reinitialisation_term.optional_attrs = set()
->>>>>>> e378334f
+reinitialisation_term.optional_attrs = set()