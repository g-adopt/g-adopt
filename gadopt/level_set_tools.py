r"""This module provides a set of classes and functions enabling multi-material
capabilities. Users initialise materials by instantiating the `Material` class and
define the physical properties of material interfaces using `material_field`. They
instantiate the `LevelSetSolver` class by providing relevant parameters and call the
`solve` method to request a solver update. Finally, they may call the
`material_entrainment` function to calculate material entrainment in the simulation.

"""

import operator
import re
from dataclasses import dataclass, fields
from numbers import Number
from typing import Any, Callable, Optional
from warnings import warn

import firedrake as fd
import numpy as np
import shapely as sl
from mpi4py import MPI
<<<<<<< HEAD
from numpy.testing import assert_allclose
=======
from ufl.core.expr import Expr
>>>>>>> b90cdd1f

from . import scalar_equation as scalar_eq
from .equations import Equation
from .time_stepper import eSSPRKs3p3, eSSPRKs10p3
from .transport_solver import GenericTransportSolver
from .utility import node_coordinates

__all__ = [
    "LevelSetSolver",
    "Material",
    "assign_level_set_values",
<<<<<<< HEAD
    "density_RaB",
    "field_interface",
    "interface_thickness",
    "material_entrainment",
=======
    "entrainment",
    "interface_thickness",
    "material_field",
>>>>>>> b90cdd1f
]

# Default parameters for level-set advection
adv_params_default = {
    "time_integrator": eSSPRKs10p3,
    "bcs": {},
    "solver_params": {"pc_type": "bjacobi", "sub_pc_type": "ilu"},
    "subcycles": 1,
}
# Default parameters for level-set reinitialisation
reini_params_default = {
    "timestep": 0.02,
    "time_integrator": eSSPRKs3p3,
    "solver_params": {"pc_type": "bjacobi", "sub_pc_type": "ilu"},
    "steps": 1,
}


@dataclass(kw_only=True)
class Material:
    """A material with physical properties for the level-set approach.

    Expects material buoyancy to be defined using a value for either the reference
    density, buoyancy number, or compositional Rayleigh number.

    Contains static methods to calculate the physical properties of a material.
    Methods implemented here describe properties in the simplest non-dimensional
    simulation setup and must be overriden for more complex scenarios.

    Attributes:
        density:
          An integer or a float representing the reference density.
        B:
          An integer or a float representing the buoyancy number.
        RaB:
          An integer or a float representing the compositional Rayleigh number.
        density_B_RaB:
          A string to notify how the buoyancy term is calculated.
    """

    density: Optional[Number] = None
    B: Optional[Number] = None
    RaB: Optional[Number] = None

    def __post_init__(self):
        """Checks instance field values.

        Raises:
            ValueError:
              Incorrect field types.
        """
        count_None = 0
        for field_var in fields(self):
            field_var_value = getattr(self, field_var.name)
            if isinstance(field_var_value, Number):
                self.density_B_RaB = field_var.name
            elif field_var_value is None:
                count_None += 1
            else:
                raise ValueError(
                    "When provided, density, B, and RaB must have type int or float."
                )
        if count_None != 2:
            raise ValueError(
                "One, and only one, of density, B, and RaB must be provided, and it "
                "must be an integer or a float."
            )

    @staticmethod
    def viscosity(*args, **kwargs):
        """Calculates dynamic viscosity (Pa s)."""
        return 1.0

    @staticmethod
    def thermal_expansion(*args, **kwargs):
        """Calculates volumetric thermal expansion coefficient (K^-1)."""
        return 1.0

    @staticmethod
    def thermal_conductivity(*args, **kwargs):
        """Calculates thermal conductivity (W m^-1 K^-1)."""
        return 1.0

    @staticmethod
    def specific_heat_capacity(*args, **kwargs):
        """Calculates specific heat capacity at constant pressure (J kg^-1 K^-1)."""
        return 1.0

    @staticmethod
    def internal_heating_rate(*args, **kwargs):
        """Calculates internal heating rate per unit mass (W kg^-1)."""
        return 0.0

    @classmethod
    def thermal_diffusivity(cls, *args, **kwargs):
        """Calculates thermal diffusivity (m^2 s^-1)."""
        return cls.thermal_conductivity() / cls.density() / cls.specific_heat_capacity()


def interface_thickness(
    level_set_space: fd.functionspaceimpl.WithGeometry, scale: float = 0.35
) -> fd.Function:
    """Default strategy for the thickness of the conservative level set profile.

    Args:
      level_set_space:
        The Firedrake function space of the level-set field
      scale:
        A float to control interface thickness values relative to cell sizes

    Returns:
      A Firedrake function holding the interface thickness values
    """
    epsilon = fd.Function(level_set_space, name="Interface thickness")
    epsilon.interpolate(scale * fd.MinCellEdgeLength(level_set_space.mesh()))

    return epsilon


def assign_level_set_values(
    level_set: fd.Function,
    epsilon: float | fd.Function,
    /,
    interface_geometry: str,
    interface_coordinates: list[list[float]] | list[list[float], float] | None = None,
    *,
    interface_callable: Callable | str | None = None,
    interface_args: tuple[Any] | None = None,
    boundary_coordinates: list[list[float]] | np.ndarray | None = None,
):
    """Updates level-set field given interface thickness and signed-distance function.

    Generates signed-distance function values at level-set nodes and overwrites
    level-set data according to the conservative level-set method using the provided
    interface thickness. By convention, the 1-side of the conservative level set is set
    above the curve or inside the polygon or circle.

    Three scenarios are currently implemented to generate the signed-distance function:
    - The material interface is described by a mathematical function y = f(x). In this
      case, `interface_geometry` should be `curve` and `interface_callable` must be
      provided along with any `interface_args` to implement the aforementioned
      mathematical function.
    - The material interface is a polygon, and `interface_geometry` takes the value
      `polygon`. In this case, `interface_coordinates` must exclude the polygon sides
      that do not act as a material interface and coincide with domain boundaries. The
      coordinates of these sides should be provided using the `boundary_coordinates`
      argument such that the concatenation of the two coordinate objects describes a
      closed polygonal chain.
    - The material interface is a circle, and `interface_geometry` takes the value
      `circle`. In this case, `interface_coordinates` is a list holding the coordinates
      of the circle's centre and radius. No other arguments are required.

    Geometrical objects underpinning material interfaces are generated using Shapely.

    Implemented interface geometry presets and associated arguments:
    | Interface |                     Arguments                      |
    | :-------- | :------------------------------------------------: |
    | line      | slope, intercept                                   |
    | cosine    | amplitude, wavelength, vertical_shift, phase_shift |
    | rectangle | ref_vertex_coords, edge_sizes                      |

    Args:
      level_set:
        A Firedrake function for the targeted level-set field
      epsilon:
        A float or Firedrake function representing the interface thickness
      interface_geometry:
        A string specifying the geometry to create
      interface_coordinates:
        A sequence or an array-like with shape (N, 2) of numeric coordinate pairs
        defining the interface or a list containing centre coordinates and radius
      interface_callable:
        A callable implementing the mathematical function depicting the interface or a
        string matching an implemented callable preset
      interface_args:
        A tuple of arguments provided to the interface callable
      boundary_coordinates:
        A sequence of numeric coordinate pairs or an array-like with shape (N, 2)
    """

    def stack_coordinates(func: Callable) -> Callable:
        """Decorator to stack coordinates when the material interface is a curve.

        Args:
          func:
            A callable implementing the mathematical function depicting the interface

        Returns:
          A callable that can stack interface coordinates
        """

        def wrapper(*args) -> float | np.ndarray:
            if isinstance(interface_coords_x := args[0], (int, float)):
                return func(*args)
            else:
                return np.column_stack((interface_coords_x, func(*args)))

        return wrapper

    def line(x, slope, intercept) -> float | np.ndarray:
        """Straight line equation"""
        return slope * x + intercept

    def cosine(
        x, amplitude, wavelength, vertical_shift, phase_shift=0
    ) -> float | np.ndarray:
        """Cosine function with an amplitude and a vertical shift."""
        cosine = np.cos(2 * np.pi / wavelength * x + phase_shift)

        return amplitude * cosine + vertical_shift

    def rectangle(
        ref_vertex_coords: tuple[float], edge_sizes: tuple[float]
    ) -> list[tuple[float]]:
        """Material interface defined by a rectangle.

        Edges are aligned with Cartesian directions and do not overlap domain boundaries.

        Args:
          ref_vertex_coords:
            A tuple holding the coordinates of the lower-left vertex
          edge_sizes:
            A tuple holding the edge sizes

        Returns:
          A list of tuples representing the coordinates of the rectangle's vertices
        """
        interface_coords = [
            (ref_vertex_coords[0], ref_vertex_coords[1]),
            (ref_vertex_coords[0] + edge_sizes[0], ref_vertex_coords[1]),
            (
                ref_vertex_coords[0] + edge_sizes[0],
                ref_vertex_coords[1] + edge_sizes[1],
            ),
            (ref_vertex_coords[0], ref_vertex_coords[1] + edge_sizes[1]),
            (ref_vertex_coords[0], ref_vertex_coords[1]),
        ]

        return interface_coords

    callable_presets = {"cosine": cosine, "line": line, "rectangle": rectangle}
    if isinstance(interface_callable, str):
        interface_callable = callable_presets[interface_callable]

    if interface_callable is not None:
        if interface_geometry == "curve":
            interface_callable = stack_coordinates(interface_callable)
        interface_coordinates = interface_callable(*interface_args)

    match interface_geometry:
        case "curve":
            interface = sl.LineString(interface_coordinates)

            signed_distance = [
                (1 if y > interface_callable(x, *interface_args[1:]) else -1)
                * interface.distance(sl.Point(x, y))
                for x, y in node_coordinates(level_set).dat.data
            ]
        case "polygon":
            if boundary_coordinates is None:
                interface = sl.Polygon(interface_coordinates)
                sl.prepare(interface)

                signed_distance = [
                    (1 if interface.contains(sl.Point(x, y)) else -1)
                    * interface.boundary.distance(sl.Point(x, y))
                    for x, y in node_coordinates(level_set).dat.data
                ]
            else:
                interface = sl.LineString(interface_coordinates)
                interface_with_boundaries = sl.Polygon(
                    np.vstack((interface_coordinates, boundary_coordinates))
                )
                sl.prepare(interface_with_boundaries)

                signed_distance = [
                    (1 if interface_with_boundaries.intersects(sl.Point(x, y)) else -1)
                    * interface.distance(sl.Point(x, y))
                    for x, y in node_coordinates(level_set).dat.data
                ]
        case "circle":
            centre, radius = interface_coordinates
            interface = sl.Point(centre).buffer(radius)
            sl.prepare(interface)

            signed_distance = [
                (1 if interface.contains(sl.Point(x, y)) else -1)
                * interface.boundary.distance(sl.Point(x, y))
                for x, y in node_coordinates(level_set).dat.data
            ]
        case _:
            raise ValueError(
                "'interface_geometry' must be 'curve', 'polygon', or 'circle'."
            )

    if isinstance(epsilon, fd.Function):
        epsilon = epsilon.dat.data

    level_set.dat.data[:] = (1 + np.tanh(np.asarray(signed_distance) / 2 / epsilon)) / 2


def reinitialisation_term(
    eq: Equation, trial: fd.Argument | fd.ufl.indexed.Indexed | fd.Function
) -> fd.Form:
    """Term for the conservative level set reinitialisation equation.

    Implements terms on the right-hand side of Equation 17 from
    Parameswaran, S., & Mandal, J. C. (2023).
    A stable interface-preserving reinitialization equation for conservative level set
    method.
    European Journal of Mechanics-B/Fluids, 98, 40-63.
    """
    sharpen_term = -trial * (1 - trial) * (1 - 2 * trial) * eq.test * eq.dx
    balance_term = (
        eq.epsilon
        * (1 - 2 * trial)
        * fd.sqrt(fd.inner(eq.level_set_grad, eq.level_set_grad))
        * eq.test
        * eq.dx
    )

    return sharpen_term + balance_term


class LevelSetSolver:
    """Solver for the conservative level-set approach.

    Advects and reinitialises a level-set field.

    Attributes:
      solution:
        The Firedrake function holding level-set values
      solution_grad:
        The Firedrake function holding level-set gradient values
      solution_space:
        The Firedrake function space where the level set lives
      mesh:
        The Firedrake mesh representing the numerical domain
      advection:
        A boolean specifying whether advection is set up
      reinitialisation:
        A boolean specifying whether reinitialisation is set up
      adv_kwargs:
        A dictionary holding the parameters used to set up advection
      reini_kwargs:
        A dictionary holding the parameters used to set up reinitialisation
      adv_solver:
        A G-ADOPT GenericTransportSolver tackling advection
      gradient_solver:
        A Firedrake LinearVariationalSolver to calculate the level-set gradient
      reini_integrator:
        A G-ADOPT time integrator tackling reinitialisation
      step:
        An integer representing the number of advection steps already made
    """

    def __init__(
        self,
        level_set: fd.Function,
        /,
        *,
        adv_kwargs: dict[str, Any] | None = None,
        reini_kwargs: dict[str, Any] | None = None,
    ) -> None:
        """Initialises the solver instance.

        Valid keys for `adv_kwargs`:
        |    Argument     | Required |                   Description                   |
        | :-------------- | :------: | :---------------------------------------------: |
        | u               | True     | Velocity field (`Function`)                     |
        | timestep        | True     | Integration time step (`Constant`)              |
        | time_integrator | False    | Time integrator (class in `time_stepper.py`)    |
        | bcs             | False    | Boundary conditions (`dict`, G-ADOPT API)       |
        | solver_params   | False    | Solver parameters (`dict`, PETSc API)           |
        | subcycles       | False    | Advection iterations in one time step (`int`)   |

        Valid keys for `reini_kwargs`:
        |    Argument     | Required |                   Description                   |
        | :-------------- | :------: | :---------------------------------------------: |
        | epsilon         | True     | Interface thickness (`float` or `Function`)     |
        | timestep        | False    | Integration step in pseudo-time (`int`)         |
        | time_integrator | False    | Time integrator (class in `time_stepper.py`)    |
        | solver_params   | False    | Solver parameters (`dict`, PETSc API)           |
        | steps           | False    | Pseudo-time integration steps (`int`)           |
        | frequency       | False    | Advection steps before reinitialisation (`int`) |

        Args:
          level_set:
            The Firedrake function holding the level-set field
          adv_kwargs:
            A dictionary with parameters used to set up advection
          reini_kwargs:
            A dictionary with parameters used to set up reinitialisation
        """
        self.solution = level_set
        self.solution_old = fd.Function(self.solution)
        self.solution_space = level_set.function_space()
        self.mesh = self.solution.ufl_domain()
        self.advection = False
        self.reinitialisation = False

        self.set_gradient_solver()

        if isinstance(adv_kwargs, dict):
            if not all(param in adv_kwargs for param in ["u", "timestep"]):
                raise KeyError("'u' and 'timestep' must be present in 'adv_kwargs'")

            self.advection = True
            self.adv_kwargs = adv_params_default | adv_kwargs

        if isinstance(reini_kwargs, dict):
            if "epsilon" not in reini_kwargs:
                raise KeyError("'epsilon' must be present in 'reini_kwargs'")

            self.reinitialisation = True
            self.reini_kwargs = reini_params_default | reini_kwargs
            if "frequency" not in self.reini_kwargs:
                self.reini_kwargs["frequency"] = self.reinitialisation_frequency()

        if not any([self.advection, self.reinitialisation]):
            raise ValueError("Advection or reinitialisation must be initialised")

        self._solvers_ready = False

    def reinitialisation_frequency(self) -> int:
        """Implements default strategy for the reinitialisation frequency.

        Reinitialisation becomes less frequent as mesh resolution increases, with the
        underlying assumption that the minimum cell size occurs along the material
        interface. The current strategy is to apply reinitialisation at every time step
        up to a certain cell size and then scale the frequency with the decrease in cell
        size.
        """
        epsilon = self.reini_kwargs["epsilon"]
        if isinstance(epsilon, fd.Function):
            epsilon = self.mesh.comm.allreduce(epsilon.dat.data.min(), MPI.MIN)

        if self.mesh.cartesian:
            max_coords = self.mesh.coordinates.dat.data.max(axis=0)
            min_coords = self.mesh.coordinates.dat.data.min(axis=0)
            for i in range(len(max_coords)):
                max_coords[i] = self.mesh.comm.allreduce(max_coords[i], MPI.MAX)
                min_coords[i] = self.mesh.comm.allreduce(min_coords[i], MPI.MIN)
            domain_size = np.sqrt(np.sum((max_coords - min_coords) ** 2))

            return max(1, round(4.9e-3 * domain_size / epsilon - 0.25))
        else:
            warn(
                "No frequency strategy implemented for reinitialisation in "
                "non-rectangular/cuboidal domains; applying reinitialisation at every "
                "time step"
            )

            return 1

    def set_gradient_solver(self) -> None:
        """Constructs a solver to determine the level-set gradient.

        The weak form is derived through integration by parts and includes a term
        accounting for boundary flux.
        """
        grad_name = "Level-set gradient"
        if number_match := re.search(r"\s#\d+$", self.solution.name()):
            grad_name += number_match.group()

        gradient_space = fd.VectorFunctionSpace(
            self.mesh, "Q", self.solution.ufl_element().degree()
        )
        self.solution_grad = fd.Function(gradient_space, name=grad_name)

        test = fd.TestFunction(gradient_space)
        trial = fd.TrialFunction(gradient_space)

        bilinear_form = fd.inner(test, trial) * fd.dx(domain=self.mesh)
        ibp_element = -self.solution * fd.div(test) * fd.dx(domain=self.mesh)
        ibp_boundary = (
            self.solution
            * fd.dot(test, fd.FacetNormal(self.mesh))
            * fd.ds(domain=self.mesh)
        )
        linear_form = ibp_element + ibp_boundary

        problem = fd.LinearVariationalProblem(
            bilinear_form, linear_form, self.solution_grad
        )
        self.gradient_solver = fd.LinearVariationalSolver(problem)

    def set_up_solvers(self) -> None:
        """Sets up time integrators for advection and reinitialisation as required."""
        if self.advection:
            self.adv_solver = GenericTransportSolver(
                "advection",
                self.solution,
                self.adv_kwargs["timestep"] / self.adv_kwargs["subcycles"],
                self.adv_kwargs["time_integrator"],
                solution_old=self.solution_old,
                eq_attrs={"u": self.adv_kwargs["u"]},
                bcs=self.adv_kwargs["bcs"],
                solver_parameters=self.adv_kwargs["solver_params"],
            )

        if self.reinitialisation:
            reinitialisation_equation = Equation(
                fd.TestFunction(self.solution_space),
                self.solution_space,
                reinitialisation_term,
                mass_term=scalar_eq.mass_term,
                eq_attrs={
                    "level_set_grad": self.solution_grad,
                    "epsilon": self.reini_kwargs["epsilon"],
                },
            )

            self.reini_integrator = self.reini_kwargs["time_integrator"](
                reinitialisation_equation,
                self.solution,
                self.reini_kwargs["timestep"],
                solution_old=self.solution_old,
                solver_parameters=self.reini_kwargs["solver_params"],
            )

        self.step = 0
        self._solvers_ready = True

    def update_gradient(self, *args, **kwargs) -> None:
        """Calls the gradient solver.

        Can be provided as a forcing to time integrators.
        """
        self.gradient_solver.solve()

    def reinitialise(self) -> None:
        """Performs reinitialisation steps."""
        for _ in range(self.reini_kwargs["steps"]):
            self.reini_integrator.advance(t=0, update_forcings=self.update_gradient)

    def solve(
        self,
        disable_advection: bool = False,
        disable_reinitialisation: bool = False,
    ) -> None:
        """Updates the level-set function by means of advection and reinitialisation.

        Args:
          disable_advection:
            A boolean to disable the advection solve.
          disable_reinitialisation:
            A boolean to disable the reinitialisation solve.
        """
        if not self._solvers_ready:
            self.set_up_solvers()

        if self.advection and not disable_advection:
            for _ in range(self.adv_kwargs["subcycles"]):
                self.adv_solver.solve()
                self.step += 1

                if self.reinitialisation and not disable_reinitialisation:
                    if self.step % self.reini_kwargs["frequency"] == 0:
                        self.reinitialise()

        elif self.reinitialisation and not disable_reinitialisation:
            if self.step % self.reini_kwargs["frequency"] == 0:
                self.reinitialise()


def material_interface(
    level_set: fd.Function, field_value: float, other_side: float | Expr, interface: str
):
    """Generates UFL algebra describing a physical property across a material interface.

    Ensures that the correct expression is assigned to each material based on the
    level-set field.

    Args:
      level_set:
        A Firedrake function representing the level-set field
      field_values:
        A float corresponding to the value of a physical property for a given material
      other_side:
        A float or UFL instance expressing the field value outside the material
      interface:
        A string specifying how property transitions between materials are calculated

    Returns:
      UFL instance for a term of the physical-property algebraic expression

    """
    match interface:
        case "sharp":
            return fd.conditional(level_set > 0.5, field_value, other_side)
        case "sharp_adjoint":
            ls_shift = level_set - 0.5
            heaviside = (ls_shift + abs(ls_shift)) / 2 / ls_shift

            return field_value * heaviside + other_side * (1 - heaviside)
        case "arithmetic":
            return field_value * level_set + other_side * (1 - level_set)
        case "geometric":
            return field_value**level_set * other_side ** (1 - level_set)
        case "harmonic":
            return 1 / (level_set / field_value + (1 - level_set) / other_side)


def material_field_from_copy(
    level_set: list[fd.Function], field_values: list[float], interface: str
) -> Expr:
    """Generates UFL algebra by consuming `level_set` and `field_values` lists.

    Args:
      level_set:
        A list of one or multiple Firedrake level-set functions
      field_values:
        A list of physical property values specific to each material
      interface:
        A string specifying how property transitions between materials are calculated

    Returns:
      UFL algebra representing the physical property throughout the domain

    """
    ls = fd.max_value(fd.min_value(level_set.pop(), 1), 0)

    if level_set:  # Directly specify material value on only one side of the interface
        return material_interface(
            ls,
            field_values.pop(),
            material_field_from_copy(level_set, field_values, interface),
            interface,
        )
    else:  # Final level set; specify values for both sides of the interface
        return material_interface(ls, field_values.pop(), field_values.pop(), interface)


def material_field(
    level_set: fd.Function | list[fd.Function],
    field_values: list[float],
    interface: str,
) -> Expr:
    """Generates UFL algebra describing a physical property across the domain.

    Calls `material_field_from_copy` using a copy of the level-set list, preventing the
    potential original one from being consumed by the function call. Ordering of
    `field_values` must be consistent with `level_set`, such that the last element
    corresponds to the field value on the 1-side of the last conservative level set.

    Args:
      level_set:
        A Firedrake function for the level set (or a list thereof)
      field_values:
        A list of physical-property values specific to each material
      interface:
        A string specifying how property transitions between materials are calculated

    Note:
      When requesting the `sharp_adjoint` interface, calling Stokes solver may raise
      `DIVERGED_FNORM_NAN` if the nodal level-set value is exactly 0.5 (i.e. denoting
      the location of the material interface).

    Returns:
      UFL algebra representing the physical property throughout the domain

    Raises:
      ValueError: Incorrect interface strategy supplied
    """
    level_set = level_set.copy() if isinstance(level_set, list) else [level_set]

    _impl_interface = ["sharp", "sharp_adjoint", "arithmetic", "geometric", "harmonic"]
    if interface not in _impl_interface:
        raise ValueError(f"Interface must be one of {_impl_interface}.")

    return material_field_from_copy(level_set, field_values, interface)


def material_entrainment(
    level_set: fd.Function,
    /,
    *,
    material_size: float,
    entrainment_height: float,
    side: int,
    direction: str,
) -> float:
    """Calculates the proportion of a material located above or below a given height.

    Args:
      level_set:
        A Firedrake function for the level-set field
      material_size:
        A float representing the total volume/area occupied by the target material
      entrainment_height:
        A float representing the height above which to calculate entrainment
      side:
        An integer (`0` or `1`) denoting the level-set value on the target material side
      direction:
        A string (`above` or `below`) denoting the target entrainment direction

    Returns:
      A float corresponding to the material fraction above or below the target height
    """
    if not level_set.ufl_domain().cartesian:
        raise ValueError("Only Cartesian meshes are currently supported.")

    match side:
        case 0:
            material_check = operator.le
        case 1:
            material_check = operator.ge
        case _:
            raise ValueError("'side' must be 0 or 1.")

    match direction:
        case "above":
            region_check = operator.ge
        case "below":
            region_check = operator.le
        case _:
            raise ValueError("'direction' must be 'above' or 'below'.")

    material = fd.conditional(material_check(level_set, 0.5), 1, 0)
    assert_allclose(
        fd.assemble(material * fd.dx),
        material_size,
        rtol=5e-2,
        err_msg="Material volume/area significantly different from 'material_size'",
    )

    *_, vertical_coord = node_coordinates(level_set)
    target_region = region_check(vertical_coord, entrainment_height)
    is_entrained = fd.conditional(target_region, material, 0)

    return fd.assemble(is_entrained * fd.dx) / material_size


def min_max_height(
    level_set: fd.Function, epsilon: float | fd.Function, *, side: int, mode: str
) -> float:
    """Calculates the maximum or minimum height of a material interface.

    Args:
      level_set:
        A Firedrake function for the level set field
      epsilon:
        A float or Firedrake function denoting the thickness of the material interface
      side:
        An integer (`0` or `1`) denoting the level-set value on the target material side
      mode:
        A string ("min" or "max") specifying which extremum height is sought

    Returns:
      A float corresponding to the material interface extremum height
    """
    match side:
        case 0:
            comparison = operator.le
        case 1:
            comparison = operator.ge
        case _:
            raise ValueError("'side' must be 0 or 1.")

    match mode:
        case "min":
            extremum = np.min
            ls_arg_extremum = np.argmax
            irrelevant_data = np.inf
            mpi_comparison = MPI.MIN
        case "max":
            extremum = np.max
            ls_arg_extremum = np.argmin
            irrelevant_data = -np.inf
            mpi_comparison = MPI.MAX
        case _:
            raise ValueError("'mode' must be 'min' or 'max'.")

    if not level_set.ufl_domain().cartesian:
        raise ValueError("Only Cartesian meshes are currently supported.")

    coords = node_coordinates(level_set)

    coords_data = coords.dat.data_ro
    ls_data = level_set.dat.data_ro
    if isinstance(epsilon, float):
        eps_data = epsilon * np.ones_like(ls_data)
    else:
        eps_data = epsilon.dat.data_ro

    mask_ls = comparison(ls_data, 0.5)
    if mask_ls.any():
        coords_inside = coords_data[mask_ls, -1]
        ind_coords_inside = np.flatnonzero(coords_inside == extremum(coords_inside))

        if ind_coords_inside.size == 1:
            ind_inside = ind_coords_inside.item()
        else:
            ind_min_ls_inside = ls_arg_extremum(ls_data[mask_ls][ind_coords_inside])
            ind_inside = ind_coords_inside[ind_min_ls_inside]

        height_inside = coords_inside[ind_inside]

        hor_coords = coords_data[mask_ls, :-1][ind_inside]
        hor_dist_vec = coords_data[~mask_ls, :-1] - hor_coords
        hor_dist = np.sqrt(np.sum(hor_dist_vec**2, axis=1))

        mask_hor_coords = hor_dist < eps_data[~mask_ls]

        if mask_hor_coords.any():
            ind_outside = abs(
                coords_data[~mask_ls, -1][mask_hor_coords] - height_inside
            ).argmin()
            height_outside = coords_data[~mask_ls, -1][mask_hor_coords][ind_outside]

            ls_inside = ls_data[mask_ls][ind_inside]
            eps_inside = eps_data[mask_ls][ind_inside]
            sdls_inside = eps_inside * np.log(ls_inside / (1 - ls_inside))

            ls_outside = ls_data[~mask_ls][mask_hor_coords][ind_outside]
            eps_outside = eps_data[~mask_ls][mask_hor_coords][ind_outside]
            sdls_outside = eps_outside * np.log(ls_outside / (1 - ls_outside))

            sdls_dist = sdls_outside / (sdls_outside - sdls_inside)
            height = sdls_dist * height_inside + (1 - sdls_dist) * height_outside
        else:
            height = height_inside
    else:
        height = irrelevant_data

    height_global = level_set.comm.allreduce(height, mpi_comparison)

    return height_global


reinitialisation_term.required_attrs = {"epsilon", "level_set_grad"}
reinitialisation_term.optional_attrs = set()<|MERGE_RESOLUTION|>--- conflicted
+++ resolved
@@ -18,11 +18,8 @@
 import numpy as np
 import shapely as sl
 from mpi4py import MPI
-<<<<<<< HEAD
 from numpy.testing import assert_allclose
-=======
 from ufl.core.expr import Expr
->>>>>>> b90cdd1f
 
 from . import scalar_equation as scalar_eq
 from .equations import Equation
@@ -34,16 +31,9 @@
     "LevelSetSolver",
     "Material",
     "assign_level_set_values",
-<<<<<<< HEAD
-    "density_RaB",
-    "field_interface",
     "interface_thickness",
     "material_entrainment",
-=======
-    "entrainment",
-    "interface_thickness",
     "material_field",
->>>>>>> b90cdd1f
 ]
 
 # Default parameters for level-set advection
