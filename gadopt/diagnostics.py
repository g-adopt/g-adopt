<<<<<<< HEAD
from firedrake import (
    Constant, FacetNormal, SpatialCoordinate,
    assemble, conditional, dot, ds, dx, grad, norm, sqrt,
)
from firedrake.ufl_expr import extract_unique_domain

=======
import firedrake
from firedrake import assemble, Constant, sqrt, dot, grad, FacetNormal
from firedrake import SpatialCoordinate, conditional, dx, norm
from firedrake.ufl_expr import extract_unique_domain
>>>>>>> 96ea477b
from .utility import CombinedSurfaceMeasure


def domain_volume(mesh):
    return assemble(Constant(1)*dx(domain=mesh))


def entrainment(level_set, material_area, entrainment_height):
    mesh_coords = SpatialCoordinate(level_set.function_space().mesh())
    target_region = mesh_coords[1] >= entrainment_height
    material_entrained = conditional(level_set < 0.5, 1, 0)

    return (
        assemble(conditional(target_region, material_entrained, 0) * dx)
        / material_area
    )


def rms_velocity(velocity):
    return norm(velocity) / sqrt(domain_volume(extract_unique_domain(velocity)))


class GeodynamicalDiagnostics:

    def __init__(self, u, p, T, bottom_id, top_id, degree=4):
        mesh = extract_unique_domain(u)
        self.domain_volume = domain_volume(mesh)
        self.u = u
        self.p = p
        self.T = T
        self.dx = dx(degree=degree)
        if T.function_space().extruded:
            self.ds = CombinedSurfaceMeasure(mesh, degree)
        else:
            self.ds = ds(mesh)
        self.ds_t = self.ds(top_id)
        self.ds_b = self.ds(bottom_id)
        self.n = FacetNormal(mesh)

    def u_rms(self):
        return sqrt(assemble(dot(self.u, self.u) * self.dx)) * sqrt(1./self.domain_volume)

    def u_rms_top(self):
        return sqrt(assemble(dot(self.u, self.u) * self.ds_t))

    def Nu_top(self):
        return -1 * assemble(dot(grad(self.T), self.n) * self.ds_t) * (1./assemble(Constant(1) * self.ds_t))

    def Nu_bottom(self):
        return assemble(dot(grad(self.T), self.n) * self.ds_b) * (1./assemble(Constant(1) * self.ds_b))

    def T_avg(self):
        return assemble(self.T * self.dx) / self.domain_volume<|MERGE_RESOLUTION|>--- conflicted
+++ resolved
@@ -1,16 +1,18 @@
-<<<<<<< HEAD
 from firedrake import (
-    Constant, FacetNormal, SpatialCoordinate,
-    assemble, conditional, dot, ds, dx, grad, norm, sqrt,
+    Constant,
+    FacetNormal,
+    SpatialCoordinate,
+    assemble,
+    conditional,
+    dot,
+    ds,
+    dx,
+    grad,
+    norm,
+    sqrt,
 )
 from firedrake.ufl_expr import extract_unique_domain
 
-=======
-import firedrake
-from firedrake import assemble, Constant, sqrt, dot, grad, FacetNormal
-from firedrake import SpatialCoordinate, conditional, dx, norm
-from firedrake.ufl_expr import extract_unique_domain
->>>>>>> 96ea477b
 from .utility import CombinedSurfaceMeasure
 
 
@@ -36,6 +38,7 @@
 class GeodynamicalDiagnostics:
 
     def __init__(self, u, p, T, bottom_id, top_id, degree=4):
+        mesh = extract_unique_domain(u)
         mesh = extract_unique_domain(u)
         self.domain_volume = domain_volume(mesh)
         self.u = u
@@ -63,4 +66,13 @@
         return assemble(dot(grad(self.T), self.n) * self.ds_b) * (1./assemble(Constant(1) * self.ds_b))
 
     def T_avg(self):
+        return assemble(self.T * self.dx) / self.domain_volume
+
+    def Nu_top(self):
+        return -1 * assemble(dot(grad(self.T), self.n) * self.ds_t) * (1./assemble(Constant(1) * self.ds_t))
+
+    def Nu_bottom(self):
+        return assemble(dot(grad(self.T), self.n) * self.ds_b) * (1./assemble(Constant(1) * self.ds_b))
+
+    def T_avg(self):
         return assemble(self.T * self.dx) / self.domain_volume